{
<<<<<<< HEAD
  "African Continent": ["Alamoja Yoruba & Masakhane NLP", "Masakhane NLP"],
  "Australia": ["RMIT University", "University of Melbourne"],
  "Bangladesh": [
    "Bangladesh University of Engineering and Technology",
    "Chittagong University of Engineering and Technology"
  ],
  "Belgium": ["Ghent University", "KU Leuven", "University of Antwerp"],
  "Brazil": ["University of Sao Paulo"],
  "Bulgaria": ["Sofia University"],
  "Canada": [
    "CIFAR Senior Fellow",
    "McGill University",
    "Montreal Institute of Learning Algorithms (Mila)",
    "National Research Council Canada",
    "Simon Fraser University",
    "The British University in Dubai",
    "Universite de Montreal",
    "University of Ottawa",
    "University of Toronto",
    "York University"
  ],
  "Chile": ["CENIA"],
  "China": [
    "Alibaba Group",
    "Beihang University",
    "Beijing Language and Culture University",
    "Beijing University of Posts and Telecommunications",
    "ByteDance AI Lab",
    "CITIC",
    "CLUE team",
    "China Justice Big Data Institute",
    "Chinese Academy of Science",
    "Chinese Academy of Sciences",
    "Fudan University",
    "Fudan-Aishu Cognitive Intelligence Joint Research Center",
    "Harbin Institute of Technology",
    "ModelBest Inc",
    "Peking University",
    "Peng Cheng Laboratory",
    "Renmin University",
    "Shandong University",
    "Shanghai Key Laboratory of Data Science",
    "Shanghai University of Finance and Economics",
    "Shenzhen International Graduate School",
    "Sinovation Ventures",
    "South China University of Technology",
    "Sun Yat-Sen University",
    "Supreme People’s Court",
    "Tencent",
    "Tencent AI Lab",
    "Tong University",
    "Tong University",
    "Tongji Medical College",
    "Tsinghua University",
    "WeChat AI",
    "Westlake University",
    "Wind Information Co.",
    "Xidian University",
    "Zhejiang University",
    "Zhihu Inc",
    "iFLYTEK Research"
  ],
  "Croatia": ["Faculty of Humanities and Social Sciences\nIvana Luˇci´ca"],
  "Czech Republic": ["Charles University", "Czech Technical University"],
  "Czechia": ["Masaryk University"],
  "Denmark": [
    "Aalborg University",
    "IT University of Copenhagen",
    "University of Copenhagen"
  ],
  "Finland": [
    "Aalto University School of Business",
    "University of Helsinki",
    "University of Turku"
  ],
  "France": [
    "CNRS",
    "Inria",
    "Institut Polytechnique de Paris",
    "LTCI",
    "Laboratoire Lorrain d’Informatique et Applications (LORIA)",
    "Sorbonne Universites",
    "Synapse Développement",
    "Telecom Paris",
    "University of Lille",
    "University of Toulouse"
  ],
  "Germany": [
    "Bauhaus-Universitat Weimar",
    "Bonn-Aachen International Center for Information Technology (B-IT)",
    "Brox IT-Solutions GmbH",
    "Bucerius Law School",
    "DFKI GmBH",
    "Hasso Plattner Institute - Potsdam",
    "Hasso-Plattner-Institute for IT-Systems Engineering",
    "Heinrich Heine-Universität Düsseldorf",
    "LMU Munich",
    "Leibniz University Hannover",
    "Max Planck Institute",
    "Max Planck Institute for Informatics",
    "Merck KGaA",
    "Munich Center for Machine Learning",
    "Neofonie GmbH",
    "RWTH Aachen University",
    "Research Training Group AIPHES & Heidelberg University",
    "Saarland University",
    "TU Darmstadt",
    "TU Wien",
    "Technische Universitat Darmstadt",
    "Technische Universität München",
    "Universitat Hamburg",
    "University of Göttingen",
    "University of Konstanz",
    "University of Leipzig",
    "University of Mannheim",
    "University of Stuttgart",
    "Universität Leipzig"
  ],
  "Greece": [
    "Aristotle University of Thessaloniki",
    "Athens University of Economics and Business",
    "Innoetics"
  ],
  "Hong Kong": [
    "Center for Artificial Intelligence Research (CAiRE)",
    "The Hong Kong Polytechnic University",
    "The Hong Kong University of Science and Technology",
    "The University of Hong Kong"
  ],
  "India": [
    "AI4Bharat",
    "BITS Pilani",
    "Goa Campus",
    "Indian Institute of Technology",
    "Indian Institute of Technology (BHU)",
    "Indian Institute of Technology - Kanpur",
    "Indian Institute of Technology Bombay",
    "International Institute of Information Technology",
    "International Institute of Information Technology - Hyderabad",
    "Saama AI Research Chennai",
    "Uka Tarsadia University"
  ],
  "Indonesia": ["Badan Pengkajian dan Penerapan Teknologi"],
  "International/Other/Unknown": [
    "BigCode",
    "Center for Research on Engineering Software Technologies",
    "CodeX",
    "Mobile Communications Business",
    "TCS Research Tata Consultancy Services",
    "explainthejoke.com"
  ],
  "Iran": [
    "Shahid Beheshti University",
    "Sharif University of Technology",
    "Tehran Institute for Advanced Studies",
    "Tehran Polytechnic",
    "University of Qom"
  ],
  "Ireland": [
    "Accenture",
    "Dublin City University",
    "Insight SFI Research Centre for Data Analytics",
    "National University of Ireland Galway"
  ],
  "Israel": [
    "Bar-Ilan University",
    "Tel Aviv University",
    "The Hebrew University",
    "The Open University of Israel"
  ],
  "Italy": [
    "Fondazione Bruno Kessler",
    "Sapienza University of Rome",
    "Universit`a degli Studi di Trento",
    "Universita di Pisa",
    "University of Bologna",
    "University of Pisa",
    "University of Trento"
  ],
  "Japan": [
    "Japan Science and Technology Agency",
    "Nara Institute of Science and Technology",
    "National Institute of Informatics",
    "National Institute of Information and Communication Technology",
    "Ochanomizu University",
    "RIKEN",
    "RIKEN Center for Advanced Intelligence Project (AIP)",
    "Tohoku University",
    "University of Tokyo"
  ],
  "Myanmar": ["Yangon University of Computer Studies"],
  "Netherlands": [
    "TAUS",
    "Tilburg University",
    "University of Amsterdam",
    "University of Groningen",
    "Utrecht University",
    "VU University Amsterdam",
    "Vrije Universiteit Amsterdam"
  ],
  "New Zealand": ["The University of Auckland", "The University of Waikato"],
  "Nigeria": [
    "Nigeria & Masakhane NLP",
    "Nuhu Bamalli Polytechnic",
    "University of Ibadan",
    "Yobamoodua Cultural Heritage (YMCH)"
  ],
  "Norway": ["University of Oslo"],
  "Poland": [
    "AGH University of Science and Technology",
    "Instytut Informatyki Uniwersytet Opolski",
    "ML Research at Allegro",
    "Polish Academy of Sciences",
    "Poznan University of Technology"
  ],
  "Portugal": ["University of Lisbon"],
  "Qatar": [
    "Hamad Bin Khalifa University",
    "Qatar Computing Research Institute"
  ],
  "Romania": ["Technical University of Cluj-Napoca"],
  "Russia": [
    "Kurchatov Institute",
    "MEPhI National Research Nuclear University",
    "MIPT",
    "Moscow Institute of Physics and Technology"
  ],
  "Saudi Arabia": [
    "King Abdullah University of Science and Technology (KAUST)",
    "ArbML"
  ],
  "Scotland": ["University of Glasgow"],
  "Singapore": [
    "ASUS Intelligent Cloud Services (AICS)",
    "Alibaba-NTU Singapore Joint Research Institute",
    "Joint NTU-UBC Research Centre of Excellence in Active Living for the Elderly",
    "Nanyang Technological University",
    "National University of Singapore",
    "Omniscien Technologies",
    "Singapore Institute for Infocomm Research",
    "Singapore University of Technology and Design"
  ],
  "Slovenia": ["Joˇzef Stefan Institute"],
  "South Korea": [
    "KAIST",
    "NAVER AI Lab",
    "Samsung",
    "Samsung R&D Institute",
    "Seoul National University",
    "Yonsei University"
  ],
  "Spain": [
    "Barcelona Supercomputing Center",
    "HSLT Group at Vicomtech",
    "HiTZ Center",
    "Univerisity of Pisa",
    "Universidade da Coruna",
    "University of Alicante",
    "University of the Basque Country"
  ],
  "Sweden": ["Uppsala University"],
  "Switzerland": [
    "EPFL",
    "ETH Zürich",
    "Idiap Research Institute",
    "University of Zurich",
    "Zurich University of Applied Sciences"
  ],
  "Taiwan": ["Academia Sinica", "National Tsing Hua University"],
  "Thailand": [
    "Chulalongkorn University",
    "Vidyasirimedhi Institution of Science and Technology",
    "pyThaiNLP"
  ],
  "UAE": ["Abu Dhabi University", "MBZUAI"],
  "United Kingdom": [
    "Alan Turing Institute",
    "Cardiff University",
    "Christian Buck University of Edinburgh",
    "Cognitiv+ Ltd.",
    "DeepMind",
    "Heriot-Watt University",
    "Imperial College London",
    "OpenLink Software",
    "PolyAI Limited",
    "Queen’s University",
    "University College London",
    "University of Cambridge",
    "University of Edinburgh",
    "University of Liverpool",
    "University of Manchester",
    "University of Oxford",
    "University of Sheffield",
    "University of Warwick"
  ],
  "United States of America": [
    "AI2",
    "Adobe Research",
    "Amazon",
    "Anthropic AI",
    "Apple Inc",
    "Arizona State University",
    "Auburn University",
    "Bloomberg",
    "Boston Childrens Hospital",
    "Brain Technologies",
    "Brandeis University",
    "Brigham Young University",
    "Brown University",
    "CUNY Lehman College",
    "Carnegie Mellon University",
    "Columbia University",
    "Cornell University",
    "Curai",
    "Data Science Institute",
    "Databricks",
    "Defence Space Administration",
    "EightSleep",
    "Elemental Cognition",
    "Expedia Inc.",
    "Facebook AI Research",
    "FiscalNote Research",
    "George Washington University",
    "Georgia Institute of Technology",
    "Google",
    "Google Research",
    "Grammarly",
    "Harvard University",
    "Honda Research Institute",
    "Hooray Data Co.",
    "Huggingface",
    "IBM",
    "IMRSV Data Labs",
    "Illinois Tech – Chicago Kent College of Law",
    "Indiana University",
    "Indiana University Bloomington",
    "Intel AI",
    "Intercom Strategys",
    "Iowa City West High School",
    "Jigsaw",
    "John Hopkins University",
    "Johns Hopkins University",
    "Kno.e.sis",
    "Leetcode",
    "Machine Intelligence Research Institute",
    "Massachusetts Institute of Technology",
    "Megagon Labs",
    "Meta",
    "MetaMind - A Salesforce Company",
    "Michigan State University",
    "Microsoft",
    "Microsoft Research",
    "Microsoft Semantic Machines",
    "Monash University",
    "New York University",
    "NomicAI",
    "Northeastern University",
    "Northwestern University",
    "OpenAI",
    "Paul G. Allen School of Computer Science & Engineering",
    "Penn State University",
    "Pennsylvania State University",
    "Princeton University",
    "Reed College",
    "Rensselaer Polytechnic Institute",
    "Rollins College",
    "Rutgers University",
    "S.A.I.C",
    "Salesforce Research",
    "ShareGPT",
    "Snap Inc.",
    "Snips",
    "Stanford University",
    "Stony Brook University",
    "Surge AI",
    "Swinburne University of Technology",
    "TaskRabbit",
    "Texas A&M University",
    "The Institute for Human & Machine Cognition",
    "The Nueva School",
    "The Ohio State University",
    "The Pennsylvania State University",
    "The University of Texas at Austin",
    "Toyota Technological Institute at Chicago",
    "TransPerfect Translations",
    "Tulane University",
    "Twitter",
    "U.S. Army Research Laboratory",
    "UC Berkeley",
    "UC Irvine",
    "UC San Diego",
    "UC San Francisco",
    "UC Santa Barbara",
    "UC Santa Cruz",
    "UCLA",
    "UIUC",
    "UMass Amherst",
    "UNC Chapel Hill",
    "US Naval Academy",
    "United States Naval Academy",
    "University of Arizona",
    "University of Central Florida",
    "University of Chicago",
    "University of Colorado Boulder",
    "University of Houston",
    "University of Illinois",
    "University of Illinois Urbana-Champaign",
    "University of Maryland",
    "University of Massachusetts Amherst",
    "University of Massachusetts Lowell",
    "University of Michigan",
    "University of Oregon",
    "University of Pennsylvania",
    "University of Pittsburgh",
    "University of Rochester",
    "University of Southern California",
    "University of Texas at Dallas",
    "University of Utah",
    "University of Virginia",
    "University of Washington",
    "Virginia Tech",
    "Wright State University",
    "Yahoo! Inc.",
    "Yale University"
  ],
  "Vietnam": [
    "Vietnam Institute of Information Technology"
  ]
=======
    "African Continent": [
        "Alamoja Yoruba & Masakhane NLP",
        "Masakhane NLP"
    ],
    "Australia": [
        "RMIT University",
        "University of Melbourne"
    ],
    "Bangladesh": [
        "Bangladesh University of Engineering and Technology",
        "Chittagong University of Engineering and Technology"
    ],
    "Belgium": [
        "Ghent University",
        "KU Leuven",
        "University of Antwerp"
    ],
    "Brazil": [
        "University of Sao Paulo"
    ],
    "Bulgaria": [
        "Sofia University"
    ],
    "Canada": [
        "CIFAR Senior Fellow",
        "McGill University",
        "Montreal Institute of Learning Algorithms (Mila)",
        "National Research Council Canada",
        "Simon Fraser University",
        "The British University in Dubai",
        "Universite de Montreal",
        "University of Ottawa",
        "University of Toronto",
        "York University"
    ],
    "Chile": [
        "CENIA"
    ],
    "China": [
        "Alibaba Group",
        "Beihang University",
        "Beijing Language and Culture University",
        "Beijing University of Posts and Telecommunications",
        "ByteDance AI Lab",
        "CITIC",
        "CLUE team",
        "China Justice Big Data Institute",
        "Chinese Academy of Science",
        "Chinese Academy of Sciences",
        "Fudan University",
        "Fudan-Aishu Cognitive Intelligence Joint Research Center",
        "Harbin Institute of Technology",
        "Meituan",
        "ModelBest Inc",
        "Peking University",
        "Peng Cheng Laboratory",
        "Renmin University",
        "Shandong University",
        "Shanghai Key Laboratory of Data Science",
        "Shanghai University of Finance and Economics",
        "ShanghaiTech University",
        "Shenzhen International Graduate School",
        "Sinovation Ventures",
        "South China University of Technology",
        "Sun Yat-Sen University",
        "Supreme People’s Court",
        "Tencent",
        "Tencent AI Lab",
        "Tong University",
        "Tong University",
        "Tongji Medical College",
        "Tsinghua University",
        "WeChat AI",
        "Westlake University",
        "Wind Information Co.",
        "Xidian University",
        "Zhejiang University",
        "Zhihu Inc",
        "iFLYTEK Research"
    ],
    "Croatia": [
        "Faculty of Humanities and Social Sciences\nIvana Luˇci´ca"
    ],
    "Czech Republic": [
        "Charles University",
        "Czech Technical University"
    ],
    "Czechia": [
        "Masaryk University"
    ],
    "Denmark": [
        "Aalborg University",
        "IT University of Copenhagen",
        "University of Copenhagen"
    ],
    "Finland": [
        "Aalto University School of Business",
        "University of Helsinki",
        "University of Turku"
    ],
    "France": [
        "CNRS",
        "Inria",
        "Institut Polytechnique de Paris",
        "LTCI",
        "Laboratoire Lorrain d’Informatique et Applications (LORIA)",
        "Sorbonne Universites",
        "Synapse Développement",
        "Telecom Paris",
        "University of Lille",
        "University of Toulouse"
    ],
    "Germany": [
        "Bauhaus-Universitat Weimar",
        "Bonn-Aachen International Center for Information Technology (B-IT)",
        "Brox IT-Solutions GmbH",
        "Bucerius Law School",
        "DFKI GmBH",
        "Hasso Plattner Institute - Potsdam",
        "Hasso-Plattner-Institute for IT-Systems Engineering",
        "Heinrich Heine-Universität Düsseldorf",
        "LMU Munich",
        "Leibniz University Hannover",
        "Max Planck Institute",
        "Max Planck Institute for Informatics",
        "Merck KGaA",
        "Munich Center for Machine Learning",
        "Neofonie GmbH",
        "RWTH Aachen University",
        "Research Training Group AIPHES & Heidelberg University",
        "Saarland University",
        "TU Darmstadt",
        "TU Wien",
        "Technische Universitat Darmstadt",
        "Technische Universität München",
        "Universitat Hamburg",
        "University of Göttingen",
        "University of Konstanz",
        "University of Leipzig",
        "University of Mannheim",
        "University of Stuttgart",
        "Universität Leipzig"
    ],
    "Greece": [
        "Aristotle University of Thessaloniki",
        "Athens University of Economics and Business",
        "Innoetics"
    ],
    "Hong Kong": [
        "Center for Artificial Intelligence Research (CAiRE)",
        "The Hong Kong Polytechnic University",
        "The Hong Kong University of Science and Technology",
        "The University of Hong Kong"
    ],
    "India": [
        "AI4Bharat",
        "BITS Pilani",
        "Goa Campus",
        "Flipkart",
        "Indian Institute of Technology",
        "Indian Institute of Information Technology, Design and Manufacturing, Kancheepuram",
        "Indian Institute of Technology (BHU)",
        "Indian Institute of Technology - Kanpur",
        "Indian Institute of Technology Bombay",
        "Indian Institute of Technology Madras",
        "International Institute of Information Technology",
        "International Institute of Information Technology - Hyderabad",
        "Saama AI Research Chennai",
        "Uka Tarsadia University"
    ],
    "Indonesia": [
        "Badan Pengkajian dan Penerapan Teknologi"
    ],
    "International/Other/Unknown": [
        "BigCode",
        "Center for Research on Engineering Software Technologies",
        "CodeX",
        "Mobile Communications Business",
        "TCS Research Tata Consultancy Services",
        "explainthejoke.com"
    ],
    "Iran": [
        "Shahid Beheshti University",
        "Sharif University of Technology",
        "Tehran Institute for Advanced Studies",
        "Tehran Polytechnic",
        "University of Qom"
    ],
    "Ireland": [
        "Accenture",
        "Dublin City University",
        "Insight SFI Research Centre for Data Analytics",
        "National University of Ireland Galway"
    ],
    "Israel": [
        "Bar-Ilan University",
        "Tel Aviv University",
        "The Hebrew University",
        "The Open University of Israel"
    ],
    "Italy": [
        "Fondazione Bruno Kessler",
        "Sapienza University of Rome",
        "Universit`a degli Studi di Trento",
        "Universita di Pisa",
        "University of Bologna",
        "University of Pisa",
        "University of Trento"
    ],
    "Japan": [
        "Japan Science and Technology Agency",
        "Nara Institute of Science and Technology",
        "National Institute of Informatics",
        "National Institute of Information and Communication Technology",
        "Ochanomizu University",
        "RIKEN",
        "RIKEN Center for Advanced Intelligence Project (AIP)",
        "Tohoku University",
        "University of Tokyo"
    ],
    "Myanmar": [
        "Yangon University of Computer Studies"
    ],
    "Netherlands": [
        "TAUS",
        "Tilburg University",
        "University of Amsterdam",
        "University of Groningen",
        "Utrecht University",
        "VU University Amsterdam",
        "Vrije Universiteit Amsterdam"
    ],
    "New Zealand": [
        "The University of Auckland",
        "The University of Waikato"
    ],
    "Nigeria": [
        "Nigeria & Masakhane NLP",
        "Nuhu Bamalli Polytechnic",
        "University of Ibadan",
        "Yobamoodua Cultural Heritage (YMCH)"
    ],
    "Norway": [
        "University of Oslo"
    ],
    "Poland": [
        "AGH University of Science and Technology",
        "Instytut Informatyki Uniwersytet Opolski",
        "ML Research at Allegro",
        "Polish Academy of Sciences",
        "Poznan University of Technology"
    ],
    "Portugal": [
        "University of Lisbon"
    ],
    "Qatar": [
        "Hamad Bin Khalifa University",
        "Qatar Computing Research Institute"
    ],
    "Romania": [
        "Technical University of Cluj-Napoca"
    ],
    "Russia": [
        "Kurchatov Institute",
        "MEPhI National Research Nuclear University",
        "MIPT",
        "Moscow Institute of Physics and Technology"
    ],
    "Saudi Arabia": [
        "King Abdullah University of Science and Technology (KAUST)"
    ],
    "Scotland": [
        "University of Glasgow"
    ],
    "Singapore": [
        "Agency for Science, Technology and Research",
        "ASUS Intelligent Cloud Services (AICS)",
        "Alibaba-NTU Singapore Joint Research Institute",
        "Joint NTU-UBC Research Centre of Excellence in Active Living for the Elderly",
        "Nanyang Technological University",
        "National University of Singapore",
        "Omniscien Technologies",
        "Singapore Institute for Infocomm Research",
        "Singapore University of Technology and Design"
    ],
    "Slovenia": [
        "Joˇzef Stefan Institute"
    ],
    "South Korea": [
        "KAIST",
        "NAVER AI Lab",
        "Samsung",
        "Samsung R&D Institute",
        "Seoul National University",
        "Yonsei University"
    ],
    "Spain": [
        "Barcelona Supercomputing Center",
        "HSLT Group at Vicomtech",
        "HiTZ Center",
        "Univerisity of Pisa",
        "Universidade da Coruna",
        "University of Alicante",
        "University of the Basque Country"
    ],
    "Sweden": [
        "Uppsala University"
    ],
    "Switzerland": [
        "EPFL",
        "ETH Zürich",
        "Idiap Research Institute",
        "University of Zurich",
        "Zurich University of Applied Sciences"
    ],
    "Taiwan": [
        "Academia Sinica",
        "National Tsing Hua University"
    ],
    "Thailand": [
        "Chulalongkorn University",
        "Vidyasirimedhi Institution of Science and Technology",
        "pyThaiNLP"
    ],
    "UAE": [
        "Abu Dhabi University",
        "MBZUAI"
    ],
    "United Kingdom": [
        "Alan Turing Institute",
        "Cardiff University",
        "Christian Buck University of Edinburgh",
        "Cognitiv+ Ltd.",
        "DeepMind",
        "Heriot-Watt University",
        "Imperial College London",
        "OpenLink Software",
        "PolyAI Limited",
        "Queen’s University",
        "University College London",
        "University of Cambridge",
        "University of Edinburgh",
        "University of Liverpool",
        "University of Manchester",
        "University of Oxford",
        "University of Sheffield",
        "University Of Surrey",
        "University of Warwick"
    ],
    "United States of America": [
        "AI2",
        "Adobe Research",
        "Amazon",
        "Anthropic AI",
        "Apple Inc",
        "Arizona State University",
        "Auburn University",
        "Bloomberg",
        "Boston Childrens Hospital",
        "Brain Technologies",
        "Brandeis University",
        "Brigham Young University",
        "Brown University",
        "CUNY Lehman College",
        "Carnegie Mellon University",
        "Columbia University",
        "Cornell University",
        "Curai",
        "Data Science Institute",
        "Databricks",
        "Defence Space Administration",
        "EightSleep",
        "Elemental Cognition",
        "Expedia Inc.",
        "Facebook AI Research",
        "FiscalNote Research",
        "George Washington University",
        "Georgia Institute of Technology",
        "Google",
        "Google Research",
        "Grammarly",
        "Harvard University",
        "Honda Research Institute",
        "Hooray Data Co.",
        "Huggingface",
        "IBM",
        "IMRSV Data Labs",
        "Illinois Tech – Chicago Kent College of Law",
        "Indiana University",
        "Indiana University Bloomington",
        "Intel AI",
        "Intercom Strategys",
        "Iowa City West High School",
        "Jigsaw",
        "John Hopkins University",
        "Johns Hopkins University",
        "Kno.e.sis",
        "Leetcode",
        "Machine Intelligence Research Institute",
        "Massachusetts Institute of Technology",
        "Megagon Labs",
        "Meta",
        "MetaMind - A Salesforce Company",
        "Michigan State University",
        "Microsoft",
        "Microsoft Research",
        "Microsoft Semantic Machines",
        "Monash University",
        "New York University",
        "NomicAI",
        "Northeastern University",
        "Northwestern University",
        "OpenAI",
        "Paul G. Allen School of Computer Science & Engineering",
        "Penn State University",
        "Pennsylvania State University",
        "Princeton University",
        "Reed College",
        "Rensselaer Polytechnic Institute",
        "Rollins College",
        "Rutgers University",
        "S.A.I.C",
        "Salesforce Research",
        "ShareGPT",
        "Snap Inc.",
        "Snips",
        "Stanford University",
        "Stony Brook University",
        "Surge AI",
        "Swinburne University of Technology",
        "TaskRabbit",
        "Texas A&M University",
        "The Institute for Human & Machine Cognition",
        "The Nueva School",
        "The Ohio State University",
        "The Pennsylvania State University",
        "The University of Texas at Austin",
        "Toyota Technological Institute at Chicago",
        "TransPerfect Translations",
        "Tulane University",
        "Twitter",
        "U.S. Army Research Laboratory",
        "UC Berkeley",
        "UC Irvine",
        "UC San Diego",
        "UC San Francisco",
        "UC Santa Barbara",
        "UC Santa Cruz",
        "UCLA",
        "UIUC",
        "UMass Amherst",
        "UNC Chapel Hill",
        "US Naval Academy",
        "United States Naval Academy",
        "University of Arizona",
        "University of Central Florida",
        "University of Chicago",
        "University of Colorado Boulder",
        "University of Houston",
        "University of Illinois",
        "University of Illinois Urbana-Champaign",
        "University of Maryland",
        "University of Massachusetts Amherst",
        "University of Massachusetts Lowell",
        "University of Michigan",
        "University of Oregon",
        "University of Pennsylvania",
        "University of Pittsburgh",
        "University of Rochester",
        "University of Southern California",
        "University of Texas at Dallas",
        "University of Utah",
        "University of Virginia",
        "University of Washington",
        "Virginia Tech",
        "Wright State University",
        "Yahoo! Inc.",
        "Yale University"
    ],
    "Vietnam": [
        "Vietnam Institute of Information Technology"
    ]
>>>>>>> 014c0f56
}<|MERGE_RESOLUTION|>--- conflicted
+++ resolved
@@ -1,5 +1,4 @@
 {
-<<<<<<< HEAD
   "African Continent": ["Alamoja Yoruba & Masakhane NLP", "Masakhane NLP"],
   "Australia": ["RMIT University", "University of Melbourne"],
   "Bangladesh": [
@@ -428,488 +427,4 @@
   "Vietnam": [
     "Vietnam Institute of Information Technology"
   ]
-=======
-    "African Continent": [
-        "Alamoja Yoruba & Masakhane NLP",
-        "Masakhane NLP"
-    ],
-    "Australia": [
-        "RMIT University",
-        "University of Melbourne"
-    ],
-    "Bangladesh": [
-        "Bangladesh University of Engineering and Technology",
-        "Chittagong University of Engineering and Technology"
-    ],
-    "Belgium": [
-        "Ghent University",
-        "KU Leuven",
-        "University of Antwerp"
-    ],
-    "Brazil": [
-        "University of Sao Paulo"
-    ],
-    "Bulgaria": [
-        "Sofia University"
-    ],
-    "Canada": [
-        "CIFAR Senior Fellow",
-        "McGill University",
-        "Montreal Institute of Learning Algorithms (Mila)",
-        "National Research Council Canada",
-        "Simon Fraser University",
-        "The British University in Dubai",
-        "Universite de Montreal",
-        "University of Ottawa",
-        "University of Toronto",
-        "York University"
-    ],
-    "Chile": [
-        "CENIA"
-    ],
-    "China": [
-        "Alibaba Group",
-        "Beihang University",
-        "Beijing Language and Culture University",
-        "Beijing University of Posts and Telecommunications",
-        "ByteDance AI Lab",
-        "CITIC",
-        "CLUE team",
-        "China Justice Big Data Institute",
-        "Chinese Academy of Science",
-        "Chinese Academy of Sciences",
-        "Fudan University",
-        "Fudan-Aishu Cognitive Intelligence Joint Research Center",
-        "Harbin Institute of Technology",
-        "Meituan",
-        "ModelBest Inc",
-        "Peking University",
-        "Peng Cheng Laboratory",
-        "Renmin University",
-        "Shandong University",
-        "Shanghai Key Laboratory of Data Science",
-        "Shanghai University of Finance and Economics",
-        "ShanghaiTech University",
-        "Shenzhen International Graduate School",
-        "Sinovation Ventures",
-        "South China University of Technology",
-        "Sun Yat-Sen University",
-        "Supreme People’s Court",
-        "Tencent",
-        "Tencent AI Lab",
-        "Tong University",
-        "Tong University",
-        "Tongji Medical College",
-        "Tsinghua University",
-        "WeChat AI",
-        "Westlake University",
-        "Wind Information Co.",
-        "Xidian University",
-        "Zhejiang University",
-        "Zhihu Inc",
-        "iFLYTEK Research"
-    ],
-    "Croatia": [
-        "Faculty of Humanities and Social Sciences\nIvana Luˇci´ca"
-    ],
-    "Czech Republic": [
-        "Charles University",
-        "Czech Technical University"
-    ],
-    "Czechia": [
-        "Masaryk University"
-    ],
-    "Denmark": [
-        "Aalborg University",
-        "IT University of Copenhagen",
-        "University of Copenhagen"
-    ],
-    "Finland": [
-        "Aalto University School of Business",
-        "University of Helsinki",
-        "University of Turku"
-    ],
-    "France": [
-        "CNRS",
-        "Inria",
-        "Institut Polytechnique de Paris",
-        "LTCI",
-        "Laboratoire Lorrain d’Informatique et Applications (LORIA)",
-        "Sorbonne Universites",
-        "Synapse Développement",
-        "Telecom Paris",
-        "University of Lille",
-        "University of Toulouse"
-    ],
-    "Germany": [
-        "Bauhaus-Universitat Weimar",
-        "Bonn-Aachen International Center for Information Technology (B-IT)",
-        "Brox IT-Solutions GmbH",
-        "Bucerius Law School",
-        "DFKI GmBH",
-        "Hasso Plattner Institute - Potsdam",
-        "Hasso-Plattner-Institute for IT-Systems Engineering",
-        "Heinrich Heine-Universität Düsseldorf",
-        "LMU Munich",
-        "Leibniz University Hannover",
-        "Max Planck Institute",
-        "Max Planck Institute for Informatics",
-        "Merck KGaA",
-        "Munich Center for Machine Learning",
-        "Neofonie GmbH",
-        "RWTH Aachen University",
-        "Research Training Group AIPHES & Heidelberg University",
-        "Saarland University",
-        "TU Darmstadt",
-        "TU Wien",
-        "Technische Universitat Darmstadt",
-        "Technische Universität München",
-        "Universitat Hamburg",
-        "University of Göttingen",
-        "University of Konstanz",
-        "University of Leipzig",
-        "University of Mannheim",
-        "University of Stuttgart",
-        "Universität Leipzig"
-    ],
-    "Greece": [
-        "Aristotle University of Thessaloniki",
-        "Athens University of Economics and Business",
-        "Innoetics"
-    ],
-    "Hong Kong": [
-        "Center for Artificial Intelligence Research (CAiRE)",
-        "The Hong Kong Polytechnic University",
-        "The Hong Kong University of Science and Technology",
-        "The University of Hong Kong"
-    ],
-    "India": [
-        "AI4Bharat",
-        "BITS Pilani",
-        "Goa Campus",
-        "Flipkart",
-        "Indian Institute of Technology",
-        "Indian Institute of Information Technology, Design and Manufacturing, Kancheepuram",
-        "Indian Institute of Technology (BHU)",
-        "Indian Institute of Technology - Kanpur",
-        "Indian Institute of Technology Bombay",
-        "Indian Institute of Technology Madras",
-        "International Institute of Information Technology",
-        "International Institute of Information Technology - Hyderabad",
-        "Saama AI Research Chennai",
-        "Uka Tarsadia University"
-    ],
-    "Indonesia": [
-        "Badan Pengkajian dan Penerapan Teknologi"
-    ],
-    "International/Other/Unknown": [
-        "BigCode",
-        "Center for Research on Engineering Software Technologies",
-        "CodeX",
-        "Mobile Communications Business",
-        "TCS Research Tata Consultancy Services",
-        "explainthejoke.com"
-    ],
-    "Iran": [
-        "Shahid Beheshti University",
-        "Sharif University of Technology",
-        "Tehran Institute for Advanced Studies",
-        "Tehran Polytechnic",
-        "University of Qom"
-    ],
-    "Ireland": [
-        "Accenture",
-        "Dublin City University",
-        "Insight SFI Research Centre for Data Analytics",
-        "National University of Ireland Galway"
-    ],
-    "Israel": [
-        "Bar-Ilan University",
-        "Tel Aviv University",
-        "The Hebrew University",
-        "The Open University of Israel"
-    ],
-    "Italy": [
-        "Fondazione Bruno Kessler",
-        "Sapienza University of Rome",
-        "Universit`a degli Studi di Trento",
-        "Universita di Pisa",
-        "University of Bologna",
-        "University of Pisa",
-        "University of Trento"
-    ],
-    "Japan": [
-        "Japan Science and Technology Agency",
-        "Nara Institute of Science and Technology",
-        "National Institute of Informatics",
-        "National Institute of Information and Communication Technology",
-        "Ochanomizu University",
-        "RIKEN",
-        "RIKEN Center for Advanced Intelligence Project (AIP)",
-        "Tohoku University",
-        "University of Tokyo"
-    ],
-    "Myanmar": [
-        "Yangon University of Computer Studies"
-    ],
-    "Netherlands": [
-        "TAUS",
-        "Tilburg University",
-        "University of Amsterdam",
-        "University of Groningen",
-        "Utrecht University",
-        "VU University Amsterdam",
-        "Vrije Universiteit Amsterdam"
-    ],
-    "New Zealand": [
-        "The University of Auckland",
-        "The University of Waikato"
-    ],
-    "Nigeria": [
-        "Nigeria & Masakhane NLP",
-        "Nuhu Bamalli Polytechnic",
-        "University of Ibadan",
-        "Yobamoodua Cultural Heritage (YMCH)"
-    ],
-    "Norway": [
-        "University of Oslo"
-    ],
-    "Poland": [
-        "AGH University of Science and Technology",
-        "Instytut Informatyki Uniwersytet Opolski",
-        "ML Research at Allegro",
-        "Polish Academy of Sciences",
-        "Poznan University of Technology"
-    ],
-    "Portugal": [
-        "University of Lisbon"
-    ],
-    "Qatar": [
-        "Hamad Bin Khalifa University",
-        "Qatar Computing Research Institute"
-    ],
-    "Romania": [
-        "Technical University of Cluj-Napoca"
-    ],
-    "Russia": [
-        "Kurchatov Institute",
-        "MEPhI National Research Nuclear University",
-        "MIPT",
-        "Moscow Institute of Physics and Technology"
-    ],
-    "Saudi Arabia": [
-        "King Abdullah University of Science and Technology (KAUST)"
-    ],
-    "Scotland": [
-        "University of Glasgow"
-    ],
-    "Singapore": [
-        "Agency for Science, Technology and Research",
-        "ASUS Intelligent Cloud Services (AICS)",
-        "Alibaba-NTU Singapore Joint Research Institute",
-        "Joint NTU-UBC Research Centre of Excellence in Active Living for the Elderly",
-        "Nanyang Technological University",
-        "National University of Singapore",
-        "Omniscien Technologies",
-        "Singapore Institute for Infocomm Research",
-        "Singapore University of Technology and Design"
-    ],
-    "Slovenia": [
-        "Joˇzef Stefan Institute"
-    ],
-    "South Korea": [
-        "KAIST",
-        "NAVER AI Lab",
-        "Samsung",
-        "Samsung R&D Institute",
-        "Seoul National University",
-        "Yonsei University"
-    ],
-    "Spain": [
-        "Barcelona Supercomputing Center",
-        "HSLT Group at Vicomtech",
-        "HiTZ Center",
-        "Univerisity of Pisa",
-        "Universidade da Coruna",
-        "University of Alicante",
-        "University of the Basque Country"
-    ],
-    "Sweden": [
-        "Uppsala University"
-    ],
-    "Switzerland": [
-        "EPFL",
-        "ETH Zürich",
-        "Idiap Research Institute",
-        "University of Zurich",
-        "Zurich University of Applied Sciences"
-    ],
-    "Taiwan": [
-        "Academia Sinica",
-        "National Tsing Hua University"
-    ],
-    "Thailand": [
-        "Chulalongkorn University",
-        "Vidyasirimedhi Institution of Science and Technology",
-        "pyThaiNLP"
-    ],
-    "UAE": [
-        "Abu Dhabi University",
-        "MBZUAI"
-    ],
-    "United Kingdom": [
-        "Alan Turing Institute",
-        "Cardiff University",
-        "Christian Buck University of Edinburgh",
-        "Cognitiv+ Ltd.",
-        "DeepMind",
-        "Heriot-Watt University",
-        "Imperial College London",
-        "OpenLink Software",
-        "PolyAI Limited",
-        "Queen’s University",
-        "University College London",
-        "University of Cambridge",
-        "University of Edinburgh",
-        "University of Liverpool",
-        "University of Manchester",
-        "University of Oxford",
-        "University of Sheffield",
-        "University Of Surrey",
-        "University of Warwick"
-    ],
-    "United States of America": [
-        "AI2",
-        "Adobe Research",
-        "Amazon",
-        "Anthropic AI",
-        "Apple Inc",
-        "Arizona State University",
-        "Auburn University",
-        "Bloomberg",
-        "Boston Childrens Hospital",
-        "Brain Technologies",
-        "Brandeis University",
-        "Brigham Young University",
-        "Brown University",
-        "CUNY Lehman College",
-        "Carnegie Mellon University",
-        "Columbia University",
-        "Cornell University",
-        "Curai",
-        "Data Science Institute",
-        "Databricks",
-        "Defence Space Administration",
-        "EightSleep",
-        "Elemental Cognition",
-        "Expedia Inc.",
-        "Facebook AI Research",
-        "FiscalNote Research",
-        "George Washington University",
-        "Georgia Institute of Technology",
-        "Google",
-        "Google Research",
-        "Grammarly",
-        "Harvard University",
-        "Honda Research Institute",
-        "Hooray Data Co.",
-        "Huggingface",
-        "IBM",
-        "IMRSV Data Labs",
-        "Illinois Tech – Chicago Kent College of Law",
-        "Indiana University",
-        "Indiana University Bloomington",
-        "Intel AI",
-        "Intercom Strategys",
-        "Iowa City West High School",
-        "Jigsaw",
-        "John Hopkins University",
-        "Johns Hopkins University",
-        "Kno.e.sis",
-        "Leetcode",
-        "Machine Intelligence Research Institute",
-        "Massachusetts Institute of Technology",
-        "Megagon Labs",
-        "Meta",
-        "MetaMind - A Salesforce Company",
-        "Michigan State University",
-        "Microsoft",
-        "Microsoft Research",
-        "Microsoft Semantic Machines",
-        "Monash University",
-        "New York University",
-        "NomicAI",
-        "Northeastern University",
-        "Northwestern University",
-        "OpenAI",
-        "Paul G. Allen School of Computer Science & Engineering",
-        "Penn State University",
-        "Pennsylvania State University",
-        "Princeton University",
-        "Reed College",
-        "Rensselaer Polytechnic Institute",
-        "Rollins College",
-        "Rutgers University",
-        "S.A.I.C",
-        "Salesforce Research",
-        "ShareGPT",
-        "Snap Inc.",
-        "Snips",
-        "Stanford University",
-        "Stony Brook University",
-        "Surge AI",
-        "Swinburne University of Technology",
-        "TaskRabbit",
-        "Texas A&M University",
-        "The Institute for Human & Machine Cognition",
-        "The Nueva School",
-        "The Ohio State University",
-        "The Pennsylvania State University",
-        "The University of Texas at Austin",
-        "Toyota Technological Institute at Chicago",
-        "TransPerfect Translations",
-        "Tulane University",
-        "Twitter",
-        "U.S. Army Research Laboratory",
-        "UC Berkeley",
-        "UC Irvine",
-        "UC San Diego",
-        "UC San Francisco",
-        "UC Santa Barbara",
-        "UC Santa Cruz",
-        "UCLA",
-        "UIUC",
-        "UMass Amherst",
-        "UNC Chapel Hill",
-        "US Naval Academy",
-        "United States Naval Academy",
-        "University of Arizona",
-        "University of Central Florida",
-        "University of Chicago",
-        "University of Colorado Boulder",
-        "University of Houston",
-        "University of Illinois",
-        "University of Illinois Urbana-Champaign",
-        "University of Maryland",
-        "University of Massachusetts Amherst",
-        "University of Massachusetts Lowell",
-        "University of Michigan",
-        "University of Oregon",
-        "University of Pennsylvania",
-        "University of Pittsburgh",
-        "University of Rochester",
-        "University of Southern California",
-        "University of Texas at Dallas",
-        "University of Utah",
-        "University of Virginia",
-        "University of Washington",
-        "Virginia Tech",
-        "Wright State University",
-        "Yahoo! Inc.",
-        "Yale University"
-    ],
-    "Vietnam": [
-        "Vietnam Institute of Information Technology"
-    ]
->>>>>>> 014c0f56
 }
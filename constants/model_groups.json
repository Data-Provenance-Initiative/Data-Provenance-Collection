{
    "OpenAI": [
        "OpenAI ChatGPT",
        "OpenAI Codex",
        "OpenAI GPT-3",
<<<<<<< HEAD
        "OpenAI GPT-3.5-turbo",
=======
        "OpenAI GPT-3.5-Turbo",
>>>>>>> fadfd6fc
        "OpenAI GPT-4",
        "OpenAI Playground"
    ],
    "Other": [
        "Anthropic Internal Models",
        "CTRL",
        "Flan-T5",
        "Google Cloud Translation API",
        "Grover",
        "Instruct-GPT-J",
        "StarCoder",
        "T5",
        "T5-XXL",
        "XLNet",
        "wikisql"
    ]
}<|MERGE_RESOLUTION|>--- conflicted
+++ resolved
@@ -3,11 +3,8 @@
         "OpenAI ChatGPT",
         "OpenAI Codex",
         "OpenAI GPT-3",
-<<<<<<< HEAD
         "OpenAI GPT-3.5-turbo",
-=======
         "OpenAI GPT-3.5-Turbo",
->>>>>>> fadfd6fc
         "OpenAI GPT-4",
         "OpenAI Playground"
     ],

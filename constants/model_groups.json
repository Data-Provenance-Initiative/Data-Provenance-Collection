{
    "OpenAI": [
        "OpenAI ChatGPT",
        "OpenAI Codex",
        "OpenAI GPT-1",
        "OpenAI GPT-2",
        "OpenAI GPT-3",
        "OpenAI GPT-3.5-Turbo",
        "OpenAI GPT-4",
        "OpenAI Playground"
    ],
    "Other": [
        "alpaca",
        "Anthropic Internal Models",
        "BX LLaMa",
        "BX BLOOM",
        "CTRL",
        "dolly",
        "Flan-T5",
        "Google Cloud Translation API",
        "Google Translate",
        "Grover",
        "Instruct-GPT-J",
        "Other",
        "pplm_distil",
        "SeaLLM",
        "StarCoder",
        "Templates",
        "Transformer_xl",
        "T5",
        "T5-XXL",
        "XLNet",
<<<<<<< HEAD
        "wikisql",
        "IndicTrans2"
=======
        "XLM",
        "wikisql",
        "WMT"
>>>>>>> d0dd98b4
    ]
}<|MERGE_RESOLUTION|>--- conflicted
+++ resolved
@@ -20,6 +20,7 @@
         "Google Cloud Translation API",
         "Google Translate",
         "Grover",
+        "IndicTrans2",
         "Instruct-GPT-J",
         "Other",
         "pplm_distil",
@@ -30,13 +31,8 @@
         "T5",
         "T5-XXL",
         "XLNet",
-<<<<<<< HEAD
-        "wikisql",
-        "IndicTrans2"
-=======
         "XLM",
         "wikisql",
         "WMT"
->>>>>>> d0dd98b4
     ]
 }
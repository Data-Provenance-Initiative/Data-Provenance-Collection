{
    "OpenAI": [
        "OpenAI ChatGPT",
        "OpenAI Codex",
        "OpenAI GPT-1",
        "OpenAI GPT-2",
        "OpenAI GPT-3",
        "OpenAI GPT-3.5-turbo-instruct",
        "OpenAI GPT-3.5-Turbo",
        "OpenAI GPT-4",
        "OpenAI GPT-4-Turbo",
        "OpenAI Playground"
    ],
    "Other": [
        "alpaca",
        "Anthropic Internal Models",
        "BART",
        "Bing Chat",
        "BX LLaMa",
        "BX BLOOM",
        "Claude 2.1",
        "CTRL",
        "dolly",
        "Flan-T5",
        "Google Cloud Translation API",
        "Google Translate",
        "Gretel Navigator",
        "Grover",
        "In-House Glaive AI",
        "IndicTrans2",
        "Instruct-GPT-J",
<<<<<<< HEAD
        "LLaMA-2-chat-70b",
=======
        "LLama-2-7B-chat",
        "Llama-2-70b-chat-hf",
        "Mistral-7B-Instruct",
        "Mistral-7B-Instruct-v0.2",
        "Nous-Hermes-2-Yi-34B",
        "Mixtral-8x7B",
>>>>>>> 3969f277
        "Other",
        "pplm_distil",
        "SeaLLM",
        "StarCoder",
        "Templates",
        "Transformer_xl",
        "T5",
        "T5-XXL",
        "XLNet",
        "wikisql",
        "DeepL",
        "m-a-p/Kun-LabelModel",
        "m-a-p/Kun-PrimaryChatModel",
        "01-ai/Yi-34B-Chat",
        "XLM",
        "wikisql",
        "WMT"
    ]
}<|MERGE_RESOLUTION|>--- conflicted
+++ resolved
@@ -29,16 +29,13 @@
         "In-House Glaive AI",
         "IndicTrans2",
         "Instruct-GPT-J",
-<<<<<<< HEAD
         "LLaMA-2-chat-70b",
-=======
         "LLama-2-7B-chat",
         "Llama-2-70b-chat-hf",
         "Mistral-7B-Instruct",
         "Mistral-7B-Instruct-v0.2",
         "Nous-Hermes-2-Yi-34B",
         "Mixtral-8x7B",
->>>>>>> 3969f277
         "Other",
         "pplm_distil",
         "SeaLLM",

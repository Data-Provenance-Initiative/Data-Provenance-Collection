{
    "OpenAI": [
        "OpenAI ChatGPT",
        "OpenAI Codex",
        "OpenAI GPT-1",
        "OpenAI GPT-2",
        "OpenAI GPT-3",
        "OpenAI GPT-3.5-Turbo",
        "OpenAI GPT-4",
        "OpenAI Playground"
    ],
    "Other": [
        "alpaca",
        "Anthropic Internal Models",
        "BX LLaMa",
        "BX BLOOM",
        "CTRL",
        "dolly",
        "Flan-T5",
        "Google Cloud Translation API",
        "Google Translate",
        "Grover",
        "Instruct-GPT-J",
        "Other",
        "pplm_distil",
        "SeaLLM",
        "StarCoder",
        "Templates",
        "Transformer_xl",
        "T5",
        "T5-XXL",
        "XLNet",
<<<<<<< HEAD
        "wikisql",
        "DeepL",
        "m-a-p/Kun-LabelModel",
        "01-ai/Yi-34B-Chat"
=======
        "XLM",
        "wikisql",
        "WMT"
>>>>>>> cff6badc
    ]
}<|MERGE_RESOLUTION|>--- conflicted
+++ resolved
@@ -30,15 +30,12 @@
         "T5",
         "T5-XXL",
         "XLNet",
-<<<<<<< HEAD
         "wikisql",
         "DeepL",
         "m-a-p/Kun-LabelModel",
         "01-ai/Yi-34B-Chat"
-=======
         "XLM",
         "wikisql",
         "WMT"
->>>>>>> cff6badc
     ]
 }
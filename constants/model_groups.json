--- conflicted
+++ resolved
@@ -12,6 +12,8 @@
     "Other": [
         "alpaca",
         "Anthropic Internal Models",
+        "BX LLaMa",
+        "BX BLOOM",
         "CTRL",
         "dolly",
         "Flan-T5",
@@ -21,22 +23,15 @@
         "Instruct-GPT-J",
         "Other",
         "pplm_distil",
+        "SeaLLM",
         "StarCoder",
         "Templates",
         "Transformer_xl",
         "T5",
         "T5-XXL",
         "XLNet",
-        "wikisql",
-<<<<<<< HEAD
-        "SeaLLM"
-=======
-        "BX LLaMa",
-        "BX BLOOM",
         "XLM",
-        "XLNet",
         "wikisql",
         "WMT"
->>>>>>> 1d4a9b63
     ]
 }
--- conflicted
+++ resolved
@@ -29,11 +29,8 @@
         "In-House Glaive AI",
         "IndicTrans2",
         "Instruct-GPT-J",
-<<<<<<< HEAD
         "Llama 13B",
-=======
         "LLaMA-2-chat-70b",
->>>>>>> 89357040
         "LLama-2-7B-chat",
         "Llama-2-70b-chat-hf",
         "Mistral-7B-Instruct",

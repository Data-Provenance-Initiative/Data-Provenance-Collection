--- conflicted
+++ resolved
@@ -30,13 +30,7 @@
             "list[string]: A list of the formats in which the dataset is available.",
             "Please refer to `constants/data_formats.json` for options."
         ],
-<<<<<<< HEAD
-        "Human Annotation": [
-            "string: 'Yes' or 'No' indicating human annotations are part of this dataset, in addition to whatever was scraped from third-party sources."
-        ],
-=======
         "Human Annotation": "string: 'Yes' or 'No' indicating human annotations are part of this dataset, in addition to whatever was scraped from third-party sources.",
->>>>>>> 5f8af3d7
         "Derived from Datasets": [
             "list[string]: A list of the names of ML datasets from which this dataset is comprised or derived."
         ],

{
    "toxicchat": {
        "Unique Dataset Identifier": "toxicchat",
        "Dataset Name": "ToxicChat",
        "Collection": "ToxicChat",
        "Collection URL": "https://lmsys.org/blog/2023-10-30-toxicchat/",
        "Paper Title": "ToxicChat: Unveiling Hidden Challenges of Toxicity Detection in Real-World User-AI Conversation",
        "Dataset URL": "https://huggingface.co/datasets/lmsys/toxic-chat",
        "GitHub URL": "",
        "Hugging Face URL": "https://huggingface.co/datasets/lmsys/toxic-chat",
        "Papers with Code URL": "",
        "ArXiv URL": "https://arxiv.org/abs/2310.17389",
        "Semantic Scholar Corpus ID": "264491114",
        "Languages": [
            "English"
        ],
        "Task Categories": [
            "Binary Classification of Hate Speech",
            "Binary Classification of Racial Bias",
            "Offensive Language Detection",
            "Stereotype Detection",
            "Toxicity Detection"
        ],
        "Text Sources": [
            "crowdsourced",
            "human"
        ],
        "Model Generated": [
            "Vicuna"
        ],
        "Format": [
            "Zero-shot"
        ],
        "Human Annotation": "Yes",
        "Derived from Datasets": [
            "LMSYS-Chat-1M",
            "ShareGPT"
        ],
        "Creators": [
            "UC San Diego"
        ],
        "Licenses": [
            {
                "License": "OpenAI",
                "License URL": ""
            },
            {
                "License": "CC BY-NC 4.0",
                "License URL": "https://huggingface.co/datasets/lmsys/toxic-chat"
            }
        ],
        "License Notes": "Partially generated with Vicuna model, which itself is trained off of ShareGPT, which contains OpenAI generated outputs.",
        "License Verified By": "Zi Lin & Shayne",
        "Dataset Filter IDs": [
            "toxicchat0124"
        ],
        "Text Metrics": {
            "Num Dialogs": 5082,
            "Mean Inputs Length": 174.2794,
            "Mean Targets Length": 864.7033,
            "Max Inputs Length": 1536,
            "Max Targets Length": 4117,
            "Min Inputs Length": 12,
            "Min Targets Length": 1,
            "Min Dialog Turns": 2,
            "Max Dialog Turns": 2,
            "Mean Dialog Turns": 2.0
        },
<<<<<<< HEAD
        "Inferred Metadata": {
            "GitHub License": "",
            "GitHub Stars (June 2024)": "",
            "GitHub Topics": "",
            "Github Date": "",
            "HF Config": "toxicchat0124",
            "HF Config License": "",
            "HF Dataset": "lmsys/toxic-chat",
            "HF Date": "2023-10-26",
            "HF Downloads (June 2024)": 4635,
            "HF Likes (June 2024)": 105,
            "HF Yaml License": "CC BY-NC 4.0",
            "PwC Date": "",
            "PwC Description": "",
            "PwC License Name": "",
            "PwC License URL": "",
            "S2 Citation Count (June 2024)": "",
            "S2 Date": ""
        }
=======
        "Bibtex": "@Article{Lin2023ToxicChatUH,\n author = {Zi Lin and Zihan Wang and Yongqi Tong and Yangkun Wang and Yuxin Guo and Yujia Wang and Jingbo Shang},\n booktitle = {Conference on Empirical Methods in Natural Language Processing},\n pages = {4694-4702},\n title = {ToxicChat: Unveiling Hidden Challenges of Toxicity Detection in Real-World User-AI Conversation},\n year = {2023}\n}\n"
>>>>>>> e9cee568
    }
}<|MERGE_RESOLUTION|>--- conflicted
+++ resolved
@@ -66,7 +66,6 @@
             "Max Dialog Turns": 2,
             "Mean Dialog Turns": 2.0
         },
-<<<<<<< HEAD
         "Inferred Metadata": {
             "GitHub License": "",
             "GitHub Stars (June 2024)": "",
@@ -85,9 +84,7 @@
             "PwC License URL": "",
             "S2 Citation Count (June 2024)": "",
             "S2 Date": ""
-        }
-=======
+        },
         "Bibtex": "@Article{Lin2023ToxicChatUH,\n author = {Zi Lin and Zihan Wang and Yongqi Tong and Yangkun Wang and Yuxin Guo and Yujia Wang and Jingbo Shang},\n booktitle = {Conference on Empirical Methods in Natural Language Processing},\n pages = {4694-4702},\n title = {ToxicChat: Unveiling Hidden Challenges of Toxicity Detection in Real-World User-AI Conversation},\n year = {2023}\n}\n"
->>>>>>> e9cee568
     }
 }
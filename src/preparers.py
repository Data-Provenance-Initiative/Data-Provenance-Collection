--- conflicted
+++ resolved
@@ -575,18 +575,14 @@
         })
         parent = i
     return messages
-    
+   
 def prepare_tool_llama(row):
     return convert_inputs_targets_to_messages(
         row['context'] + row['instruction'],
         row['response'],
         'toolbench',
     )
-<<<<<<< HEAD
- 
-=======
-
->>>>>>> 275f4f37
+
 def prepare_mathinstruct(row):
     return convert_inputs_targets_to_messages(
         row["instruction"], row["output"], row["_source"]
@@ -702,7 +698,7 @@
             })
     return messages
 
-<<<<<<< HEAD
+
 def prepare_indic_instruct(row):
     ''' This dataset conatins lots of other datasets, each having their own format. A different prepare method is needed for each sub-dataset 
     Some datasets such as 'hh-rlhf', 'lm_sys', 'oasst1' have same forrmat and thus they have the prepare method below
@@ -751,8 +747,6 @@
         )
 
 
-=======
-
 def prepare_pii_masking_200k(row):
     inputs = row["unmasked_text"] + "\n\n" + "Given the previous paragraph, please mask any personally " \
                                              "identifiable information using masks, such as [FIRSTNAME_1], [AGE_2]," \
@@ -787,5 +781,4 @@
     return [
         {"from": "user", "text": inputs, "parent": row["_source"]},
         {"from": "assistant", "text": outputs, "parent": 0},
-    ]
->>>>>>> 275f4f37
+    ]
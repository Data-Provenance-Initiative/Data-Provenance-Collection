--- conflicted
+++ resolved
@@ -245,12 +245,12 @@
         row['instruction'], row["output"], "evol_instruct",
     )
 
-<<<<<<< HEAD
+
 def prepare_meta_math_qa(row):
     return convert_inputs_targets_to_messages(
         row["query"], row["response"], "meta_math_qa",
     )
-=======
+
 def prepare_pure_dove(row):
     messages = []
     parent_id = 0
@@ -269,8 +269,6 @@
         })
         parent_id += 1
     return messages
-
->>>>>>> 1119c397
 
 def prepare_sharegpt_vicuna(row):
     parent = "sharegpt_vicuna"

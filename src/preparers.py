# import os
# import pandas as pd
import numpy as np
# from functools import partial
# from collections import Counter, defaultdict
# from helpers import io
import re


# ##########################################################################
# ############## Data Preparer Utils
# ##########################################################################

def convert_inputs_targets_to_messages(
        input_text,
        target_text,
        dset,
):
    """
    Converts standard [input/output] type rows into the universal messages format.
    """
    return [
        {"from": "user", "text": input_text.strip(), "parent": dset},
        {"from": "assistant", "text": target_text.strip(), "parent": 0},
    ]


# ##########################################################################
# ############## Data Preparer Functions
# ##########################################################################

def prepare_flan_collection(row):
    return convert_inputs_targets_to_messages(
        row["inputs"], row["targets"], row["task_name"]
    )


def prepare_xp3x(row):
    # "xp3x-multi_eurlex-ron_latn"
    # task_name = "xp3x-" + row["dataset"].split("/")[-1] + "-" + row["language"].replace("-", "_")
    if row["dataset"] in ["clue"]:
        task_name = row["config"]  # Set task_name to e.g. `c3` without the clue
    else:
        task_name = row["dataset"].split("/")[-1]
    task_name = row["language"] + "/" + task_name
    return convert_inputs_targets_to_messages(
        row["inputs"], row["targets"], task_name)


def prepare_commitpackft(row):
    lang_normalized = row["lang"].replace("'", "").replace("(", "").replace(")", "").replace(" ", "-").lower()
    return convert_inputs_targets_to_messages(
        # Could add some strong delimiters to separate the code from the text
        # e.g. ```prog_lang\n<old_contents>\n```\n\n<subject>
        row["old_contents"] + "\n\n" + row["subject"],
        row["new_contents"],
        lang_normalized,
    )


def prepare_cobra_frames(row):
    """
    CobraFrames dataset has a structure where each row is one of the elements in the frame for harmful statement.
    Formatting focuses on the structure of the input and output given the row.
    The first 4 elements are context, speaker, listener, and statement check, serving as the context for the statement.
    The rest of the elements are the structured explanation for the statement
    """

    formatting = {
        "speechContext": "[Context of statement] {}[/]",
        "speakerIdentity": "[Speaker identity/characteristics] {}[/]",
        "listenerIdentity": "[Listener identity/characteristics] {}[/]",
        "statementCheck": "[The statement is complete and understandable] {}[/]",
        "relevantPowerDynamics": "[Relevant power dynamics] {}[/]",
        "conversationContext": "[Conversational context] {}[/]",
        "statement": "[Statement] {}[/]",
        "intent": "[Intent] {}[/]",
        "offensiveness": "[Offensiveness] {}[/]",
        "targetGroup": "[Targeted/referenced minority group] {}[/]",
        "implication": "[Implied meaning/stereotype] {}[/]",
        "targetGroupEmotionalReaction": "[Targeted minority group emotional reaction] {}[/]",
        "targetGroupCognitiveReaction": "[Targeted minority group cognitive reaction] {}[/]",
    }

    f = [
        formatting[v].format(row[v])
        for v in row.keys() if v in formatting
    ]
    input_instructions = "Following the examples and complete the structured explanation for the given statement.\n\n" + row['examples']
    input_context = "\n".join(f[1:5])
    output = "\n".join(f[5:])
    return convert_inputs_targets_to_messages(
        input_instructions + "\n" + input_context,
        output,
        row["_source"]
    )

def prepare_dolly_15k(row):
    input_text = re.sub(r'\s*\[.*?\]\s*', '', "\n".join([row["context"], row["instruction"]]).strip())
    target_text = re.sub(r'\s*\[.*?\]\s*', '', row["response"])
    return convert_inputs_targets_to_messages(
        input_text, target_text, row["category"]
    )


def prepare_thai_gen_ai_dolly(row):
    input_text = "\n".join([row["context"], row["instruction"]]).strip() if row["context"] else row["instruction"]
    target_text = row["response"]
    return convert_inputs_targets_to_messages(
        input_text, target_text, row["category"]
    )


def prepare_laion_oig(row):
    # Rosey is there since unified_joke_explanations uses this instead of <bot> marker.
    turn_markers = ["<human>:", "<bot>:", "Rosey:"]
    turns = row["text"].strip()
    parent = row["_source"]

    # Take care of situation when a Background is provided.
    if turns.startswith("Background:"):
        # Remove the first human tag and make the background a part of the human input.
        turns = turns.replace("<human>: ", "\n", 1)
        turns = "<human>: " + turns

    # Append the turn markers with a separator for easy splitting on the turns.
    SEPARATOR = "<*>"
    for tm in turn_markers:
        turns = turns.replace(tm, f"{SEPARATOR}{tm}")
    turns = turns.split(SEPARATOR)

    messages = []
    for i, turn in enumerate(turns):
        if turn.strip():
            speaker = "user" if turn.startswith("<human>") else "assistant"
            # Remove the turn markers from the turns
            for tm in turn_markers:
                turn = turn.replace(tm, "")
            messages.append({
                "from": speaker,
                "text": turn.strip(),
                "parent": parent,
            })
            parent = i
    return messages


def prepare_self_instuct(row):
    return convert_inputs_targets_to_messages(
        row["prompt"], row["completion"], "self_instruct",
    )


def prepare_anthropic_hh_rlhf(row):
    SEPARATOR = "<*>"
    chosen_text = row['chosen'].replace(SEPARATOR, " ")
    rejected_text = row['rejected'].replace(SEPARATOR, " ")
    # [(text, user, score)]

    # Add placeholder markers for splitting.
    marked_chosen = chosen_text.replace('\n\nHuman:', f'{SEPARATOR}USER{SEPARATOR}').replace('\n\nAssistant:',
                                                                                             f'{SEPARATOR}ASSISTANT{SEPARATOR}')
    marked_rejected = rejected_text.replace('\n\nHuman:', f'{SEPARATOR}USER{SEPARATOR}').replace('\n\nAssistant:',
                                                                                                 f'{SEPARATOR}ASSISTANT{SEPARATOR}')

    # Split the transcript into statements using the placeholder markers.
    chosen_seq = marked_chosen.split(SEPARATOR)[1:]
    reject_seq = marked_rejected.split(SEPARATOR)[1:]

    messages = []
    parent = "anthropic_hhrlhf"
    for chosen_turn, reject_turn in zip(chosen_seq, reject_seq):
        if chosen_turn == reject_turn and chosen_turn in ["USER", "ASSISTANT"]:
            # sometimes there is only 1 response, not 2.
            turn_type = chosen_turn
        elif chosen_turn == reject_turn:
            if len(messages) > 0:
                parent = 0 if parent == "anthropic_hhrlhf" else parent + 1
            messages.append({
                "from": turn_type.lower(),
                "text": chosen_turn.strip(),
                "parent": parent,
            })
            if turn_type.lower() == "assistant":
                messages[-1]["score"] = 1.0
        else:
            parent = 0 if parent == "anthropic_hhrlhf" else parent + 1
            messages.append({
                "from": turn_type.lower(),
                "text": chosen_turn.strip(),
                "parent": parent,
                "score": 1.0
            })
            messages.append({
                "from": turn_type.lower(),
                "text": reject_turn.strip(),
                "parent": parent,
                "score": 0.0
            })

    return messages


def prepare_stanford_human_preferences(row):
    return [
        {"from": "user", "text": row["history"].strip(), "parent": row["domain"]},
        {"from": "assistant", "text": row["human_ref_A"].strip(), "score": row["score_A"], "parent": 0},
        {"from": "assistant", "text": row["human_ref_B"].strip(), "score": row["score_B"], "parent": 0},
    ]


def prepare_open_assistant(dset):
    messages = []
    current_message_tree = None  # dset[0]["message_tree_id"]
    messageid_to_idx, current_dialog = {}, []
    dialog_idx = 0
    for row in dset:
        if current_message_tree != row["message_tree_id"]:
            if current_dialog and len(current_dialog) > 1:
                messages.append(current_dialog)
            current_message_tree = row["message_tree_id"]
            current_dialog = [{
                "from": "user" if row["role"] == "prompter" else "assistant",
                "text": row["text"].strip().replace("\"", ""),
                "parent": row['lang'],
            }]
            dialog_idx = 0
            messageid_to_idx = {}
        else:
            if row["parent_id"] in messageid_to_idx:
                current_dialog.append({
                    "from": "user" if row["role"] == "prompter" else "assistant",
                    "text": row["text"].strip().replace("\"", ""),
                    "parent": messageid_to_idx[row["parent_id"]],
                })
                dialog_idx += 1
        messageid_to_idx[row["message_id"]] = dialog_idx
    return messages


def prepare_oasst_octopack(row):
    messages = []
    for i, segment in enumerate(row["conversations"]):
        messages.append({
            "from": "user" if segment["role"] == "prompter" else "assistant",
            "text": segment["text"].strip().replace("\"", ""),
            "parent": i - 1 if i else "octopack",
        })
    return messages


def prepare_longform(row):
    dset_id = row["source"]  # .replace(" ", "").replace("-", "").lower()
    return convert_inputs_targets_to_messages(
        row["input"], row["output"], dset_id,
    )


def prepare_gpteacher(row):
    inp = row["instruction"]
    if row["input"]:
        inp += "\n" + row["input"]
    return convert_inputs_targets_to_messages(
        inp, row["response"], row["_source"],
    )


def prepare_openai_summarization(row):
    instruction = "Summarize the above article:"
    text0 = row["summaries"][0]["text"].strip()
    text1 = row["summaries"][1]["text"].strip()
    return [
        {"from": "user", "text": row["info"]["post"].strip() + "\n\n\n" + instruction, "parent": "openai-summarize"},
        {"from": "assistant", "text": text0, "score": int(np.abs(row["choice"] - 1)), "parent": 0},
        {"from": "assistant", "text": text1, "score": row["choice"], "parent": 0},
    ]


def prepare_openai_webgpt(row):
    context0 = row["quotes_0"]["extract"][0].strip() + "\n\n\n" if row["quotes_0"]["extract"] else ""
    context1 = row["quotes_1"]["extract"][0].strip() + "\n\n\n" if row["quotes_1"]["extract"] else ""
    text0 = context0 + row["question"]["full_text"].strip()
    text1 = context1 + row["question"]["full_text"].strip()
    return [
        {"from": "user", "text": text0, "parent": row['dataset']},
        {"from": "user", "text": text1, "parent": row['dataset']},
        {"from": "assistant", "text": row["answer_0"].strip(), "score": row["score_0"], "parent": 0},
        {"from": "assistant", "text": row["answer_1"].strip(), "score": row["score_1"], "parent": 1},
    ]


def prepare_alpaca(row):
    inputs = " ".join([row["instruction"], row["input"]]).strip()
    return convert_inputs_targets_to_messages(
        inputs, row["output"], "alpaca",
    )


def prepare_everything_lm(row):
    inputs = " ".join([row["instruction"], row["input"]]).strip()
    return convert_inputs_targets_to_messages(
        inputs, row["output"], "everything_lm",
    )


def prepare_llama2_med_tuned_instructions(row):
    inputs = "\n".join([row["instruction"], row["input"]]).strip()
    return convert_inputs_targets_to_messages(
        inputs, row["output"], "llama2_med_tuned_instructions",
    )


def prepare_capybara(row):
    messages = []
    parent_id = 0
    dset = row["source"]
    for i, turn in enumerate(row["conversation"]):
        messages.append({
            "from": "user",
            "text": turn["input"].strip(),
            "parent": dset if i == 0 else parent_id,
        })
        if parent_id != 0:
            parent_id += 1
        messages.append({
            "from": "assistant",
            "text": turn["output"].strip(),
            "parent": parent_id,
        })
        parent_id += 1
    return messages


def prepare_evol_instruct(row):
    return convert_inputs_targets_to_messages(
        row['instruction'], row["output"], "evol_instruct",
    )


def prepare_deita_10k(row):
    messages = []
    for i, turn in enumerate(row["conversations"]):
        messages.append({
            "from": "user" if turn["from"] == "human" else "assistant",
            "text": turn["value"].strip(),
            "parent": row["source"] if i == 0 else i - 1
        })
    return messages


def prepare_metamathqa(row):
    return convert_inputs_targets_to_messages(
        row["query"], row["response"], row["type"],
    )


def prepare_ultraFeedback_argilla(row):
    return convert_inputs_targets_to_messages(
        row["instruction"], row["chosen_response"], row["source"],
    )

def prepare_longalign_10k(row):
    messages = []
    for i, turn in enumerate(row["messages"]):
        messages.append({
            "from": turn["role"],
            "text": turn["content"].strip(),
            "parent": "LongAlign-10k" if i == 0 else i - 1
        })
    return messages

def prepare_pure_dove(row):
    messages = []
    parent_id = 0
    for i, turn in enumerate(row["conversation"]):
        messages.append({
            "from": "user",
            "text": turn["input"].strip(),
            "parent": "pure_dove" if i == 0 else parent_id,
        })
        if parent_id != 0:
            parent_id += 1
        messages.append({
            "from": "assistant",
            "text": turn["output"].strip(),
            "parent": parent_id,
        })
        parent_id += 1
    return messages

def prepare_lmsys_chat_1m(row):
    messages = []
    for i, turn in enumerate(row["conversation"]):
        messages.append({
            "from": turn["role"].strip(),
            "text": turn["content"].strip(),
            "parent": "lmsys_chat_1m" if i == 0 else i - 1,
        })
    return messages

def prepare_nectar(row):
    human = []
    assistant = []
    messages = []

    if row["turns"] == 1:
        input = row["prompt"].split("Assistant:")[0].strip()
        output = row["answers"][0]["answer"]
        return convert_inputs_targets_to_messages(
            input, output, "nectar",
        )
    else:
        # Split the conversation based on "Human:" and "Assistant:" tags
        segments = row["prompt"].split("Human: ")[1:]
        # Extract human and assistant texts
        for segment in segments:
            parts = segment.split("Assistant:")
            human.append(parts[0].strip())
            if len(parts) > 1:
                assistant.append(parts[1].strip())
        assistant.append(row["answers"][0]["answer"])
        parent_id = 0
        for index, (h, a) in enumerate(zip(human, assistant)):
            messages.append({
                "from": "user",
                "text": h.strip(),
                "parent": "nectar" if index == 0 else parent_id,
            })
            if parent_id != 0:
                parent_id += 1
            messages.append({
                "from": "assistant",
                "text": a.strip(),
                "parent": parent_id,
            })
            parent_id += 1
        return messages


def prepare_feedback_collection(row):
    return convert_inputs_targets_to_messages(
        row['instruction'], row["output"], "feedback_collection",
    )


def prepare_sharegpt_vicuna(row):
    parent = "sharegpt_vicuna"
    messages = []
    for i, turn in enumerate(row["conversations"]):
        messages.append({
            "from": "user" if turn["from"] == "human" else "assistant",
            "text": turn["value"].strip(),
            "parent": parent,
        })
        parent = i
    return messages


def prepare_code_alpaca(row):
    inputs = row["instruction"].strip()
    if row["input"]:
        inputs += "\n" + row["input"].strip()
    return convert_inputs_targets_to_messages(
        inputs, row["output"], "code_alpaca",
    )

def prepare_riddle_sense(row):
    options = ""
    for label, text in zip(row["choices"]["label"], row["choices"]["text"]):
        options += f"{label}: {text}, "
    inputs = row["question"].strip() + "\n" + options
    return convert_inputs_targets_to_messages(
        inputs, row["answerKey"], "riddle_sense",
    )
def prepare_glaive_code_assistant(row):
    inputs = row["question"].strip()
    return convert_inputs_targets_to_messages(
        inputs, row["answer"], "glaive_code_assistant",
    )


def prepare_hc3(row, lang):
    # dset_id = f"hc3_{lang}-{row['source']}"
    messages = [{"from": "user", "text": row["question"].strip(), "parent": row['source']}]
    if len(row["human_answers"]) and row["human_answers"][0]:
        human_answer = row["human_answers"][0].strip()
        messages.append({"from": "assistant", "text": human_answer, "score": 1, "parent": 0})
    if len(row["chatgpt_answers"]) and row["chatgpt_answers"][0]:
        assistant_answer = row["chatgpt_answers"][0].strip()
        messages.append({"from": "assistant", "text": assistant_answer, "score": 0, "parent": 0})
    return messages


def prepare_hc3_en(row):
    return prepare_hc3(row, "en")


def prepare_hc3_zh(row):
    return prepare_hc3(row, "zh")


def prepare_camel_science(row):
    if row["_source"] != "code" and "ai-society-translated" not in row["_source"]:
        return convert_inputs_targets_to_messages(
            row["message_1"], row["message_2"], row["_source"],
        )
    else:
        messages = []
        total_messages = row['num_messages']
        if total_messages == 0:
            messages.append({
                "from": "user",
                "text": row["specified_task"],
                "parent": row["_source"]
            })
            messages.append({
                "from": "assistant",
                "text": row["termination_reason"],
                "parent": 0
            })
        else:
            for i in range(1, total_messages + 1):
                if len(row[f"message_{i}"].get("content")) != 0:
                    messages.append({
                        "from": "assistant" if row[f"message_{i}"].get("role_type") == "ASSISTANT" else "user",
                        "text": row[f"message_{i}"].get("content"),
                        "parent": 0 if row[f"message_{i}"].get("role_type") == "ASSISTANT" else row["_source"]
                    })
        return messages


def prepare_cot_collection(row):
    return convert_inputs_targets_to_messages(
        row["source"], row["rationale"], row['_source']
    )


def prepare_gpt4all(row):
    source_to_dsetid = {
        "": "stackoverflow",
        "pacovaldez/stackoverflow-questions": "stackoverflow",
        "nomic-ai": "nomic",
        "laion/unified_chip2": "chip2",
        "unified_chip2": "chip2",
        "unified_unifiedskg_instructions": "unifiedskg",
        "output_unified_unifiedskg.jsonl": "unifiedskg",
        "unified_multi_sum": "unifiedmultisum",
        "unified_abstract_infill_output_0-100_000.jsonl": "abstractinfill",
        "unified_abstract_infill_output-100-000-x.jsonl": "abstractinfill",
        "unified_hc3_human": "hc3"
    }
    return convert_inputs_targets_to_messages(
        # row["prompt"], row["response"], f"nomicai-gpt4allj--{source_to_dsetid[row['source']]}"
        row["prompt"], row["response"], row['source']
    )


def prepare_evol_instruct_v2(row):
    return convert_inputs_targets_to_messages(
        row['conversations'][0]["value"], row['conversations'][1]["value"], "evol_instruct_v2",
    )


def prepare_gpt4_alpaca(row):
    inputs = row["instruction"].strip()
    if row["input"]:
        inputs += "\n" + row["input"].strip()
    return convert_inputs_targets_to_messages(
        inputs, row["output"], "gpt4alpaca",
    )


def prepare_thai_gen_ai_alpaca(row):
    inputs = row["instruction"].strip()
    if row["input"]:
        inputs += "\n" + row["input"].strip()
    return convert_inputs_targets_to_messages(
        inputs, row["output"], "thai_gen_ai_alpaca",
    )


def prepare_tasksource_instruct(row):
    # task_name = "tsi-" + row['task'].replace("-", "_").replace("/", "-")
    return convert_inputs_targets_to_messages(
        row["inputs"], row["targets"], row['task'],
    )


def prepare_stack_exchange_instruction(row):
    return convert_inputs_targets_to_messages(
        row["question"], row["response"], "stack-exchange-instruction",
    )


def prepare_unnatural_instructions(row):
    return convert_inputs_targets_to_messages(
        row['instances']['instruction_with_input'][0],
        row['instances']['output'][0],
        "unnatural_instructions",
    )


def prepare_starcoder_self_instruct(row):
    return convert_inputs_targets_to_messages(
        row['instruction'], row['output'],
        'starcoder-self-instruct'
    )


def prepare_thai_gen_ai_gpteacher(row):
    inputs = row["instruction"].strip()
    if row["input"]:
        inputs += "\n" + row["input"].strip()
    return convert_inputs_targets_to_messages(
        inputs, row["output"], "thai_gen_ai_gpteacher",
    )


def tinystories_get_example(it):
    buf = []
    try:
        line = next(it)
        while line:
            if line['text'].strip() == '':
                break
            else:
                buf.append(line['text'])
            line = next(it)
    except StopIteration:
        if len(buf) > 0:
            pass  # we have an example to process
        else:
            raise  # we don't

    buf = '\n'.join(buf)

    try:
        inpt_text, *tgt_text = re.split('\nStory: ', buf, re.MULTILINE)

        inpt_text = inpt_text + '\nStory: '
        tgt_text = '\n'.join(tgt_text)
    except Exception:
        print('\n'.join(re.split('^Story: ', buf)))
        raise

    return convert_inputs_targets_to_messages(inpt_text, tgt_text, 'tiny-stories')


def prepare_tiny_stories(dset):
    stories = []
    it = iter(dset)

    while True:
        try:
            stories += [tinystories_get_example(it)]
        except StopIteration:
            break

    return stories


def prepare_joke_explanation(row):
    inputs = row["joke"] + "\n\n" + "Explain this joke."
    return convert_inputs_targets_to_messages(inputs, row["explaination"], "joke-explanation")


def prepare_book_summaries(row):
    instruction = "Summarize the above text:"
    return convert_inputs_targets_to_messages(
        row["input"].strip() + "\n\n\n" + instruction, row["output"].strip(), "summary"
    )


def prepare_ultrachat(row):
    parent = "ultrachat"
    messages = []
    for i, script in enumerate(row["data"]):
        messages.append({
            "from": "user" if i % 2 == 0 else "assistant",
            "text": script.strip(),
            "parent": parent,
        })
        parent = i
    return messages


def prepare_wildchat(row):
    messages = []
    for i, script_dict in enumerate(row['conversation']):
        messages.append({
            'from': script_dict['role'],
            'text': script_dict['content'].strip(),
            'parent': row['model'] if i == 0 else i - 1
        })
    return messages


def prepare_airoboros(row):
    parent = "airoboros"
    messages = []
    for i, turn in enumerate(row['conversations']):
        messages.append({
            "from": "user" if turn["from"] == "human" else "assistant",
            "text": turn["value"].strip(),
            "parent": parent,
        })
        parent = i
    return messages


def prepare_lima(row):
    messages = []
    parent = row['source']
    for i, turn in enumerate(row['conversations']):
        messages.append({
            "from": "assistant" if i % 2 else "user",
            "text": turn.strip(),
            "parent": parent
        })
        parent = i
    return messages

  
def prepare_tool_llama(row):
    return convert_inputs_targets_to_messages(
        row['context'] + row['instruction'],
        row['response'],
        'toolbench',
    )


def prepare_mathinstruct(row):
    return convert_inputs_targets_to_messages(
        row["instruction"], row["output"], row["_source"]
    )


def prepare_gorilla(row):
    return convert_inputs_targets_to_messages(
        row['instruction'],
        row['response'],
        'gorilla-apibench',
    )


def prepare_baize_data(row):
    messages = []
    items = row["input"].split("[|Human|]")
    parent_id = -1
    for item in items:
        if item.strip() == "The conversation between human and AI assistant.":
            continue
        elif item.strip() == "":
            break
        sub_items = item.strip().split("[|AI|]")
        human_turn_item = {
            "from": "user",
            "text": sub_items[0].strip(),
            "parent": row["_source"] if parent_id == -1 else parent_id,
        }
        messages.append(human_turn_item)
        parent_id += 1
        agent_turn_item = {
            "from": "assistant",
            "text": sub_items[1].strip(),
            "parent": parent_id,
        }
        messages.append(agent_turn_item)
        parent_id += 1

    return messages


def prepare_open_orca(row):
    inputs = "".join([row['system_prompt'] + row['question']])
    outputs = row['response']
    return [
        {"from": "user", "text": inputs.strip(), "parent": row['source']},
        {"from": "assistant", "text": outputs.strip(), "parent": 0},
    ]

def prepare_coig(row):
    messages = []
    parent = row['source']
    parent_id = -1
    for i, turn in enumerate(row['conversations']):
        human_turn_item = {
            "from": "user",
            "text": row['instruction']+ turn['question'] if parent_id == -1 else turn['question'],
            "parent": parent if parent_id == -1 else parent_id,
        }
        messages.append(human_turn_item)
        parent_id += 1
        agent_turn_item = {
            "from": "assistant",
            "text": turn['answer'],
            "parent": parent_id,
        }
        messages.append(agent_turn_item)
        parent_id += 1
    return messages

def prepare_coig_kun(row):
    inputs = row['instruction']
    outputs = row['output']
    return [
        {"from": "user", "text": inputs, "parent": row['_source']},
        {"from": "assistant", "text": outputs, "parent": 0},
    ]

def prepare_coig_cqia(row):
    inputs = "".join([row['instruction'] + row['input']])
    outputs = row['output']
    return [
        {"from": "user", "text": inputs, "parent": row['_source']},
        {"from": "assistant", "text": outputs, "parent": 0},
    ]

def prepare_selfee(row):
    outputs = row["outputs"]
    parsed_outputs = ''
    for index, elem in enumerate(outputs):
        feedback = elem["feedback"]
        output = elem["output"]
        feedback_number = index + 1
        revision_number = index
        if index != 0:
            output = "\n\n### Revision {number}:\n{revision}".format(number=revision_number, revision=output)
        parsed_outputs += output + "\n\n### Feedback {number}:\n{feedback}".format(number=feedback_number, feedback=feedback)
    return convert_inputs_targets_to_messages(
        row['instruction'], parsed_outputs, "selfee",
    )


def prepare_pmc_llama(row):
    inputs = "".join([row['instruction'] + row['input']])
    return convert_inputs_targets_to_messages(
        inputs,
        row['output'],
        row['source']
    )


def prepare_medical_meadow(row):
    inputs = "".join([row['instruction'] + row['input']])
    return convert_inputs_targets_to_messages(
        inputs,
        row['output'],
        row["_source"],
    )


def prepare_medinstruct(row):
    inputs = "".join([row['instruction'] + row['input']])
    return convert_inputs_targets_to_messages(
        inputs,
        row['output'],
        'medinstruct',
    )


def prepare_chatdoctor(row):
    return convert_inputs_targets_to_messages(
        row["inputs"], row["outputs"], row["_source"]
    )


def prepare_seabench(row):
    inputs = row["turns"][0].strip()
    outputs = row["chatgpt_response"].strip() if row["chatgpt_response"] else ""

    return [
        {"from": "user", "text": inputs, "parent": row["lang"]},
        {"from": "assistant", "text": outputs, "parent": 0},
    ]


def prepare_agentinstruct(row):
    datasets = row  # Based on the current structure, a row represents all datasets :TODO: might need to change this
    messages = []
    for dataset in datasets:
        for i, turn in enumerate(dataset["conversations"], start=-1):
            messages.append({
                "from": "user" if turn["from"] == "human" else "assistant",
                "text": turn["value"].strip(),
                "parent": dataset['id'].split('_')[0] if i == -1 else i,
            })
    return messages


def prepare_cidar(row):
    return convert_inputs_targets_to_messages(
        row['instruction'],
        row['output'],
        'cidar',
    )


def prepare_indic_instruct(row):
    ''' This dataset conatins lots of other datasets, each having their own format. A different prepare method is needed for each sub-dataset
    Some datasets such as 'hh-rlhf', 'lm_sys', 'oasst1' have same forrmat and thus they have the prepare method below
    '''
    if row['dataset'] == 'anudesh':
        return convert_inputs_targets_to_messages(
            row['messages'][0]['content'], row['messages'][1]['content'], row['dataset']
        )

    if row['dataset'] == 'dolly':
        input_text = re.sub(r'\s*\[.*?\]\s*', '', "\n".join([row["context"], row["instruction"]]).strip())
        target_text = re.sub(r'\s*\[.*?\]\s*', '', row["response"])
        return convert_inputs_targets_to_messages(
            input_text, target_text, row["dataset"]
        )

    if row['dataset'] == 'flan_v2':
        return convert_inputs_targets_to_messages(
            row["inputs"], row["targets"], row['dataset']
        )

    if row['dataset'] in ['hh-rlhf', 'lm_sys', 'oasst1']:
        messages = []
        for i, turn in enumerate(row['messages']):
            messages.append({
                "from": turn["role"],
                "text": turn["content"].strip(),
                "parent": row['dataset'] if turn["role"] == 'user' else 0,
            })
        return messages

    if row['dataset'] == 'nmt-seed':
        return convert_inputs_targets_to_messages(
            row["input_text"], row["output_text"], row['dataset']
        )


    if row['dataset'] == 'wikihow':
        input_text = row["intro"]
        for i, turn in enumerate(row["steps"]):
            input_text += '\n' + turn['description']
        input_text += row['messages'][0]['content']

        target_text = row['messages'][1]['content']
        return convert_inputs_targets_to_messages(
            input_text, target_text, row["dataset"]
        )


def prepare_pii_masking_200k(row):
    inputs = row["unmasked_text"] + "\n\n" + "Given the previous paragraph, please mask any personally " \
                                             "identifiable information using masks, such as [FIRSTNAME_1], [AGE_2]," \
                                             " [GENDER_1], or [COUNTRY_2],.."
    return convert_inputs_targets_to_messages(
        inputs,
        row['masked_text'],
        'pii-masking-200k'
    )


def prepare_no_robots(row):
    return convert_inputs_targets_to_messages(
        row["messages"][0]["content"],
        row["messages"][1]["content"],
        row["category"]
    )


def prepare_help_steer(row):
    return convert_inputs_targets_to_messages(
        row["prompt"],
        row["response"],
        "HelpSteer"
    )


def prepare_bactrianx(row):
    input_col = row["input"] or ""  # input can be None
    inputs = row["instruction"] + " " + input_col
    outputs = row["output"]
    return [
        {"from": "user", "text": inputs, "parent": row["_source"]},
        {"from": "assistant", "text": outputs, "parent": 0},
    ]


def prepare_mathdial(row):
    conversation = row["conversation"].split("|EOM|")
    parent = "mathdial"
    messages = []
    for i, turn in enumerate(conversation):
        colon_index = turn.find(":")
        messages.append({
            "from": "assistant" if turn[:colon_index].strip() == "Teacher" else "user",
            "text": turn[colon_index+1:].strip(),
            "parent": parent,
        })
        parent = i
    return messages
  

def prepare_10k_prompt_ranked(row):
    inputs = row["prompt"] + "\n\n" + "Considering the previous paragraph, rate the quality of its content on a scale " \
                                      "of 1 to 5. Here are the criteria to consider: \n Grammar and mechanics: Are " \
                                      "there any grammatical errors, typos, or punctuation mistakes? (1 = Many errors, " \
                                      "5 = Flawless) \n Clarity: Is the paragraph easy to understand? Is the writing " \
                                      "clear and concise? (1 = Difficult to understand, 5 = Crystal clear) " \
                                      "\n Specificity of information: Does the paragraph provide specific details and " \
                                      "examples to support its claims? (1 = Very vague, 5 = Highly specific) \n " \
                                      "Organization: Does the paragraph flow logically and smoothly from sentence to " \
                                      "sentence? (1 = Disorganized, 5 = Well-organized)"
    outputs = f"The rating for the above paragraph is {str(row['avg_rating'])}."
    return convert_inputs_targets_to_messages(
        inputs,
        outputs,
        '10k-prompt-ranked'
    )
      
def prepare_orca_math(row):
    return convert_inputs_targets_to_messages(
        row["question"],
        row["answer"],
        "orca-math"
    )

def prepare_aya_dataset(row):
    return convert_inputs_targets_to_messages(
        row["inputs"],
        row["targets"],
        row["language_code"],
    )


def prepare_megawika(row):
    return convert_inputs_targets_to_messages(
        row["input"],
        row["output"],
        row["source"]
    )


def prepare_gretel_text_to_sql(row):
    return convert_inputs_targets_to_messages(
        "Here is how the SQL table was created:\n\n" + row["sql_context"] + "\n\n" + row["sql_prompt"],
        row["sql"],
        "gretel_text_to_sql"
    )


def prepare_expertqa(row):
    return convert_inputs_targets_to_messages(
        row["question"],
        row["answer"],
        "expert_qa"
    )


def prepare_openmath_instruct(row):
    return convert_inputs_targets_to_messages(
        row["question"],
        row["generated_solution"],
        row["dataset"]
    )


def prepare_opengpt_healthcare(row):
    text = row["text"].split("<|eos|>")[:-1]
    parent = row["_source"]
    messages = []

    for i, turn in enumerate(text):
        indicator_index = turn.find(">")
        messages.append({
            "from": "user" if turn[:indicator_index+1].strip() == "<|user|>" else "assistant",
            "text": turn[indicator_index+1:].strip(),
            "parent": parent,
        })
        parent = i

    return messages
        

def prepare_conifer(row):
    conversation = row["messages"]
    parent = "conifer"
    messages = []
    for i, turn in enumerate(conversation):
        messages.append({
            "from": "user" if turn["role"] == "user" else "assistant",
            "text": turn["content"],
            "parent": parent,
        })
        parent = i
<<<<<<< HEAD
    return messages


def prepare_dialogstudio(row):
    conversation = row["log"]
    parent = row["_source"]
    messages = []
    for i, turn in enumerate(conversation):
        usr_utt = turn["user utterance"]
        sys_utt = turn["system response"]
        messages.append({
            "from": "user",
            "text": usr_utt,
            "parent": parent,
        })
        parent = 2 * i
        messages.append({
            "from": "system",
            "text": sys_utt,
            "parent": parent,
        })
        parent = 2 * i + 1
    return messages
=======
    return messages
>>>>>>> 0c727cdb
<|MERGE_RESOLUTION|>--- conflicted
+++ resolved
@@ -1089,7 +1089,6 @@
             "parent": parent,
         })
         parent = i
-<<<<<<< HEAD
     return messages
 
 
@@ -1113,6 +1112,3 @@
         })
         parent = 2 * i + 1
     return messages
-=======
-    return messages
->>>>>>> 0c727cdb

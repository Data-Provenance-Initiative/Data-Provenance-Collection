--- conflicted
+++ resolved
@@ -583,25 +583,25 @@
         {"from": "assistant", "text": outputs.strip(), "parent": 0},
     ]
 
-<<<<<<< HEAD
 def prepare_medical_meadow(row):
-=======
-def prepare_medinstruct(row):
->>>>>>> 2d3b9786
     inputs = "".join([row['instruction'] + row['input']])
     return convert_inputs_targets_to_messages(
         inputs,
         row['output'],
-<<<<<<< HEAD
         row["_source"],
-=======
+    )
+
+def prepare_medinstruct(row):
+    inputs = "".join([row['instruction'] + row['input']])
+    return convert_inputs_targets_to_messages(
+        inputs,
+        row['output'],
         'medinstruct',
     )
       
 def prepare_chatdoctor(row):
     return convert_inputs_targets_to_messages(
         row["inputs"], row["outputs"], row["_source"]
->>>>>>> 2d3b9786
     )
 
 def prepare_agentinstruct(row):

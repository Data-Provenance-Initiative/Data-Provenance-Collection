--- conflicted
+++ resolved
@@ -897,14 +897,14 @@
         "expert_qa"
     )
 
-<<<<<<< HEAD
+
 def prepare_openmath_instruct(row):
     return convert_inputs_targets_to_messages(
         row["question"],
         row["generated_solution"],
         row["dataset"]
     )
-=======
+
 
 def prepare_opengpt_healthcare(row):
     text = row["text"].split("<|eos|>")[:-1]
@@ -936,4 +936,3 @@
         })
         parent = i
     return messages
->>>>>>> c42ae3c2

# import os
# import pandas as pd
import numpy as np
# from functools import partial
# from collections import Counter, defaultdict
# from helpers import io
import re


# ##########################################################################
# ############## Data Preparer Utils
# ##########################################################################

def convert_inputs_targets_to_messages(
        input_text,
        target_text,
        dset,
):
    """
    Converts standard [input/output] type rows into the universal messages format.
    """
    return [
        {"from": "user", "text": input_text.strip(), "parent": dset},
        {"from": "assistant", "text": target_text.strip(), "parent": 0},
    ]


# ##########################################################################
# ############## Data Preparer Functions
# ##########################################################################

def prepare_flan_collection(row):
    return convert_inputs_targets_to_messages(
        row["inputs"], row["targets"], row["task_name"]
    )


def prepare_xp3x(row):
    # "xp3x-multi_eurlex-ron_latn"
    # task_name = "xp3x-" + row["dataset"].split("/")[-1] + "-" + row["language"].replace("-", "_")
    if row["dataset"] in ["clue"]:
        task_name = row["config"]  # Set task_name to e.g. `c3` without the clue
    else:
        task_name = row["dataset"].split("/")[-1]
    task_name = row["language"] + "/" + task_name
    return convert_inputs_targets_to_messages(
        row["inputs"], row["targets"], task_name)


def prepare_commitpackft(row):
    lang_normalized = row["lang"].replace("'", "").replace("(", "").replace(")", "").replace(" ", "-").lower()
    return convert_inputs_targets_to_messages(
        # Could add some strong delimiters to separate the code from the text
        # e.g. ```prog_lang\n<old_contents>\n```\n\n<subject>
        row["old_contents"] + "\n\n" + row["subject"],
        row["new_contents"],
        lang_normalized,
    )


def prepare_cobra_frames(row):
    """
    CobraFrames dataset has a structure where each row is one of the elements in the frame for harmful statement.
    fomatting foces on the structure of the input and output given the row.
    The first 4 elements are context, speaker, listener, and statement check, serving as the context for the statement.
    The rest of the elements are the structured explanation for the statement
    """

    formatting = {
        "speechContext": "[Context of statement] {}[/]",
        "speakerIdentity": "[Speaker identity/characteristics] {}[/]",
        "listenerIdentity": "[Listener identity/characteristics] {}[/]",
        "statementCheck": "[The statement is complete and understandable] {}[/]",
        "relevantPowerDynamics": "[Relevant power dynamics] {}[/]",
        "conversationContext": "[Conversational context] {}[/]",
        "statement": "[Statement] {}[/]",
        "intent": "[Intent] {}[/]",
        "offensiveness": "[Offensiveness] {}[/]",
        "targetGroup": "[Targeted/referenced minority group] {}[/]",
        "implication": "[Implied meaning/stereotype] {}[/]",
        "targetGroupEmotionalReaction": "[Targeted minority group emotional reaction] {}[/]",
        "targetGroupCognitiveReaction": "[Targeted minority group cognitive reaction] {}[/]",
    }

    f = [
        formatting[v].format(row[v])
        for v in row.keys() if v in formatting
    ]
    input_instructions = "Following the examples and complete the structured explanation for the given statement.\n\n" + \
                         row['examples']
    input_context = "\n".join(f[1:5])
    output = "\n".join(f[5:])
    return convert_inputs_targets_to_messages(
        input_instructions + "\n" + input_context,
        output,
        row["_source"]
    )


def prepare_dolly_15k(row):
    input_text = re.sub(r'\s*\[.*?\]\s*', '', "\n".join([row["context"], row["instruction"]]).strip())
    target_text = re.sub(r'\s*\[.*?\]\s*', '', row["response"])
    return convert_inputs_targets_to_messages(
        input_text, target_text, row["category"]
    )


def prepare_thai_gen_ai_dolly(row):
    input_text = "\n".join([row["context"], row["instruction"]]).strip() if row["context"] else row["instruction"]
    target_text = row["response"]
    return convert_inputs_targets_to_messages(
        input_text, target_text, row["category"]
    )


def prepare_laion_oig(row):
    # Rosey is there since unified_joke_explanations uses this instead of <bot> marker.
    turn_markers = ["<human>:", "<bot>:", "Rosey:"]
    turns = row["text"].strip()
    parent = row["_source"]

    # Take care of situation when a Background is provided.
    if turns.startswith("Background:"):
        # Remove the first human tag and make the background a part of the human input.
        turns = turns.replace("<human>: ", "\n", 1)
        turns = "<human>: " + turns

    # Append the turn markers with a separator for easy splitting on the turns.
    SEPARATOR = "<*>"
    for tm in turn_markers:
        turns = turns.replace(tm, f"{SEPARATOR}{tm}")
    turns = turns.split(SEPARATOR)

    messages = []
    for i, turn in enumerate(turns):
        if turn.strip():
            speaker = "user" if turn.startswith("<human>") else "assistant"
            # Remove the turn markers from the turns
            for tm in turn_markers:
                turn = turn.replace(tm, "")
            messages.append({
                "from": speaker,
                "text": turn.strip(),
                "parent": parent,
            })
            parent = i
    return messages


def prepare_self_instuct(row):
    return convert_inputs_targets_to_messages(
        row["prompt"], row["completion"], "self_instruct",
    )


def prepare_anthropic_hh_rlhf(row):
    SEPARATOR = "<*>"
    chosen_text = row['chosen'].replace(SEPARATOR, " ")
    rejected_text = row['rejected'].replace(SEPARATOR, " ")
    # [(text, user, score)]

    # Add placeholder markers for splitting.
    marked_chosen = chosen_text.replace('\n\nHuman:', f'{SEPARATOR}USER{SEPARATOR}').replace('\n\nAssistant:',
                                                                                             f'{SEPARATOR}ASSISTANT{SEPARATOR}')
    marked_rejected = rejected_text.replace('\n\nHuman:', f'{SEPARATOR}USER{SEPARATOR}').replace('\n\nAssistant:',
                                                                                                 f'{SEPARATOR}ASSISTANT{SEPARATOR}')

    # Split the transcript into statements using the placeholder markers.
    chosen_seq = marked_chosen.split(SEPARATOR)[1:]
    reject_seq = marked_rejected.split(SEPARATOR)[1:]

    messages = []
    parent = "anthropic_hhrlhf"
    for chosen_turn, reject_turn in zip(chosen_seq, reject_seq):
        if chosen_turn == reject_turn and chosen_turn in ["USER", "ASSISTANT"]:
            # sometimes there is only 1 response, not 2.
            turn_type = chosen_turn
        elif chosen_turn == reject_turn:
            if len(messages) > 0:
                parent = 0 if parent == "anthropic_hhrlhf" else parent + 1
            messages.append({
                "from": turn_type.lower(),
                "text": chosen_turn.strip(),
                "parent": parent,
            })
            if turn_type.lower() == "assistant":
                messages[-1]["score"] = 1.0
        else:
            parent = 0 if parent == "anthropic_hhrlhf" else parent + 1
            messages.append({
                "from": turn_type.lower(),
                "text": chosen_turn.strip(),
                "parent": parent,
                "score": 1.0
            })
            messages.append({
                "from": turn_type.lower(),
                "text": reject_turn.strip(),
                "parent": parent,
                "score": 0.0
            })

    return messages


def prepare_stanford_human_preferences(row):
    return [
        {"from": "user", "text": row["history"].strip(), "parent": row["domain"]},
        {"from": "assistant", "text": row["human_ref_A"].strip(), "score": row["score_A"], "parent": 0},
        {"from": "assistant", "text": row["human_ref_B"].strip(), "score": row["score_B"], "parent": 0},
    ]


def prepare_open_assistant(dset):
    messages = []
    current_message_tree = None  # dset[0]["message_tree_id"]
    messageid_to_idx, current_dialog = {}, []
    dialog_idx = 0
    for row in dset:
        if current_message_tree != row["message_tree_id"]:
            if current_dialog and len(current_dialog) > 1:
                messages.append(current_dialog)
            current_message_tree = row["message_tree_id"]
            current_dialog = [{
                "from": "user" if row["role"] == "prompter" else "assistant",
                "text": row["text"].strip().replace("\"", ""),
                "parent": row['lang'],
            }]
            dialog_idx = 0
            messageid_to_idx = {}
        else:
            if row["parent_id"] in messageid_to_idx:
                current_dialog.append({
                    "from": "user" if row["role"] == "prompter" else "assistant",
                    "text": row["text"].strip().replace("\"", ""),
                    "parent": messageid_to_idx[row["parent_id"]],
                })
                dialog_idx += 1
        messageid_to_idx[row["message_id"]] = dialog_idx
    return messages


def prepare_oasst_octopack(row):
    messages = []
    for i, segment in enumerate(row["conversations"]):
        messages.append({
            "from": "user" if segment["role"] == "prompter" else "assistant",
            "text": segment["text"].strip().replace("\"", ""),
            "parent": i - 1 if i else "octopack",
        })
    return messages


def prepare_longform(row):
    dset_id = row["source"]  # .replace(" ", "").replace("-", "").lower()
    return convert_inputs_targets_to_messages(
        row["input"], row["output"], dset_id,
    )


def prepare_gpteacher(row):
    inp = row["instruction"]
    if row["input"]:
        inp += "\n" + row["input"]
    return convert_inputs_targets_to_messages(
        inp, row["response"], row["_source"],
    )


def prepare_openai_summarization(row):
    instruction = "Summarize the above article:"
    text0 = row["summaries"][0]["text"].strip()
    text1 = row["summaries"][1]["text"].strip()
    return [
        {"from": "user", "text": row["info"]["post"].strip() + "\n\n\n" + instruction, "parent": "openai-summarize"},
        {"from": "assistant", "text": text0, "score": int(np.abs(row["choice"] - 1)), "parent": 0},
        {"from": "assistant", "text": text1, "score": row["choice"], "parent": 0},
    ]


def prepare_openai_webgpt(row):
    context0 = row["quotes_0"]["extract"][0].strip() + "\n\n\n" if row["quotes_0"]["extract"] else ""
    context1 = row["quotes_1"]["extract"][0].strip() + "\n\n\n" if row["quotes_1"]["extract"] else ""
    text0 = context0 + row["question"]["full_text"].strip()
    text1 = context1 + row["question"]["full_text"].strip()
    return [
        {"from": "user", "text": text0, "parent": row['dataset']},
        {"from": "user", "text": text1, "parent": row['dataset']},
        {"from": "assistant", "text": row["answer_0"].strip(), "score": row["score_0"], "parent": 0},
        {"from": "assistant", "text": row["answer_1"].strip(), "score": row["score_1"], "parent": 1},
    ]


def prepare_alpaca(row):
    inputs = " ".join([row["instruction"], row["input"]]).strip()
    return convert_inputs_targets_to_messages(
        inputs, row["output"], "alpaca",
    )


def prepare_everything_lm(row):
    inputs = " ".join([row["instruction"], row["input"]]).strip()
    return convert_inputs_targets_to_messages(
        inputs, row["output"], "everything_lm",
    )


def prepare_llama2_med_tuned_instructions(row):
    inputs = "\n".join([row["instruction"], row["input"]]).strip()
    return convert_inputs_targets_to_messages(
        inputs, row["output"], "llama2_med_tuned_instructions",
    )


def prepare_capybara(row):
    messages = []
    parent_id = 0
    dset = row["source"]
    for i, turn in enumerate(row["conversation"]):
        messages.append({
            "from": "user",
            "text": turn["input"].strip(),
            "parent": dset if i == 0 else parent_id,
        })
        if parent_id != 0:
            parent_id += 1
        messages.append({
            "from": "assistant",
            "text": turn["output"].strip(),
            "parent": parent_id,
        })
        parent_id += 1
    return messages


def prepare_evol_instruct(row):
    return convert_inputs_targets_to_messages(
        row['instruction'], row["output"], "evol_instruct",
    )


def prepare_deita_10k(row):
    messages = []
    for i, turn in enumerate(row["conversations"]):
        messages.append({
            "from": "user" if turn["from"] == "human" else "assistant",
            "text": turn["value"].strip(),
            "parent": row["source"] if i == 0 else i - 1
        })
    return messages


def prepare_metamathqa(row):
    return convert_inputs_targets_to_messages(
        row["query"], row["response"], row["type"],
    )


def prepare_pure_dove(row):
    messages = []
    parent_id = 0
    for i, turn in enumerate(row["conversation"]):
        messages.append({
            "from": "user",
            "text": turn["input"].strip(),
            "parent": "pure_dove" if i == 0 else parent_id,
        })
        if parent_id != 0:
            parent_id += 1
        messages.append({
            "from": "assistant",
            "text": turn["output"].strip(),
            "parent": parent_id,
        })
        parent_id += 1
    return messages


def prepare_nectar(row):
    human = []
    assistant = []
    messages = []

    if row["turns"] == 1:
        input = row["prompt"].split("Assistant:")[0].strip()
        output = row["answers"][0]["answer"]
        return convert_inputs_targets_to_messages(
            input, output, "nectar",
        )
    else:
        # Split the conversation based on "Human:" and "Assistant:" tags
        segments = row["prompt"].split("Human: ")[1:]
        # Extract human and assistant texts
        for segment in segments:
            parts = segment.split("Assistant:")
            human.append(parts[0].strip())
            if len(parts) > 1:
                assistant.append(parts[1].strip())
        assistant.append(row["answers"][0]["answer"])
        parent_id = 0
        for index, (h, a) in enumerate(zip(human, assistant)):
            messages.append({
                "from": "user",
                "text": h.strip(),
                "parent": "nectar" if index == 0 else parent_id,
            })
            if parent_id != 0:
                parent_id += 1
            messages.append({
                "from": "assistant",
                "text": a.strip(),
                "parent": parent_id,
            })
            parent_id += 1
        return messages


def prepare_feedback_collection(row):
    return convert_inputs_targets_to_messages(
        row['instruction'], row["output"], "feedback_collection",
    )


def prepare_sharegpt_vicuna(row):
    parent = "sharegpt_vicuna"
    messages = []
    for i, turn in enumerate(row["conversations"]):
        messages.append({
            "from": "user" if turn["from"] == "human" else "assistant",
            "text": turn["value"].strip(),
            "parent": parent,
        })
        parent = i
    return messages


def prepare_code_alpaca(row):
    inputs = row["instruction"].strip()
    if row["input"]:
        inputs += "\n" + row["input"].strip()
    return convert_inputs_targets_to_messages(
        inputs, row["output"], "code_alpaca",
    )


def prepare_hc3(row, lang):
    # dset_id = f"hc3_{lang}-{row['source']}"
    messages = [{"from": "user", "text": row["question"].strip(), "parent": row['source']}]
    if len(row["human_answers"]) and row["human_answers"][0]:
        human_answer = row["human_answers"][0].strip()
        messages.append({"from": "assistant", "text": human_answer, "score": 1, "parent": 0})
    if len(row["chatgpt_answers"]) and row["chatgpt_answers"][0]:
        assistant_answer = row["chatgpt_answers"][0].strip()
        messages.append({"from": "assistant", "text": assistant_answer, "score": 0, "parent": 0})
    return messages


def prepare_hc3_en(row):
    return prepare_hc3(row, "en")


def prepare_hc3_zh(row):
    return prepare_hc3(row, "zh")


def prepare_camel_science(row):
    return convert_inputs_targets_to_messages(
        row["message_1"], row["message_2"], row["_source"],
    )


def prepare_cot_collection(row):
    return convert_inputs_targets_to_messages(
        row["source"], row["rationale"], row['_source']
    )


def prepare_gpt4all(row):
    source_to_dsetid = {
        "": "stackoverflow",
        "pacovaldez/stackoverflow-questions": "stackoverflow",
        "nomic-ai": "nomic",
        "laion/unified_chip2": "chip2",
        "unified_chip2": "chip2",
        "unified_unifiedskg_instructions": "unifiedskg",
        "output_unified_unifiedskg.jsonl": "unifiedskg",
        "unified_multi_sum": "unifiedmultisum",
        "unified_abstract_infill_output_0-100_000.jsonl": "abstractinfill",
        "unified_abstract_infill_output-100-000-x.jsonl": "abstractinfill",
        "unified_hc3_human": "hc3"
    }
    return convert_inputs_targets_to_messages(
        # row["prompt"], row["response"], f"nomicai-gpt4allj--{source_to_dsetid[row['source']]}"
        row["prompt"], row["response"], row['source']
    )


def prepare_evol_instruct_v2(row):
    return convert_inputs_targets_to_messages(
        row['conversations'][0]["value"], row['conversations'][1]["value"], "evol_instruct_v2",
    )


def prepare_gpt4_alpaca(row):
    inputs = row["instruction"].strip()
    if row["input"]:
        inputs += "\n" + row["input"].strip()
    return convert_inputs_targets_to_messages(
        inputs, row["output"], "gpt4alpaca",
    )


def prepare_thai_gen_ai_alpaca(row):
    inputs = row["instruction"].strip()
    if row["input"]:
        inputs += "\n" + row["input"].strip()
    return convert_inputs_targets_to_messages(
        inputs, row["output"], "thai_gen_ai_alpaca",
    )


def prepare_tasksource_instruct(row):
    # task_name = "tsi-" + row['task'].replace("-", "_").replace("/", "-")
    return convert_inputs_targets_to_messages(
        row["inputs"], row["targets"], row['task'],
    )


def prepare_stack_exchange_instruction(row):
    return convert_inputs_targets_to_messages(
        row["question"], row["response"], "stack-exchange-instruction",
    )


def prepare_unnatural_instructions(row):
    return convert_inputs_targets_to_messages(
        row['instances']['instruction_with_input'][0],
        row['instances']['output'][0],
        "unnatural_instructions",
    )


def prepare_starcoder_self_instruct(row):
    return convert_inputs_targets_to_messages(
        row['instruction'], row['output'],
        'starcoder-self-instruct'
    )


def prepare_thai_gen_ai_gpteacher(row):
    inputs = row["instruction"].strip()
    if row["input"]:
        inputs += "\n" + row["input"].strip()
    return convert_inputs_targets_to_messages(
        inputs, row["output"], "thai_gen_ai_gpteacher",
    )


def tinystories_get_example(it):
    buf = []
    try:
        line = next(it)
        while line:
            if line['text'].strip() == '':
                break
            else:
                buf.append(line['text'])
            line = next(it)
    except StopIteration:
        if len(buf) > 0:
            pass  # we have an example to process
        else:
            raise  # we don't

    buf = '\n'.join(buf)

    try:
        inpt_text, *tgt_text = re.split('\nStory: ', buf, re.MULTILINE)

        inpt_text = inpt_text + '\nStory: '
        tgt_text = '\n'.join(tgt_text)
    except Exception:
        print('\n'.join(re.split('^Story: ', buf)))
        raise

    return convert_inputs_targets_to_messages(inpt_text, tgt_text, 'tiny-stories')


def prepare_tiny_stories(dset):
    stories = []
    it = iter(dset)

    while True:
        try:
            stories += [tinystories_get_example(it)]
        except StopIteration:
            break

    return stories


def prepare_joke_explanation(row):
    inputs = row["joke"] + "\n\n" + "Explain this joke."
    return convert_inputs_targets_to_messages(inputs, row["explaination"], "joke-explanation")


def prepare_book_summaries(row):
    instruction = "Summarize the above text:"
    return convert_inputs_targets_to_messages(
        row["input"].strip() + "\n\n\n" + instruction, row["output"].strip(), "summary"
    )


def prepare_ultrachat(row):
    parent = "ultrachat"
    messages = []
    for i, script in enumerate(row["data"]):
        messages.append({
            "from": "user" if i % 2 == 0 else "assistant",
            "text": script.strip(),
            "parent": parent,
        })
        parent = i
    return messages


def prepare_wildchat(row):
    messages = []
    for i, script_dict in enumerate(row['conversation']):
        messages.append({
            'from': script_dict['role'],
            'text': script_dict['content'].strip(),
            'parent': row['model'] if i == 0 else i - 1
        })
    return messages


def prepare_airoboros(row):
    parent = "airoboros"
    messages = []
    for i, turn in enumerate(row['conversations']):
        messages.append({
            "from": "user" if turn["from"] == "human" else "assistant",
            "text": turn["value"].strip(),
            "parent": parent,
        })
        parent = i
    return messages


def prepare_lima(row):
    messages = []
    parent = row['source']
    for i, turn in enumerate(row['conversations']):
        messages.append({
            "from": "assistant" if i % 2 else "user",
            "text": turn.strip(),
            "parent": parent
        })
        parent = i
    return messages


def prepare_tool_llama(row):
    return convert_inputs_targets_to_messages(
        row['context'] + row['instruction'],
        row['response'],
        'toolbench',
    )


def prepare_mathinstruct(row):
    return convert_inputs_targets_to_messages(
        row["instruction"], row["output"], row["_source"]
    )


def prepare_gorilla(row):
    return convert_inputs_targets_to_messages(
        row['instruction'],
        row['response'],
        'gorilla-apibench',
    )


def prepare_baize_data(row):
    messages = []
    items = row["input"].split("[|Human|]")
    parent_id = -1
    for item in items:
        if item.strip() == "The conversation between human and AI assistant.":
            continue
        elif item.strip() == "":
            break
        sub_items = item.strip().split("[|AI|]")
        human_turn_item = {
            "from": "user",
            "text": sub_items[0].strip(),
            "parent": row["_source"] if parent_id == -1 else parent_id,
        }
        messages.append(human_turn_item)
        parent_id += 1
        agent_turn_item = {
            "from": "assistant",
            "text": sub_items[1].strip(),
            "parent": parent_id,
        }
        messages.append(agent_turn_item)
        parent_id += 1

    return messages


def prepare_open_orca(row):
    inputs = "".join([row['system_prompt'] + row['question']])
    outputs = row['response']
    return [
        {"from": "user", "text": inputs.strip(), "parent": row['source']},
        {"from": "assistant", "text": outputs.strip(), "parent": 0},
    ]


def prepare_selfee(row):
    outputs = row["outputs"]
    parsed_outputs = ''
    for index, elem in enumerate(outputs):
        feedback = elem["feedback"]
        output = elem["output"]
        feedback_number = index + 1
        revision_number = index
        if index != 0:
            output = "\n\n### Revision {number}:\n{revision}".format(number=revision_number, revision=output)
        parsed_outputs += output + "\n\n### Feedback {number}:\n{feedback}".format(number=feedback_number,
                                                                                   feedback=feedback)
    return convert_inputs_targets_to_messages(
        row['instruction'], parsed_outputs, "selfee",
    )


def prepare_pmc_llama(row):
    inputs = "".join([row['instruction'] + row['input']])
    return convert_inputs_targets_to_messages(
        inputs,
        row['output'],
        row['source']
    )


def prepare_medical_meadow(row):
    inputs = "".join([row['instruction'] + row['input']])
    return convert_inputs_targets_to_messages(
        inputs,
        row['output'],
        row["_source"],
    )


def prepare_medinstruct(row):
    inputs = "".join([row['instruction'] + row['input']])
    return convert_inputs_targets_to_messages(
        inputs,
        row['output'],
        'medinstruct',
    )


def prepare_chatdoctor(row):
    return convert_inputs_targets_to_messages(
        row["inputs"], row["outputs"], row["_source"]
    )


def prepare_seabench(row):
    inputs = row["turns"][0].strip()
    outputs = row["chatgpt_response"].strip() if row["chatgpt_response"] else ""

    return [
        {"from": "user", "text": inputs, "parent": row["lang"]},
        {"from": "assistant", "text": outputs, "parent": 0},
    ]


def prepare_agentinstruct(row):
    datasets = row  # Based on the current structure, a row represents all datasets :TODO: might need to change this
    messages = []
    for dataset in datasets:
        for i, turn in enumerate(dataset["conversations"], start=-1):
            messages.append({
                "from": "user" if turn["from"] == "human" else "assistant",
                "text": turn["value"].strip(),
                "parent": dataset['id'].split('_')[0] if i == -1 else i,
            })
    return messages


def prepare_cidar(row):
    return convert_inputs_targets_to_messages(
        row['instruction'],
        row['output'],
        'cidar',
    )


def prepare_indic_instruct(row):
    ''' This dataset conatins lots of other datasets, each having their own format. A different prepare method is needed for each sub-dataset 
    Some datasets such as 'hh-rlhf', 'lm_sys', 'oasst1' have same forrmat and thus they have the prepare method below
    '''
    if row['dataset'] == 'anudesh':
        return convert_inputs_targets_to_messages(
            row['messages'][0]['content'], row['messages'][1]['content'], row['dataset']
        )

    if row['dataset'] == 'dolly':
        input_text = re.sub(r'\s*\[.*?\]\s*', '', "\n".join([row["context"], row["instruction"]]).strip())
        target_text = re.sub(r'\s*\[.*?\]\s*', '', row["response"])
        return convert_inputs_targets_to_messages(
            input_text, target_text, row["dataset"]
        )

    if row['dataset'] == 'flan_v2':
        return convert_inputs_targets_to_messages(
            row["inputs"], row["targets"], row['dataset']
        )

    if row['dataset'] in ['hh-rlhf', 'lm_sys', 'oasst1']:
        messages = []
        for i, turn in enumerate(row['messages']):
            messages.append({
                "from": turn["role"],
                "text": turn["content"].strip(),
                "parent": row['dataset'] if turn["role"] == 'user' else 0,
            })
        return messages

    if row['dataset'] == 'nmt-seed':
        return convert_inputs_targets_to_messages(
            row["input_text"], row["output_text"], row['dataset']
        )

    if row['dataset'] == 'wikihow':
        input_text = row["intro"]
        for i, turn in enumerate(row["steps"]):
            input_text += '\n' + turn['description']
        input_text += row['messages'][0]['content']

        target_text = row['messages'][1]['content']
        return convert_inputs_targets_to_messages(
            input_text, target_text, row["dataset"]
        )


def prepare_pii_masking_200k(row):
    inputs = row["unmasked_text"] + "\n\n" + "Given the previous paragraph, please mask any personally " \
                                             "identifiable information using masks, such as [FIRSTNAME_1], [AGE_2]," \
                                             " [GENDER_1], or [COUNTRY_2],.."
    return convert_inputs_targets_to_messages(
        inputs,
        row['masked_text'],
        'pii-masking-200k'
    )


def prepare_no_robots(row):
    return convert_inputs_targets_to_messages(
        row["messages"][0]["content"],
        row["messages"][1]["content"],
        row["category"]
    )


def prepare_help_steer(row):
    return convert_inputs_targets_to_messages(
        row["prompt"],
        row["response"],
        "HelpSteer"
    )


def prepare_bactrianx(row):
    input_col = row["input"] or ""  # input can be None
    inputs = row["instruction"] + " " + input_col
    outputs = row["output"]
    return [
        {"from": "user", "text": inputs, "parent": row["_source"]},
        {"from": "assistant", "text": outputs, "parent": 0},
    ]


<<<<<<< HEAD
def prepare_10k_prompt_ranked(row):
    inputs = row["prompt"] + "\n\n" + "Considering the previous paragraph, rate the quality of its content on a scale " \
                                      "of 1 to 5. Here are the criteria to consider: \n Grammar and mechanics: Are " \
                                      "there any grammatical errors, typos, or punctuation mistakes? (1 = Many errors, " \
                                      "5 = Flawless) \n Clarity: Is the paragraph easy to understand? Is the writing " \
                                      "clear and concise? (1 = Difficult to understand, 5 = Crystal clear) " \
                                      "\n Specificity of information: Does the paragraph provide specific details and " \
                                      "examples to support its claims? (1 = Very vague, 5 = Highly specific) \n " \
                                      "Organization: Does the paragraph flow logically and smoothly from sentence to " \
                                      "sentence? (1 = Disorganized, 5 = Well-organized)"
    outputs = f"The rating for the above paragraph is {str(row['avg_rating'])}."
    return convert_inputs_targets_to_messages(
        inputs,
        outputs,
        '10k-prompt-ranked'
=======
def prepare_megawika(row):
    return convert_inputs_targets_to_messages(
        row["input"],
        row["output"],
        row["source"]
    )


def prepare_gretel_text_to_sql(row):
    return convert_inputs_targets_to_messages(
        "Here is how the SQL table was created:\n\n" + row["sql_context"] + "\n\n" + row["sql_prompt"],
        row["sql"],
        "gretel_text_to_sql"
    )


def prepare_expertqa(row):
    return convert_inputs_targets_to_messages(
        row["question"],
        row["answer"],
        "expert_qa"
>>>>>>> 7b43c8b1
    )<|MERGE_RESOLUTION|>--- conflicted
+++ resolved
@@ -886,7 +886,6 @@
     ]
 
 
-<<<<<<< HEAD
 def prepare_10k_prompt_ranked(row):
     inputs = row["prompt"] + "\n\n" + "Considering the previous paragraph, rate the quality of its content on a scale " \
                                       "of 1 to 5. Here are the criteria to consider: \n Grammar and mechanics: Are " \
@@ -902,7 +901,9 @@
         inputs,
         outputs,
         '10k-prompt-ranked'
-=======
+    )
+
+  
 def prepare_megawika(row):
     return convert_inputs_targets_to_messages(
         row["input"],
@@ -924,5 +925,4 @@
         row["question"],
         row["answer"],
         "expert_qa"
->>>>>>> 7b43c8b1
     )
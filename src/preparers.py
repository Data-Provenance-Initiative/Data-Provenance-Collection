--- conflicted
+++ resolved
@@ -654,8 +654,6 @@
             })
     return messages
 
-
-<<<<<<< HEAD
 def prepare_pii_masking_200k(row):
     inputs = row["unmasked_text"] + "\n\n" + "Given the previous paragraph, please mask any personally " \
                                              "identifiable information using masks, such as [FIRSTNAME_1], [AGE_2]," \
@@ -665,7 +663,7 @@
         row['masked_text'],
         'pii-masking-200k'
     )
-=======
+  
 def prepare_bactrianx(row):
     input_col = row["input"] or ""  # input can be None
     inputs = row["instruction"] + " " + input_col
@@ -673,5 +671,4 @@
     return [
         {"from": "user", "text": inputs, "parent": row["_source"]},
         {"from": "assistant", "text": outputs, "parent": 0},
-    ]
->>>>>>> 799a6e26
+    ]
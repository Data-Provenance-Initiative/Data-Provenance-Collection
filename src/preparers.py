# import os
# import pandas as pd
import numpy as np
# from functools import partial
# from collections import Counter, defaultdict
# from helpers import io
import re


# ##########################################################################
# ############## Data Preparer Utils
# ##########################################################################

def convert_inputs_targets_to_messages(
        input_text,
        target_text,
        dset,
):
    """
    Converts standard [input/output] type rows into the universal messages format.
    """
    return [
        {"from": "user", "text": input_text.strip(), "parent": dset},
        {"from": "assistant", "text": target_text.strip(), "parent": 0},
    ]


# ##########################################################################
# ############## Data Preparer Functions
# ##########################################################################

def prepare_flan_collection(row):
    return convert_inputs_targets_to_messages(
        row["inputs"], row["targets"], row["task_name"]
    )


def prepare_xp3x(row):
    # "xp3x-multi_eurlex-ron_latn"
    # task_name = "xp3x-" + row["dataset"].split("/")[-1] + "-" + row["language"].replace("-", "_")
    if row["dataset"] in ["clue"]:
        task_name = row["config"]  # Set task_name to e.g. `c3` without the clue
    else:
        task_name = row["dataset"].split("/")[-1]
    task_name = row["language"] + "/" + task_name
    return convert_inputs_targets_to_messages(
        row["inputs"], row["targets"], task_name)


def prepare_commitpackft(row):
    lang_normalized = row["lang"].replace("'", "").replace("(", "").replace(")", "").replace(" ", "-").lower()
    return convert_inputs_targets_to_messages(
        # Could add some strong delimiters to separate the code from the text
        # e.g. ```prog_lang\n<old_contents>\n```\n\n<subject>
        row["old_contents"] + "\n\n" + row["subject"],
        row["new_contents"],
        lang_normalized,
    )


def prepare_cobra_frames(row):
    """
    CobraFrames dataset has a structure where each row is one of the elements in the frame for harmful statement.
    fomatting foces on the structure of the input and output given the row.
    The first 4 elements are context, speaker, listener, and statement check, serving as the context for the statement.
    The rest of the elements are the structured explanation for the statement
    """

    formatting = {
        "speechContext": "[Context of statement] {}[/]",
        "speakerIdentity": "[Speaker identity/characteristics] {}[/]",
        "listenerIdentity": "[Listener identity/characteristics] {}[/]",
        "statementCheck": "[The statement is complete and understandable] {}[/]",
        "relevantPowerDynamics": "[Relevant power dynamics] {}[/]",
        "conversationContext": "[Conversational context] {}[/]",
        "statement": "[Statement] {}[/]",
        "intent": "[Intent] {}[/]",
        "offensiveness": "[Offensiveness] {}[/]",
        "targetGroup": "[Targeted/referenced minority group] {}[/]",
        "implication": "[Implied meaning/stereotype] {}[/]",
        "targetGroupEmotionalReaction": "[Targeted minority group emotional reaction] {}[/]",
        "targetGroupCognitiveReaction": "[Targeted minority group cognitive reaction] {}[/]",
    }

    f = [
        formatting[v].format(row[v])
        for v in row.keys() if v in formatting
    ]
    input_instructions = "Following the examples and complete the structured explanation for the given statement.\n\n" + \
                         row['examples']
            formatting[v].format(row[v])
            for v in row.keys() if v in formatting
        ]
    input_instructions = "Following the examples and complete the structured explanation for the given statement.\n\n" + row['examples']
    input_context = "\n".join(f[1:5])
    output = "\n".join(f[5:])
    return convert_inputs_targets_to_messages(
        input_instructions + "\n" + input_context,
        output,
        row["_source"]
    )


def prepare_dolly_15k(row):
    input_text = re.sub(r'\s*\[.*?\]\s*', '', "\n".join([row["context"], row["instruction"]]).strip())
    target_text = re.sub(r'\s*\[.*?\]\s*', '', row["response"])
    return convert_inputs_targets_to_messages(
        input_text, target_text, row["category"]
    )


def prepare_thai_gen_ai_dolly(row):
    input_text = "\n".join([row["context"], row["instruction"]]).strip() if row["context"] else row["instruction"]
    target_text = row["response"]
    return convert_inputs_targets_to_messages(
        input_text, target_text, row["category"]
    )


def prepare_laion_oig(row):
    # Rosey is there since unified_joke_explanations uses this instead of <bot> marker.
    turn_markers = ["<human>:", "<bot>:", "Rosey:"]
    turns = row["text"].strip()
    parent = row["_source"]

    # Take care of situation when a Background is provided.
    if turns.startswith("Background:"):
        # Remove the first human tag and make the background a part of the human input.
        turns = turns.replace("<human>: ", "\n", 1)
        turns = "<human>: " + turns

    # Append the turn markers with a separator for easy splitting on the turns.
    SEPARATOR = "<*>"
    for tm in turn_markers:
        turns = turns.replace(tm, f"{SEPARATOR}{tm}")
    turns = turns.split(SEPARATOR)

    messages = []
    for i, turn in enumerate(turns):
        if turn.strip():
            speaker = "user" if turn.startswith("<human>") else "assistant"
            # Remove the turn markers from the turns
            for tm in turn_markers:
                turn = turn.replace(tm, "")
            messages.append({
                "from": speaker,
                "text": turn.strip(),
                "parent": parent,
            })
            parent = i
    return messages


def prepare_self_instuct(row):
    return convert_inputs_targets_to_messages(
        row["prompt"], row["completion"], "self_instruct",
    )


def prepare_anthropic_hh_rlhf(row):
    SEPARATOR = "<*>"
    chosen_text = row['chosen'].replace(SEPARATOR, " ")
    rejected_text = row['rejected'].replace(SEPARATOR, " ")
    # [(text, user, score)]

    # Add placeholder markers for splitting.
    marked_chosen = chosen_text.replace('\n\nHuman:', f'{SEPARATOR}USER{SEPARATOR}').replace('\n\nAssistant:',
                                                                                             f'{SEPARATOR}ASSISTANT{SEPARATOR}')
    marked_rejected = rejected_text.replace('\n\nHuman:', f'{SEPARATOR}USER{SEPARATOR}').replace('\n\nAssistant:',
                                                                                                 f'{SEPARATOR}ASSISTANT{SEPARATOR}')

    # Split the transcript into statements using the placeholder markers.
    chosen_seq = marked_chosen.split(SEPARATOR)[1:]
    reject_seq = marked_rejected.split(SEPARATOR)[1:]

    messages = []
    parent = "anthropic_hhrlhf"
    for chosen_turn, reject_turn in zip(chosen_seq, reject_seq):
        if chosen_turn == reject_turn and chosen_turn in ["USER", "ASSISTANT"]:
            # sometimes there is only 1 response, not 2.
            turn_type = chosen_turn
        elif chosen_turn == reject_turn:
            if len(messages) > 0:
                parent = 0 if parent == "anthropic_hhrlhf" else parent + 1
            messages.append({
                "from": turn_type.lower(),
                "text": chosen_turn.strip(),
                "parent": parent,
            })
            if turn_type.lower() == "assistant":
                messages[-1]["score"] = 1.0
        else:
            parent = 0 if parent == "anthropic_hhrlhf" else parent + 1
            messages.append({
                "from": turn_type.lower(),
                "text": chosen_turn.strip(),
                "parent": parent,
                "score": 1.0
            })
            messages.append({
                "from": turn_type.lower(),
                "text": reject_turn.strip(),
                "parent": parent,
                "score": 0.0
            })

    return messages


def prepare_stanford_human_preferences(row):
    return [
        {"from": "user", "text": row["history"].strip(), "parent": row["domain"]},
        {"from": "assistant", "text": row["human_ref_A"].strip(), "score": row["score_A"], "parent": 0},
        {"from": "assistant", "text": row["human_ref_B"].strip(), "score": row["score_B"], "parent": 0},
    ]


def prepare_open_assistant(dset):
    messages = []
    current_message_tree = None  # dset[0]["message_tree_id"]
    messageid_to_idx, current_dialog = {}, []
    dialog_idx = 0
    for row in dset:
        if current_message_tree != row["message_tree_id"]:
            if current_dialog and len(current_dialog) > 1:
                messages.append(current_dialog)
            current_message_tree = row["message_tree_id"]
            current_dialog = [{
                "from": "user" if row["role"] == "prompter" else "assistant",
                "text": row["text"].strip().replace("\"", ""),
                "parent": row['lang'],
            }]
            dialog_idx = 0
            messageid_to_idx = {}
        else:
            if row["parent_id"] in messageid_to_idx:
                current_dialog.append({
                    "from": "user" if row["role"] == "prompter" else "assistant",
                    "text": row["text"].strip().replace("\"", ""),
                    "parent": messageid_to_idx[row["parent_id"]],
                })
                dialog_idx += 1
        messageid_to_idx[row["message_id"]] = dialog_idx
    return messages


def prepare_oasst_octopack(row):
    messages = []
    for i, segment in enumerate(row["conversations"]):
        messages.append({
            "from": "user" if segment["role"] == "prompter" else "assistant",
            "text": segment["text"].strip().replace("\"", ""),
            "parent": i - 1 if i else "octopack",
        })
    return messages


def prepare_longform(row):
    dset_id = row["source"]  # .replace(" ", "").replace("-", "").lower()
    return convert_inputs_targets_to_messages(
        row["input"], row["output"], dset_id,
    )


def prepare_gpteacher(row):
    inp = row["instruction"]
    if row["input"]:
        inp += "\n" + row["input"]
    return convert_inputs_targets_to_messages(
        inp, row["response"], row["_source"],
    )


def prepare_openai_summarization(row):
    instruction = "Summarize the above article:"
    text0 = row["summaries"][0]["text"].strip()
    text1 = row["summaries"][1]["text"].strip()
    return [
        {"from": "user", "text": row["info"]["post"].strip() + "\n\n\n" + instruction, "parent": "openai-summarize"},
        {"from": "assistant", "text": text0, "score": int(np.abs(row["choice"] - 1)), "parent": 0},
        {"from": "assistant", "text": text1, "score": row["choice"], "parent": 0},
    ]


def prepare_openai_webgpt(row):
    context0 = row["quotes_0"]["extract"][0].strip() + "\n\n\n" if row["quotes_0"]["extract"] else ""
    context1 = row["quotes_1"]["extract"][0].strip() + "\n\n\n" if row["quotes_1"]["extract"] else ""
    text0 = context0 + row["question"]["full_text"].strip()
    text1 = context1 + row["question"]["full_text"].strip()
    return [
        {"from": "user", "text": text0, "parent": row['dataset']},
        {"from": "user", "text": text1, "parent": row['dataset']},
        {"from": "assistant", "text": row["answer_0"].strip(), "score": row["score_0"], "parent": 0},
        {"from": "assistant", "text": row["answer_1"].strip(), "score": row["score_1"], "parent": 1},
    ]


def prepare_alpaca(row):
    inputs = " ".join([row["instruction"], row["input"]]).strip()
    return convert_inputs_targets_to_messages(
        inputs, row["output"], "alpaca",
    )


def prepare_everything_lm(row):
    inputs = " ".join([row["instruction"], row["input"]]).strip()
    return convert_inputs_targets_to_messages(
        inputs, row["output"], "everything_lm",
    )


def prepare_llama2_med_tuned_instructions(row):
    inputs = "\n".join([row["instruction"], row["input"]]).strip()
    return convert_inputs_targets_to_messages(
        inputs, row["output"], "llama2_med_tuned_instructions",
    )


def prepare_capybara(row):
    messages = []
    parent_id = 0
    dset = row["source"]
    for i, turn in enumerate(row["conversation"]):
        messages.append({
            "from": "user",
            "text": turn["input"].strip(),
            "parent": dset if i == 0 else parent_id,
        })
        if parent_id != 0:
            parent_id += 1
        messages.append({
            "from": "assistant",
            "text": turn["output"].strip(),
            "parent": parent_id,
        })
        parent_id += 1
    return messages


def prepare_evol_instruct(row):
    return convert_inputs_targets_to_messages(
        row['instruction'], row["output"], "evol_instruct",
    )


def prepare_deita_10k(row):
    messages = []
    for i, turn in enumerate(row["conversations"]):
        messages.append({
            "from": "user" if turn["from"] == "human" else "assistant",
            "text": turn["value"].strip(),
            "parent": row["source"] if i == 0 else i - 1
        })
    return messages


def prepare_metamathqa(row):
    return convert_inputs_targets_to_messages(
        row["query"], row["response"], row["type"],
    )


def prepare_pure_dove(row):
    messages = []
    parent_id = 0
    for i, turn in enumerate(row["conversation"]):
        messages.append({
            "from": "user",
            "text": turn["input"].strip(),
            "parent": "pure_dove" if i == 0 else parent_id,
        })
        if parent_id != 0:
            parent_id += 1
        messages.append({
            "from": "assistant",
            "text": turn["output"].strip(),
            "parent": parent_id,
        })
        parent_id += 1
    return messages


def prepare_nectar(row):
    human = []
    assistant = []
    messages = []

    if row["turns"] == 1:
        input = row["prompt"].split("Assistant:")[0].strip()
        output = row["answers"][0]["answer"]
        return convert_inputs_targets_to_messages(
            input, output, "nectar",
        )
    else:
        # Split the conversation based on "Human:" and "Assistant:" tags
        segments = row["prompt"].split("Human: ")[1:]
        # Extract human and assistant texts
        for segment in segments:
            parts = segment.split("Assistant:")
            human.append(parts[0].strip())
            if len(parts) > 1:
                assistant.append(parts[1].strip())
        assistant.append(row["answers"][0]["answer"])
        parent_id = 0
        for index, (h, a) in enumerate(zip(human, assistant)):
            messages.append({
                "from": "user",
                "text": h.strip(),
                "parent": "nectar" if index == 0 else parent_id,
            })
            if parent_id != 0:
                parent_id += 1
            messages.append({
                "from": "assistant",
                "text": a.strip(),
                "parent": parent_id,
            })
            parent_id += 1
        return messages


def prepare_feedback_collection(row):
    return convert_inputs_targets_to_messages(
        row['instruction'], row["output"], "feedback_collection",
    )


def prepare_sharegpt_vicuna(row):
    parent = "sharegpt_vicuna"
    messages = []
    for i, turn in enumerate(row["conversations"]):
        messages.append({
            "from": "user" if turn["from"] == "human" else "assistant",
            "text": turn["value"].strip(),
            "parent": parent,
        })
        parent = i
    return messages


def prepare_code_alpaca(row):
    inputs = row["instruction"].strip()
    if row["input"]:
        inputs += "\n" + row["input"].strip()
    return convert_inputs_targets_to_messages(
        inputs, row["output"], "code_alpaca",
    )

<<<<<<< HEAD
def prepare_riddle_sense(row):
    options = ""
    for label, text in zip(row["choices"]["label"], row["choices"]["text"]):
        options += f"{label}: {text}, "
    inputs = row["question"].strip() + "\n" + options
    return convert_inputs_targets_to_messages(
        inputs, row["answerKey"], "riddle_sense",
    )
=======
def prepare_glaive_code_assistant(row):
    inputs = row["question"].strip()
    return convert_inputs_targets_to_messages(
        inputs, row["answer"], "glaive_code_assistant",
    )

>>>>>>> 0ab9c348

def prepare_hc3(row, lang):
    # dset_id = f"hc3_{lang}-{row['source']}"
    messages = [{"from": "user", "text": row["question"].strip(), "parent": row['source']}]
    if len(row["human_answers"]) and row["human_answers"][0]:
        human_answer = row["human_answers"][0].strip()
        messages.append({"from": "assistant", "text": human_answer, "score": 1, "parent": 0})
    if len(row["chatgpt_answers"]) and row["chatgpt_answers"][0]:
        assistant_answer = row["chatgpt_answers"][0].strip()
        messages.append({"from": "assistant", "text": assistant_answer, "score": 0, "parent": 0})
    return messages


def prepare_hc3_en(row):
    return prepare_hc3(row, "en")


def prepare_hc3_zh(row):
    return prepare_hc3(row, "zh")


def prepare_camel_science(row):
    if row["_source"] != "code" and "ai-society-translated" not in row["_source"]:
        return convert_inputs_targets_to_messages(
            row["message_1"], row["message_2"], row["_source"],
        )
    else:
        messages = []
        total_messages = row['num_messages']
        if total_messages == 0:
            messages.append({
                "from": "user",
                "text": row["specified_task"],
                "parent": row["_source"]
            })
            messages.append({
                "from": "assistant",
                "text": row["termination_reason"],
                "parent": 0
            })
        else:
            for i in range(1, total_messages + 1):
                if len(row[f"message_{i}"].get("content")) != 0:
                    messages.append({
                        "from": "assistant" if row[f"message_{i}"].get("role_type") == "ASSISTANT" else "user",
                        "text": row[f"message_{i}"].get("content"),
                        "parent": 0 if row[f"message_{i}"].get("role_type") == "ASSISTANT" else row["_source"]
                    })
        return messages


def prepare_cot_collection(row):
    return convert_inputs_targets_to_messages(
        row["source"], row["rationale"], row['_source']
    )


def prepare_gpt4all(row):
    source_to_dsetid = {
        "": "stackoverflow",
        "pacovaldez/stackoverflow-questions": "stackoverflow",
        "nomic-ai": "nomic",
        "laion/unified_chip2": "chip2",
        "unified_chip2": "chip2",
        "unified_unifiedskg_instructions": "unifiedskg",
        "output_unified_unifiedskg.jsonl": "unifiedskg",
        "unified_multi_sum": "unifiedmultisum",
        "unified_abstract_infill_output_0-100_000.jsonl": "abstractinfill",
        "unified_abstract_infill_output-100-000-x.jsonl": "abstractinfill",
        "unified_hc3_human": "hc3"
    }
    return convert_inputs_targets_to_messages(
        # row["prompt"], row["response"], f"nomicai-gpt4allj--{source_to_dsetid[row['source']]}"
        row["prompt"], row["response"], row['source']
    )


def prepare_evol_instruct_v2(row):
    return convert_inputs_targets_to_messages(
        row['conversations'][0]["value"], row['conversations'][1]["value"], "evol_instruct_v2",
    )


def prepare_gpt4_alpaca(row):
    inputs = row["instruction"].strip()
    if row["input"]:
        inputs += "\n" + row["input"].strip()
    return convert_inputs_targets_to_messages(
        inputs, row["output"], "gpt4alpaca",
    )


def prepare_thai_gen_ai_alpaca(row):
    inputs = row["instruction"].strip()
    if row["input"]:
        inputs += "\n" + row["input"].strip()
    return convert_inputs_targets_to_messages(
        inputs, row["output"], "thai_gen_ai_alpaca",
    )


def prepare_tasksource_instruct(row):
    # task_name = "tsi-" + row['task'].replace("-", "_").replace("/", "-")
    return convert_inputs_targets_to_messages(
        row["inputs"], row["targets"], row['task'],
    )


def prepare_stack_exchange_instruction(row):
    return convert_inputs_targets_to_messages(
        row["question"], row["response"], "stack-exchange-instruction",
    )


def prepare_unnatural_instructions(row):
    return convert_inputs_targets_to_messages(
        row['instances']['instruction_with_input'][0],
        row['instances']['output'][0],
        "unnatural_instructions",
    )


def prepare_starcoder_self_instruct(row):
    return convert_inputs_targets_to_messages(
        row['instruction'], row['output'],
        'starcoder-self-instruct'
    )


def prepare_thai_gen_ai_gpteacher(row):
    inputs = row["instruction"].strip()
    if row["input"]:
        inputs += "\n" + row["input"].strip()
    return convert_inputs_targets_to_messages(
        inputs, row["output"], "thai_gen_ai_gpteacher",
    )


def tinystories_get_example(it):
    buf = []
    try:
        line = next(it)
        while line:
            if line['text'].strip() == '':
                break
            else:
                buf.append(line['text'])
            line = next(it)
    except StopIteration:
        if len(buf) > 0:
            pass  # we have an example to process
        else:
            raise  # we don't

    buf = '\n'.join(buf)

    try:
        inpt_text, *tgt_text = re.split('\nStory: ', buf, re.MULTILINE)

        inpt_text = inpt_text + '\nStory: '
        tgt_text = '\n'.join(tgt_text)
    except Exception:
        print('\n'.join(re.split('^Story: ', buf)))
        raise

    return convert_inputs_targets_to_messages(inpt_text, tgt_text, 'tiny-stories')


def prepare_tiny_stories(dset):
    stories = []
    it = iter(dset)

    while True:
        try:
            stories += [tinystories_get_example(it)]
        except StopIteration:
            break

    return stories


def prepare_joke_explanation(row):
    inputs = row["joke"] + "\n\n" + "Explain this joke."
    return convert_inputs_targets_to_messages(inputs, row["explaination"], "joke-explanation")


def prepare_book_summaries(row):
    instruction = "Summarize the above text:"
    return convert_inputs_targets_to_messages(
        row["input"].strip() + "\n\n\n" + instruction, row["output"].strip(), "summary"
    )


def prepare_ultrachat(row):
    parent = "ultrachat"
    messages = []
    for i, script in enumerate(row["data"]):
        messages.append({
            "from": "user" if i % 2 == 0 else "assistant",
            "text": script.strip(),
            "parent": parent,
        })
        parent = i
    return messages


def prepare_wildchat(row):
    messages = []
    for i, script_dict in enumerate(row['conversation']):
        messages.append({
            'from': script_dict['role'],
            'text': script_dict['content'].strip(),
            'parent': row['model'] if i == 0 else i - 1
        })
    return messages


def prepare_airoboros(row):
    parent = "airoboros"
    messages = []
    for i, turn in enumerate(row['conversations']):
        messages.append({
            "from": "user" if turn["from"] == "human" else "assistant",
            "text": turn["value"].strip(),
            "parent": parent,
        })
        parent = i
    return messages


def prepare_lima(row):
    messages = []
    parent = row['source']
    for i, turn in enumerate(row['conversations']):
        messages.append({
            "from": "assistant" if i % 2 else "user",
            "text": turn.strip(),
            "parent": parent
        })
        parent = i
    return messages

  
def prepare_tool_llama(row):
    return convert_inputs_targets_to_messages(
        row['context'] + row['instruction'],
        row['response'],
        'toolbench',
    )


def prepare_mathinstruct(row):
    return convert_inputs_targets_to_messages(
        row["instruction"], row["output"], row["_source"]
    )


def prepare_gorilla(row):
    return convert_inputs_targets_to_messages(
        row['instruction'],
        row['response'],
        'gorilla-apibench',
    )


def prepare_baize_data(row):
    messages = []
    items = row["input"].split("[|Human|]")
    parent_id = -1
    for item in items:
        if item.strip() == "The conversation between human and AI assistant.":
            continue
        elif item.strip() == "":
            break
        sub_items = item.strip().split("[|AI|]")
        human_turn_item = {
            "from": "user",
            "text": sub_items[0].strip(),
            "parent": row["_source"] if parent_id == -1 else parent_id,
        }
        messages.append(human_turn_item)
        parent_id += 1
        agent_turn_item = {
            "from": "assistant",
            "text": sub_items[1].strip(),
            "parent": parent_id,
        }
        messages.append(agent_turn_item)
        parent_id += 1

    return messages


def prepare_open_orca(row):
    inputs = "".join([row['system_prompt'] + row['question']])
    outputs = row['response']
    return [
        {"from": "user", "text": inputs.strip(), "parent": row['source']},
        {"from": "assistant", "text": outputs.strip(), "parent": 0},
    ]

def prepare_coig(row):
    messages = []
    parent = row['source']
    parent_id = -1
    for i, turn in enumerate(row['conversations']):
        human_turn_item = {
            "from": "user",
            "text": row['instruction']+ turn['question'] if parent_id == -1 else turn['question'],
            "parent": parent if parent_id == -1 else parent_id,
        }
        messages.append(human_turn_item)
        parent_id += 1
        agent_turn_item = {
            "from": "assistant",
            "text": turn['answer'],
            "parent": parent_id,
        }
        messages.append(agent_turn_item)
        parent_id += 1
    return messages

def prepare_coig_kun(row):
    inputs = row['instruction']
    outputs = row['output']
    return [
        {"from": "user", "text": inputs, "parent": row['_source']},
        {"from": "assistant", "text": outputs, "parent": 0},
    ]

def prepare_coig_cqia(row):
    inputs = "".join([row['instruction'] + row['input']])
    outputs = row['output']
    return [
        {"from": "user", "text": inputs, "parent": row['_source']},
        {"from": "assistant", "text": outputs, "parent": 0},
    ]

def prepare_selfee(row):
    outputs = row["outputs"]
    parsed_outputs = ''
    for index, elem in enumerate(outputs):
        feedback = elem["feedback"]
        output = elem["output"]
        feedback_number = index + 1
        revision_number = index
        if index != 0:
            output = "\n\n### Revision {number}:\n{revision}".format(number=revision_number, revision=output)
        parsed_outputs += output + "\n\n### Feedback {number}:\n{feedback}".format(number=feedback_number, feedback=feedback)
    return convert_inputs_targets_to_messages(
        row['instruction'], parsed_outputs, "selfee",
    )


def prepare_pmc_llama(row):
    inputs = "".join([row['instruction'] + row['input']])
    return convert_inputs_targets_to_messages(
        inputs,
        row['output'],
        row['source']
    )


def prepare_medical_meadow(row):
    inputs = "".join([row['instruction'] + row['input']])
    return convert_inputs_targets_to_messages(
        inputs,
        row['output'],
        row["_source"],
    )


def prepare_medinstruct(row):
    inputs = "".join([row['instruction'] + row['input']])
    return convert_inputs_targets_to_messages(
        inputs,
        row['output'],
        'medinstruct',
    )


def prepare_chatdoctor(row):
    return convert_inputs_targets_to_messages(
        row["inputs"], row["outputs"], row["_source"]
    )


def prepare_seabench(row):
    inputs = row["turns"][0].strip()
    outputs = row["chatgpt_response"].strip() if row["chatgpt_response"] else ""

    return [
        {"from": "user", "text": inputs, "parent": row["lang"]},
        {"from": "assistant", "text": outputs, "parent": 0},
    ]


def prepare_agentinstruct(row):
    datasets = row  # Based on the current structure, a row represents all datasets :TODO: might need to change this
    messages = []
    for dataset in datasets:
        for i, turn in enumerate(dataset["conversations"], start=-1):
            messages.append({
                "from": "user" if turn["from"] == "human" else "assistant",
                "text": turn["value"].strip(),
                "parent": dataset['id'].split('_')[0] if i == -1 else i,
            })
    return messages


def prepare_cidar(row):
    return convert_inputs_targets_to_messages(
        row['instruction'],
        row['output'],
        'cidar',
    )


def prepare_indic_instruct(row):
    ''' This dataset conatins lots of other datasets, each having their own format. A different prepare method is needed for each sub-dataset
    Some datasets such as 'hh-rlhf', 'lm_sys', 'oasst1' have same forrmat and thus they have the prepare method below
    '''
    if row['dataset'] == 'anudesh':
        return convert_inputs_targets_to_messages(
            row['messages'][0]['content'], row['messages'][1]['content'], row['dataset']
        )

    if row['dataset'] == 'dolly':
        input_text = re.sub(r'\s*\[.*?\]\s*', '', "\n".join([row["context"], row["instruction"]]).strip())
        target_text = re.sub(r'\s*\[.*?\]\s*', '', row["response"])
        return convert_inputs_targets_to_messages(
            input_text, target_text, row["dataset"]
        )

    if row['dataset'] == 'flan_v2':
        return convert_inputs_targets_to_messages(
            row["inputs"], row["targets"], row['dataset']
        )

    if row['dataset'] in ['hh-rlhf', 'lm_sys', 'oasst1']:
        messages = []
        for i, turn in enumerate(row['messages']):
            messages.append({
                "from": turn["role"],
                "text": turn["content"].strip(),
                "parent": row['dataset'] if turn["role"] == 'user' else 0,
            })
        return messages

    if row['dataset'] == 'nmt-seed':
        return convert_inputs_targets_to_messages(
            row["input_text"], row["output_text"], row['dataset']
        )


    if row['dataset'] == 'wikihow':
        input_text = row["intro"]
        for i, turn in enumerate(row["steps"]):
            input_text += '\n' + turn['description']
        input_text += row['messages'][0]['content']

        target_text = row['messages'][1]['content']
        return convert_inputs_targets_to_messages(
            input_text, target_text, row["dataset"]
        )


def prepare_pii_masking_200k(row):
    inputs = row["unmasked_text"] + "\n\n" + "Given the previous paragraph, please mask any personally " \
                                             "identifiable information using masks, such as [FIRSTNAME_1], [AGE_2]," \
                                             " [GENDER_1], or [COUNTRY_2],.."
    return convert_inputs_targets_to_messages(
        inputs,
        row['masked_text'],
        'pii-masking-200k'
    )


def prepare_no_robots(row):
    return convert_inputs_targets_to_messages(
        row["messages"][0]["content"],
        row["messages"][1]["content"],
        row["category"]
    )


def prepare_help_steer(row):
    return convert_inputs_targets_to_messages(
        row["prompt"],
        row["response"],
        "HelpSteer"
    )


def prepare_bactrianx(row):
    input_col = row["input"] or ""  # input can be None
    inputs = row["instruction"] + " " + input_col
    outputs = row["output"]
    return [
        {"from": "user", "text": inputs, "parent": row["_source"]},
        {"from": "assistant", "text": outputs, "parent": 0},
    ]


def prepare_10k_prompt_ranked(row):
    inputs = row["prompt"] + "\n\n" + "Considering the previous paragraph, rate the quality of its content on a scale " \
                                      "of 1 to 5. Here are the criteria to consider: \n Grammar and mechanics: Are " \
                                      "there any grammatical errors, typos, or punctuation mistakes? (1 = Many errors, " \
                                      "5 = Flawless) \n Clarity: Is the paragraph easy to understand? Is the writing " \
                                      "clear and concise? (1 = Difficult to understand, 5 = Crystal clear) " \
                                      "\n Specificity of information: Does the paragraph provide specific details and " \
                                      "examples to support its claims? (1 = Very vague, 5 = Highly specific) \n " \
                                      "Organization: Does the paragraph flow logically and smoothly from sentence to " \
                                      "sentence? (1 = Disorganized, 5 = Well-organized)"
    outputs = f"The rating for the above paragraph is {str(row['avg_rating'])}."
    return convert_inputs_targets_to_messages(
        inputs,
        outputs,
        '10k-prompt-ranked'

      
def prepare_orca_math(row):
    return convert_inputs_targets_to_messages(
        row["question"],
        row["answer"],
        "orca-math"
    )


def prepare_aya_dataset(row):
    return convert_inputs_targets_to_messages(
        row["inputs"],
        row["targets"],
        row["language_code"],
    )


def prepare_megawika(row):
    return convert_inputs_targets_to_messages(
        row["input"],
        row["output"],
        row["source"]
    )


def prepare_gretel_text_to_sql(row):
    return convert_inputs_targets_to_messages(
        "Here is how the SQL table was created:\n\n" + row["sql_context"] + "\n\n" + row["sql_prompt"],
        row["sql"],
        "gretel_text_to_sql"
    )


def prepare_expertqa(row):
    return convert_inputs_targets_to_messages(
        row["question"],
        row["answer"],
        "expert_qa"
    )


def prepare_openmath_instruct(row):
    return convert_inputs_targets_to_messages(
        row["question"],
        row["generated_solution"],
        row["dataset"]
    )


def prepare_opengpt_healthcare(row):
    text = row["text"].split("<|eos|>")[:-1]
    parent = row["_source"]
    messages = []

    for i, turn in enumerate(text):
        indicator_index = turn.find(">")
        messages.append({
            "from": "user" if turn[:indicator_index+1].strip() == "<|user|>" else "assistant",
            "text": turn[indicator_index+1:].strip(),
            "parent": parent,
        })
        parent = i

    return messages
        

def prepare_conifer(row):
    conversation = row["messages"]
    parent = "conifer"
    messages = []
    for i, turn in enumerate(conversation):
        messages.append({
            "from": "user" if turn["role"] == "user" else "assistant",
            "text": turn["content"],
            "parent": parent,
        })
        parent = i
    return messages
<|MERGE_RESOLUTION|>--- conflicted
+++ resolved
@@ -446,7 +446,6 @@
         inputs, row["output"], "code_alpaca",
     )
 
-<<<<<<< HEAD
 def prepare_riddle_sense(row):
     options = ""
     for label, text in zip(row["choices"]["label"], row["choices"]["text"]):
@@ -455,14 +454,12 @@
     return convert_inputs_targets_to_messages(
         inputs, row["answerKey"], "riddle_sense",
     )
-=======
 def prepare_glaive_code_assistant(row):
     inputs = row["question"].strip()
     return convert_inputs_targets_to_messages(
         inputs, row["answer"], "glaive_code_assistant",
     )
 
->>>>>>> 0ab9c348
 
 def prepare_hc3(row, lang):
     # dset_id = f"hc3_{lang}-{row['source']}"

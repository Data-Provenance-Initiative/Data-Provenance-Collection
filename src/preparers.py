# import os
# import pandas as pd
import numpy as np
# from functools import partial
# from collections import Counter, defaultdict
# from helpers import io
import re


# ##########################################################################
# ############## Data Preparer Utils
# ##########################################################################

def convert_inputs_targets_to_messages(
        input_text,
        target_text,
        dset,
):
    """
    Converts standard [input/output] type rows into the universal messages format.
    """
    return [
        {"from": "user", "text": input_text.strip(), "parent": dset},
        {"from": "assistant", "text": target_text.strip(), "parent": 0},
    ]


# ##########################################################################
# ############## Data Preparer Functions
# ##########################################################################

def prepare_flan_collection(row):
    return convert_inputs_targets_to_messages(
        row["inputs"], row["targets"], row["task_name"]
    )


def prepare_xp3x(row):
    # "xp3x-multi_eurlex-ron_latn"
    # task_name = "xp3x-" + row["dataset"].split("/")[-1] + "-" + row["language"].replace("-", "_")
    if row["dataset"] in ["clue"]:
        task_name = row["config"]  # Set task_name to e.g. `c3` without the clue
    else:
        task_name = row["dataset"].split("/")[-1]
    task_name = row["language"] + "/" + task_name
    return convert_inputs_targets_to_messages(
        row["inputs"], row["targets"], task_name)


def prepare_commitpackft(row):
    lang_normalized = row["lang"].replace("'", "").replace("(", "").replace(")", "").replace(" ", "-").lower()
    return convert_inputs_targets_to_messages(
        # Could add some strong delimiters to separate the code from the text
        # e.g. ```prog_lang\n<old_contents>\n```\n\n<subject>
        row["old_contents"] + "\n\n" + row["subject"],
        row["new_contents"],
        lang_normalized,
    )


def prepare_cobra_frames(row):
    """
    CobraFrames dataset has a structure where each row is one of the elements in the frame for harmful statement.
    fomatting foces on the structure of the input and output given the row.
    The first 4 elements are context, speaker, listener, and statement check, serving as the context for the statement.
    The rest of the elements are the structured explanation for the statement
    """

    formatting = {
        "speechContext": "[Context of statement] {}[/]",
        "speakerIdentity": "[Speaker identity/characteristics] {}[/]",
        "listenerIdentity": "[Listener identity/characteristics] {}[/]",
        "statementCheck": "[The statement is complete and understandable] {}[/]",
        "relevantPowerDynamics": "[Relevant power dynamics] {}[/]",
        "conversationContext": "[Conversational context] {}[/]",
        "statement": "[Statement] {}[/]",
        "intent": "[Intent] {}[/]",
        "offensiveness": "[Offensiveness] {}[/]",
        "targetGroup": "[Targeted/referenced minority group] {}[/]",
        "implication": "[Implied meaning/stereotype] {}[/]",
        "targetGroupEmotionalReaction": "[Targeted minority group emotional reaction] {}[/]",
        "targetGroupCognitiveReaction": "[Targeted minority group cognitive reaction] {}[/]",
    }

    f = [
<<<<<<< HEAD
        formatting[v].format(row[v])
        for v in row.keys() if v in formatting
    ]
    input_instructions = "Following the examples and complete the structured explanation for the given statement.\n\n" + \
                         row['examples']
=======
            formatting[v].format(row[v])
            for v in row.keys() if v in formatting
        ]
    input_instructions = "Following the examples and complete the structured explanation for the given statement.\n\n" + row['examples']
>>>>>>> 7fb9fbca
    input_context = "\n".join(f[1:5])
    output = "\n".join(f[5:])
    return convert_inputs_targets_to_messages(
        input_instructions + "\n" + input_context,
        output,
        row["_source"]
    )


def prepare_dolly_15k(row):
    input_text = re.sub(r'\s*\[.*?\]\s*', '', "\n".join([row["context"], row["instruction"]]).strip())
    target_text = re.sub(r'\s*\[.*?\]\s*', '', row["response"])
    return convert_inputs_targets_to_messages(
        input_text, target_text, row["category"]
    )


def prepare_thai_gen_ai_dolly(row):
    input_text = "\n".join([row["context"], row["instruction"]]).strip() if row["context"] else row["instruction"]
    target_text = row["response"]
    return convert_inputs_targets_to_messages(
        input_text, target_text, row["category"]
    )


def prepare_laion_oig(row):
    # Rosey is there since unified_joke_explanations uses this instead of <bot> marker.
    turn_markers = ["<human>:", "<bot>:", "Rosey:"]
    turns = row["text"].strip()
    parent = row["_source"]

    # Take care of situation when a Background is provided.
    if turns.startswith("Background:"):
        # Remove the first human tag and make the background a part of the human input.
        turns = turns.replace("<human>: ", "\n", 1)
        turns = "<human>: " + turns

    # Append the turn markers with a separator for easy splitting on the turns.
    SEPARATOR = "<*>"
    for tm in turn_markers:
        turns = turns.replace(tm, f"{SEPARATOR}{tm}")
    turns = turns.split(SEPARATOR)

    messages = []
    for i, turn in enumerate(turns):
        if turn.strip():
            speaker = "user" if turn.startswith("<human>") else "assistant"
            # Remove the turn markers from the turns
            for tm in turn_markers:
                turn = turn.replace(tm, "")
            messages.append({
                "from": speaker,
                "text": turn.strip(),
                "parent": parent,
            })
            parent = i
    return messages


def prepare_self_instuct(row):
    return convert_inputs_targets_to_messages(
        row["prompt"], row["completion"], "self_instruct",
    )


def prepare_anthropic_hh_rlhf(row):
    SEPARATOR = "<*>"
    chosen_text = row['chosen'].replace(SEPARATOR, " ")
    rejected_text = row['rejected'].replace(SEPARATOR, " ")
    # [(text, user, score)]

    # Add placeholder markers for splitting.
    marked_chosen = chosen_text.replace('\n\nHuman:', f'{SEPARATOR}USER{SEPARATOR}').replace('\n\nAssistant:',
                                                                                             f'{SEPARATOR}ASSISTANT{SEPARATOR}')
    marked_rejected = rejected_text.replace('\n\nHuman:', f'{SEPARATOR}USER{SEPARATOR}').replace('\n\nAssistant:',
                                                                                                 f'{SEPARATOR}ASSISTANT{SEPARATOR}')

    # Split the transcript into statements using the placeholder markers.
    chosen_seq = marked_chosen.split(SEPARATOR)[1:]
    reject_seq = marked_rejected.split(SEPARATOR)[1:]

    messages = []
    parent = "anthropic_hhrlhf"
    for chosen_turn, reject_turn in zip(chosen_seq, reject_seq):
        if chosen_turn == reject_turn and chosen_turn in ["USER", "ASSISTANT"]:
            # sometimes there is only 1 response, not 2.
            turn_type = chosen_turn
        elif chosen_turn == reject_turn:
            if len(messages) > 0:
                parent = 0 if parent == "anthropic_hhrlhf" else parent + 1
            messages.append({
                "from": turn_type.lower(),
                "text": chosen_turn.strip(),
                "parent": parent,
            })
            if turn_type.lower() == "assistant":
                messages[-1]["score"] = 1.0
        else:
            parent = 0 if parent == "anthropic_hhrlhf" else parent + 1
            messages.append({
                "from": turn_type.lower(),
                "text": chosen_turn.strip(),
                "parent": parent,
                "score": 1.0
            })
            messages.append({
                "from": turn_type.lower(),
                "text": reject_turn.strip(),
                "parent": parent,
                "score": 0.0
            })

    return messages


def prepare_stanford_human_preferences(row):
    return [
        {"from": "user", "text": row["history"].strip(), "parent": row["domain"]},
        {"from": "assistant", "text": row["human_ref_A"].strip(), "score": row["score_A"], "parent": 0},
        {"from": "assistant", "text": row["human_ref_B"].strip(), "score": row["score_B"], "parent": 0},
    ]


def prepare_open_assistant(dset):
    messages = []
    current_message_tree = None  # dset[0]["message_tree_id"]
    messageid_to_idx, current_dialog = {}, []
    dialog_idx = 0
    for row in dset:
        if current_message_tree != row["message_tree_id"]:
            if current_dialog and len(current_dialog) > 1:
                messages.append(current_dialog)
            current_message_tree = row["message_tree_id"]
            current_dialog = [{
                "from": "user" if row["role"] == "prompter" else "assistant",
                "text": row["text"].strip().replace("\"", ""),
                "parent": row['lang'],
            }]
            dialog_idx = 0
            messageid_to_idx = {}
        else:
            if row["parent_id"] in messageid_to_idx:
                current_dialog.append({
                    "from": "user" if row["role"] == "prompter" else "assistant",
                    "text": row["text"].strip().replace("\"", ""),
                    "parent": messageid_to_idx[row["parent_id"]],
                })
                dialog_idx += 1
        messageid_to_idx[row["message_id"]] = dialog_idx
    return messages


def prepare_oasst_octopack(row):
    messages = []
    for i, segment in enumerate(row["conversations"]):
        messages.append({
            "from": "user" if segment["role"] == "prompter" else "assistant",
            "text": segment["text"].strip().replace("\"", ""),
            "parent": i - 1 if i else "octopack",
        })
    return messages


def prepare_longform(row):
    dset_id = row["source"]  # .replace(" ", "").replace("-", "").lower()
    return convert_inputs_targets_to_messages(
        row["input"], row["output"], dset_id,
    )


def prepare_gpteacher(row):
    inp = row["instruction"]
    if row["input"]:
        inp += "\n" + row["input"]
    return convert_inputs_targets_to_messages(
        inp, row["response"], row["_source"],
    )


def prepare_openai_summarization(row):
    instruction = "Summarize the above article:"
    text0 = row["summaries"][0]["text"].strip()
    text1 = row["summaries"][1]["text"].strip()
    return [
        {"from": "user", "text": row["info"]["post"].strip() + "\n\n\n" + instruction, "parent": "openai-summarize"},
        {"from": "assistant", "text": text0, "score": int(np.abs(row["choice"] - 1)), "parent": 0},
        {"from": "assistant", "text": text1, "score": row["choice"], "parent": 0},
    ]


def prepare_openai_webgpt(row):
    context0 = row["quotes_0"]["extract"][0].strip() + "\n\n\n" if row["quotes_0"]["extract"] else ""
    context1 = row["quotes_1"]["extract"][0].strip() + "\n\n\n" if row["quotes_1"]["extract"] else ""
    text0 = context0 + row["question"]["full_text"].strip()
    text1 = context1 + row["question"]["full_text"].strip()
    return [
        {"from": "user", "text": text0, "parent": row['dataset']},
        {"from": "user", "text": text1, "parent": row['dataset']},
        {"from": "assistant", "text": row["answer_0"].strip(), "score": row["score_0"], "parent": 0},
        {"from": "assistant", "text": row["answer_1"].strip(), "score": row["score_1"], "parent": 1},
    ]


def prepare_alpaca(row):
    inputs = " ".join([row["instruction"], row["input"]]).strip()
    return convert_inputs_targets_to_messages(
        inputs, row["output"], "alpaca",
    )


def prepare_everything_lm(row):
    inputs = " ".join([row["instruction"], row["input"]]).strip()
    return convert_inputs_targets_to_messages(
        inputs, row["output"], "everything_lm",
    )


def prepare_llama2_med_tuned_instructions(row):
    inputs = "\n".join([row["instruction"], row["input"]]).strip()
    return convert_inputs_targets_to_messages(
        inputs, row["output"], "llama2_med_tuned_instructions",
    )


def prepare_capybara(row):
    messages = []
    parent_id = 0
    dset = row["source"]
    for i, turn in enumerate(row["conversation"]):
        messages.append({
            "from": "user",
            "text": turn["input"].strip(),
            "parent": dset if i == 0 else parent_id,
        })
        if parent_id != 0:
            parent_id += 1
        messages.append({
            "from": "assistant",
            "text": turn["output"].strip(),
            "parent": parent_id,
        })
        parent_id += 1
    return messages


def prepare_evol_instruct(row):
    return convert_inputs_targets_to_messages(
        row['instruction'], row["output"], "evol_instruct",
    )


def prepare_deita_10k(row):
    messages = []
    for i, turn in enumerate(row["conversations"]):
        messages.append({
            "from": "user" if turn["from"] == "human" else "assistant",
            "text": turn["value"].strip(),
            "parent": row["source"] if i == 0 else i - 1
        })
    return messages


def prepare_metamathqa(row):
    return convert_inputs_targets_to_messages(
        row["query"], row["response"], row["type"],
    )


def prepare_pure_dove(row):
    messages = []
    parent_id = 0
    for i, turn in enumerate(row["conversation"]):
        messages.append({
            "from": "user",
            "text": turn["input"].strip(),
            "parent": "pure_dove" if i == 0 else parent_id,
        })
        if parent_id != 0:
            parent_id += 1
        messages.append({
            "from": "assistant",
            "text": turn["output"].strip(),
            "parent": parent_id,
        })
        parent_id += 1
    return messages


def prepare_nectar(row):
    human = []
    assistant = []
    messages = []

    if row["turns"] == 1:
        input = row["prompt"].split("Assistant:")[0].strip()
        output = row["answers"][0]["answer"]
        return convert_inputs_targets_to_messages(
            input, output, "nectar",
        )
    else:
        # Split the conversation based on "Human:" and "Assistant:" tags
        segments = row["prompt"].split("Human: ")[1:]
        # Extract human and assistant texts
        for segment in segments:
            parts = segment.split("Assistant:")
            human.append(parts[0].strip())
            if len(parts) > 1:
                assistant.append(parts[1].strip())
        assistant.append(row["answers"][0]["answer"])
        parent_id = 0
        for index, (h, a) in enumerate(zip(human, assistant)):
            messages.append({
                "from": "user",
                "text": h.strip(),
                "parent": "nectar" if index == 0 else parent_id,
            })
            if parent_id != 0:
                parent_id += 1
            messages.append({
                "from": "assistant",
                "text": a.strip(),
                "parent": parent_id,
            })
            parent_id += 1
        return messages


def prepare_feedback_collection(row):
    return convert_inputs_targets_to_messages(
        row['instruction'], row["output"], "feedback_collection",
    )


def prepare_sharegpt_vicuna(row):
    parent = "sharegpt_vicuna"
    messages = []
    for i, turn in enumerate(row["conversations"]):
        messages.append({
            "from": "user" if turn["from"] == "human" else "assistant",
            "text": turn["value"].strip(),
            "parent": parent,
        })
        parent = i
    return messages


def prepare_code_alpaca(row):
    inputs = row["instruction"].strip()
    if row["input"]:
        inputs += "\n" + row["input"].strip()
    return convert_inputs_targets_to_messages(
        inputs, row["output"], "code_alpaca",
    )

def prepare_glaive_code_assistant(row):
    inputs = row["question"].strip()
    return convert_inputs_targets_to_messages(
        inputs, row["answer"], "glaive_code_assistant",
    )


def prepare_hc3(row, lang):
    # dset_id = f"hc3_{lang}-{row['source']}"
    messages = [{"from": "user", "text": row["question"].strip(), "parent": row['source']}]
    if len(row["human_answers"]) and row["human_answers"][0]:
        human_answer = row["human_answers"][0].strip()
        messages.append({"from": "assistant", "text": human_answer, "score": 1, "parent": 0})
    if len(row["chatgpt_answers"]) and row["chatgpt_answers"][0]:
        assistant_answer = row["chatgpt_answers"][0].strip()
        messages.append({"from": "assistant", "text": assistant_answer, "score": 0, "parent": 0})
    return messages


def prepare_hc3_en(row):
    return prepare_hc3(row, "en")


def prepare_hc3_zh(row):
    return prepare_hc3(row, "zh")


def prepare_camel_science(row):
    if row["_source"] != "code" and "ai-society-translated" not in row["_source"]:
        return convert_inputs_targets_to_messages(
            row["message_1"], row["message_2"], row["_source"],
        )
    else:
        messages = []
        total_messages = row['num_messages']
        if total_messages == 0:
            messages.append({
                "from": "user",
                "text": row["specified_task"],
                "parent": row["_source"]
            })
            messages.append({
                "from": "assistant",
                "text": row["termination_reason"],
                "parent": 0
            })
        else:
            for i in range(1, total_messages + 1):
                if len(row[f"message_{i}"].get("content")) != 0:
                    messages.append({
                        "from": "assistant" if row[f"message_{i}"].get("role_type") == "ASSISTANT" else "user",
                        "text": row[f"message_{i}"].get("content"),
                        "parent": 0 if row[f"message_{i}"].get("role_type") == "ASSISTANT" else row["_source"]
                    })
        return messages


def prepare_cot_collection(row):
    return convert_inputs_targets_to_messages(
        row["source"], row["rationale"], row['_source']
    )


def prepare_gpt4all(row):
    source_to_dsetid = {
        "": "stackoverflow",
        "pacovaldez/stackoverflow-questions": "stackoverflow",
        "nomic-ai": "nomic",
        "laion/unified_chip2": "chip2",
        "unified_chip2": "chip2",
        "unified_unifiedskg_instructions": "unifiedskg",
        "output_unified_unifiedskg.jsonl": "unifiedskg",
        "unified_multi_sum": "unifiedmultisum",
        "unified_abstract_infill_output_0-100_000.jsonl": "abstractinfill",
        "unified_abstract_infill_output-100-000-x.jsonl": "abstractinfill",
        "unified_hc3_human": "hc3"
    }
    return convert_inputs_targets_to_messages(
        # row["prompt"], row["response"], f"nomicai-gpt4allj--{source_to_dsetid[row['source']]}"
        row["prompt"], row["response"], row['source']
    )


def prepare_evol_instruct_v2(row):
    return convert_inputs_targets_to_messages(
        row['conversations'][0]["value"], row['conversations'][1]["value"], "evol_instruct_v2",
    )


def prepare_gpt4_alpaca(row):
    inputs = row["instruction"].strip()
    if row["input"]:
        inputs += "\n" + row["input"].strip()
    return convert_inputs_targets_to_messages(
        inputs, row["output"], "gpt4alpaca",
    )


def prepare_thai_gen_ai_alpaca(row):
    inputs = row["instruction"].strip()
    if row["input"]:
        inputs += "\n" + row["input"].strip()
    return convert_inputs_targets_to_messages(
        inputs, row["output"], "thai_gen_ai_alpaca",
    )


def prepare_tasksource_instruct(row):
    # task_name = "tsi-" + row['task'].replace("-", "_").replace("/", "-")
    return convert_inputs_targets_to_messages(
        row["inputs"], row["targets"], row['task'],
    )


def prepare_stack_exchange_instruction(row):
    return convert_inputs_targets_to_messages(
        row["question"], row["response"], "stack-exchange-instruction",
    )


def prepare_unnatural_instructions(row):
    return convert_inputs_targets_to_messages(
        row['instances']['instruction_with_input'][0],
        row['instances']['output'][0],
        "unnatural_instructions",
    )


def prepare_starcoder_self_instruct(row):
    return convert_inputs_targets_to_messages(
        row['instruction'], row['output'],
        'starcoder-self-instruct'
    )


def prepare_thai_gen_ai_gpteacher(row):
    inputs = row["instruction"].strip()
    if row["input"]:
        inputs += "\n" + row["input"].strip()
    return convert_inputs_targets_to_messages(
        inputs, row["output"], "thai_gen_ai_gpteacher",
    )


def tinystories_get_example(it):
    buf = []
    try:
        line = next(it)
        while line:
            if line['text'].strip() == '':
                break
            else:
                buf.append(line['text'])
            line = next(it)
    except StopIteration:
        if len(buf) > 0:
            pass  # we have an example to process
        else:
            raise  # we don't

    buf = '\n'.join(buf)

    try:
        inpt_text, *tgt_text = re.split('\nStory: ', buf, re.MULTILINE)

        inpt_text = inpt_text + '\nStory: '
        tgt_text = '\n'.join(tgt_text)
    except Exception:
        print('\n'.join(re.split('^Story: ', buf)))
        raise

    return convert_inputs_targets_to_messages(inpt_text, tgt_text, 'tiny-stories')


def prepare_tiny_stories(dset):
    stories = []
    it = iter(dset)

    while True:
        try:
            stories += [tinystories_get_example(it)]
        except StopIteration:
            break

    return stories


def prepare_joke_explanation(row):
    inputs = row["joke"] + "\n\n" + "Explain this joke."
    return convert_inputs_targets_to_messages(inputs, row["explaination"], "joke-explanation")


def prepare_book_summaries(row):
    instruction = "Summarize the above text:"
    return convert_inputs_targets_to_messages(
        row["input"].strip() + "\n\n\n" + instruction, row["output"].strip(), "summary"
    )


def prepare_ultrachat(row):
    parent = "ultrachat"
    messages = []
    for i, script in enumerate(row["data"]):
        messages.append({
            "from": "user" if i % 2 == 0 else "assistant",
            "text": script.strip(),
            "parent": parent,
        })
        parent = i
    return messages


def prepare_wildchat(row):
    messages = []
    for i, script_dict in enumerate(row['conversation']):
        messages.append({
            'from': script_dict['role'],
            'text': script_dict['content'].strip(),
            'parent': row['model'] if i == 0 else i - 1
        })
    return messages


def prepare_airoboros(row):
    parent = "airoboros"
    messages = []
    for i, turn in enumerate(row['conversations']):
        messages.append({
            "from": "user" if turn["from"] == "human" else "assistant",
            "text": turn["value"].strip(),
            "parent": parent,
        })
        parent = i
    return messages


def prepare_lima(row):
    messages = []
    parent = row['source']
    for i, turn in enumerate(row['conversations']):
        messages.append({
            "from": "assistant" if i % 2 else "user",
            "text": turn.strip(),
            "parent": parent
        })
        parent = i
    return messages

<<<<<<< HEAD

=======
>>>>>>> 7fb9fbca
def prepare_tool_llama(row):
    return convert_inputs_targets_to_messages(
        row['context'] + row['instruction'],
        row['response'],
        'toolbench',
    )


def prepare_mathinstruct(row):
    return convert_inputs_targets_to_messages(
        row["instruction"], row["output"], row["_source"]
    )


def prepare_gorilla(row):
    return convert_inputs_targets_to_messages(
        row['instruction'],
        row['response'],
        'gorilla-apibench',
    )


def prepare_baize_data(row):
    messages = []
    items = row["input"].split("[|Human|]")
    parent_id = -1
    for item in items:
        if item.strip() == "The conversation between human and AI assistant.":
            continue
        elif item.strip() == "":
            break
        sub_items = item.strip().split("[|AI|]")
        human_turn_item = {
            "from": "user",
            "text": sub_items[0].strip(),
            "parent": row["_source"] if parent_id == -1 else parent_id,
        }
        messages.append(human_turn_item)
        parent_id += 1
        agent_turn_item = {
            "from": "assistant",
            "text": sub_items[1].strip(),
            "parent": parent_id,
        }
        messages.append(agent_turn_item)
        parent_id += 1

    return messages


def prepare_open_orca(row):
    inputs = "".join([row['system_prompt'] + row['question']])
    outputs = row['response']
    return [
        {"from": "user", "text": inputs.strip(), "parent": row['source']},
        {"from": "assistant", "text": outputs.strip(), "parent": 0},
    ]

def prepare_coig(row):
    messages = []
    parent = row['source']
    parent_id = -1
    for i, turn in enumerate(row['conversations']):
        human_turn_item = {
            "from": "user",
            "text": row['instruction']+ turn['question'] if parent_id == -1 else turn['question'],
            "parent": parent if parent_id == -1 else parent_id,
        }
        messages.append(human_turn_item)
        parent_id += 1
        agent_turn_item = {
            "from": "assistant",
            "text": turn['answer'],
            "parent": parent_id,
        }
        messages.append(agent_turn_item)
        parent_id += 1
    return messages

def prepare_coig_kun(row):
    inputs = row['instruction']
    outputs = row['output']
    return [
        {"from": "user", "text": inputs, "parent": row['_source']},
        {"from": "assistant", "text": outputs, "parent": 0},
    ]

def prepare_coig_cqia(row):
    inputs = "".join([row['instruction'] + row['input']])
    outputs = row['output']
    return [
        {"from": "user", "text": inputs, "parent": row['_source']},
        {"from": "assistant", "text": outputs, "parent": 0},
    ]

def prepare_selfee(row):
    outputs = row["outputs"]
    parsed_outputs = ''
    for index, elem in enumerate(outputs):
        feedback = elem["feedback"]
        output = elem["output"]
        feedback_number = index + 1
        revision_number = index
        if index != 0:
            output = "\n\n### Revision {number}:\n{revision}".format(number=revision_number, revision=output)
<<<<<<< HEAD
        parsed_outputs += output + "\n\n### Feedback {number}:\n{feedback}".format(number=feedback_number,
                                                                                   feedback=feedback)
=======
        parsed_outputs += output + "\n\n### Feedback {number}:\n{feedback}".format(number=feedback_number, feedback=feedback)
>>>>>>> 7fb9fbca
    return convert_inputs_targets_to_messages(
        row['instruction'], parsed_outputs, "selfee",
    )


def prepare_pmc_llama(row):
    inputs = "".join([row['instruction'] + row['input']])
    return convert_inputs_targets_to_messages(
        inputs,
        row['output'],
        row['source']
    )


def prepare_medical_meadow(row):
    inputs = "".join([row['instruction'] + row['input']])
    return convert_inputs_targets_to_messages(
        inputs,
        row['output'],
        row["_source"],
    )


def prepare_medinstruct(row):
    inputs = "".join([row['instruction'] + row['input']])
    return convert_inputs_targets_to_messages(
        inputs,
        row['output'],
        'medinstruct',
    )


def prepare_chatdoctor(row):
    return convert_inputs_targets_to_messages(
        row["inputs"], row["outputs"], row["_source"]
    )


def prepare_seabench(row):
    inputs = row["turns"][0].strip()
    outputs = row["chatgpt_response"].strip() if row["chatgpt_response"] else ""

    return [
        {"from": "user", "text": inputs, "parent": row["lang"]},
        {"from": "assistant", "text": outputs, "parent": 0},
    ]


def prepare_agentinstruct(row):
    datasets = row  # Based on the current structure, a row represents all datasets :TODO: might need to change this
    messages = []
    for dataset in datasets:
        for i, turn in enumerate(dataset["conversations"], start=-1):
            messages.append({
                "from": "user" if turn["from"] == "human" else "assistant",
                "text": turn["value"].strip(),
                "parent": dataset['id'].split('_')[0] if i == -1 else i,
            })
    return messages


def prepare_cidar(row):
    return convert_inputs_targets_to_messages(
        row['instruction'],
        row['output'],
        'cidar',
    )


def prepare_indic_instruct(row):
    ''' This dataset conatins lots of other datasets, each having their own format. A different prepare method is needed for each sub-dataset
    Some datasets such as 'hh-rlhf', 'lm_sys', 'oasst1' have same forrmat and thus they have the prepare method below
    '''
<<<<<<< HEAD
    if row['dataset'] == 'anudesh':
=======
    if row['dataset'] == 'anudesh' :
>>>>>>> 7fb9fbca
        return convert_inputs_targets_to_messages(
            row['messages'][0]['content'], row['messages'][1]['content'], row['dataset']
        )

<<<<<<< HEAD
    if row['dataset'] == 'dolly':
=======
    if row['dataset'] == 'dolly' :
>>>>>>> 7fb9fbca
        input_text = re.sub(r'\s*\[.*?\]\s*', '', "\n".join([row["context"], row["instruction"]]).strip())
        target_text = re.sub(r'\s*\[.*?\]\s*', '', row["response"])
        return convert_inputs_targets_to_messages(
            input_text, target_text, row["dataset"]
        )

<<<<<<< HEAD
    if row['dataset'] == 'flan_v2':
=======
    if row['dataset'] == 'flan_v2' :
>>>>>>> 7fb9fbca
        return convert_inputs_targets_to_messages(
            row["inputs"], row["targets"], row['dataset']
        )

<<<<<<< HEAD
    if row['dataset'] in ['hh-rlhf', 'lm_sys', 'oasst1']:
=======
    if row['dataset'] in ['hh-rlhf', 'lm_sys', 'oasst1'] :
>>>>>>> 7fb9fbca
        messages = []
        for i, turn in enumerate(row['messages']):
            messages.append({
                "from": turn["role"],
                "text": turn["content"].strip(),
                "parent": row['dataset'] if turn["role"] == 'user' else 0,
            })
        return messages

<<<<<<< HEAD
    if row['dataset'] == 'nmt-seed':
=======
    if row['dataset'] == 'nmt-seed' :
>>>>>>> 7fb9fbca
        return convert_inputs_targets_to_messages(
            row["input_text"], row["output_text"], row['dataset']
        )

<<<<<<< HEAD
    if row['dataset'] == 'wikihow':
        input_text = row["intro"]
        for i, turn in enumerate(row["steps"]):
=======
    if row['dataset'] == 'wikihow' :
        input_text = row["intro"]
        for i, turn in enumerate(row["steps"]) :
>>>>>>> 7fb9fbca
            input_text += '\n' + turn['description']
        input_text += row['messages'][0]['content']

        target_text = row['messages'][1]['content']
        return convert_inputs_targets_to_messages(
            input_text, target_text, row["dataset"]
        )


def prepare_pii_masking_200k(row):
    inputs = row["unmasked_text"] + "\n\n" + "Given the previous paragraph, please mask any personally " \
                                             "identifiable information using masks, such as [FIRSTNAME_1], [AGE_2]," \
                                             " [GENDER_1], or [COUNTRY_2],.."
    return convert_inputs_targets_to_messages(
        inputs,
        row['masked_text'],
        'pii-masking-200k'
    )


def prepare_no_robots(row):
    return convert_inputs_targets_to_messages(
        row["messages"][0]["content"],
        row["messages"][1]["content"],
        row["category"]
    )


def prepare_help_steer(row):
    return convert_inputs_targets_to_messages(
        row["prompt"],
        row["response"],
        "HelpSteer"
    )


def prepare_bactrianx(row):
    input_col = row["input"] or ""  # input can be None
    inputs = row["instruction"] + " " + input_col
    outputs = row["output"]
    return [
        {"from": "user", "text": inputs, "parent": row["_source"]},
        {"from": "assistant", "text": outputs, "parent": 0},
    ]


<<<<<<< HEAD
def prepare_10k_prompt_ranked(row):
    inputs = row["prompt"] + "\n\n" + "Considering the previous paragraph, rate the quality of its content on a scale " \
                                      "of 1 to 5. Here are the criteria to consider: \n Grammar and mechanics: Are " \
                                      "there any grammatical errors, typos, or punctuation mistakes? (1 = Many errors, " \
                                      "5 = Flawless) \n Clarity: Is the paragraph easy to understand? Is the writing " \
                                      "clear and concise? (1 = Difficult to understand, 5 = Crystal clear) " \
                                      "\n Specificity of information: Does the paragraph provide specific details and " \
                                      "examples to support its claims? (1 = Very vague, 5 = Highly specific) \n " \
                                      "Organization: Does the paragraph flow logically and smoothly from sentence to " \
                                      "sentence? (1 = Disorganized, 5 = Well-organized)"
    outputs = f"The rating for the above paragraph is {str(row['avg_rating'])}."
    return convert_inputs_targets_to_messages(
        inputs,
        outputs,
        '10k-prompt-ranked'
=======
def prepare_orca_math(row):
    return convert_inputs_targets_to_messages(
        row["question"],
        row["answer"],
        "orca-math"
>>>>>>> 7fb9fbca
    )


def prepare_aya_dataset(row):
    return convert_inputs_targets_to_messages(
        row["inputs"],
        row["targets"],
        row["language_code"],
    )


def prepare_megawika(row):
    return convert_inputs_targets_to_messages(
        row["input"],
        row["output"],
        row["source"]
    )


def prepare_gretel_text_to_sql(row):
    return convert_inputs_targets_to_messages(
        "Here is how the SQL table was created:\n\n" + row["sql_context"] + "\n\n" + row["sql_prompt"],
        row["sql"],
        "gretel_text_to_sql"
    )


def prepare_expertqa(row):
    return convert_inputs_targets_to_messages(
        row["question"],
        row["answer"],
        "expert_qa"
    )


def prepare_openmath_instruct(row):
    return convert_inputs_targets_to_messages(
        row["question"],
        row["generated_solution"],
        row["dataset"]
    )


def prepare_opengpt_healthcare(row):
    text = row["text"].split("<|eos|>")[:-1]
    parent = row["_source"]
    messages = []

    for i, turn in enumerate(text):
        indicator_index = turn.find(">")
        messages.append({
            "from": "user" if turn[:indicator_index+1].strip() == "<|user|>" else "assistant",
            "text": turn[indicator_index+1:].strip(),
            "parent": parent,
        })
        parent = i

    return messages
        

def prepare_conifer(row):
    conversation = row["messages"]
    parent = "conifer"
    messages = []
    for i, turn in enumerate(conversation):
        messages.append({
            "from": "user" if turn["role"] == "user" else "assistant",
            "text": turn["content"],
            "parent": parent,
        })
        parent = i
    return messages
<|MERGE_RESOLUTION|>--- conflicted
+++ resolved
@@ -83,18 +83,15 @@
     }
 
     f = [
-<<<<<<< HEAD
         formatting[v].format(row[v])
         for v in row.keys() if v in formatting
     ]
     input_instructions = "Following the examples and complete the structured explanation for the given statement.\n\n" + \
                          row['examples']
-=======
             formatting[v].format(row[v])
             for v in row.keys() if v in formatting
         ]
     input_instructions = "Following the examples and complete the structured explanation for the given statement.\n\n" + row['examples']
->>>>>>> 7fb9fbca
     input_context = "\n".join(f[1:5])
     output = "\n".join(f[5:])
     return convert_inputs_targets_to_messages(
@@ -697,10 +694,7 @@
         parent = i
     return messages
 
-<<<<<<< HEAD
-
-=======
->>>>>>> 7fb9fbca
+  
 def prepare_tool_llama(row):
     return convert_inputs_targets_to_messages(
         row['context'] + row['instruction'],
@@ -806,12 +800,7 @@
         revision_number = index
         if index != 0:
             output = "\n\n### Revision {number}:\n{revision}".format(number=revision_number, revision=output)
-<<<<<<< HEAD
-        parsed_outputs += output + "\n\n### Feedback {number}:\n{feedback}".format(number=feedback_number,
-                                                                                   feedback=feedback)
-=======
         parsed_outputs += output + "\n\n### Feedback {number}:\n{feedback}".format(number=feedback_number, feedback=feedback)
->>>>>>> 7fb9fbca
     return convert_inputs_targets_to_messages(
         row['instruction'], parsed_outputs, "selfee",
     )
@@ -885,40 +874,24 @@
     ''' This dataset conatins lots of other datasets, each having their own format. A different prepare method is needed for each sub-dataset
     Some datasets such as 'hh-rlhf', 'lm_sys', 'oasst1' have same forrmat and thus they have the prepare method below
     '''
-<<<<<<< HEAD
     if row['dataset'] == 'anudesh':
-=======
-    if row['dataset'] == 'anudesh' :
->>>>>>> 7fb9fbca
         return convert_inputs_targets_to_messages(
             row['messages'][0]['content'], row['messages'][1]['content'], row['dataset']
         )
 
-<<<<<<< HEAD
     if row['dataset'] == 'dolly':
-=======
-    if row['dataset'] == 'dolly' :
->>>>>>> 7fb9fbca
         input_text = re.sub(r'\s*\[.*?\]\s*', '', "\n".join([row["context"], row["instruction"]]).strip())
         target_text = re.sub(r'\s*\[.*?\]\s*', '', row["response"])
         return convert_inputs_targets_to_messages(
             input_text, target_text, row["dataset"]
         )
 
-<<<<<<< HEAD
     if row['dataset'] == 'flan_v2':
-=======
-    if row['dataset'] == 'flan_v2' :
->>>>>>> 7fb9fbca
         return convert_inputs_targets_to_messages(
             row["inputs"], row["targets"], row['dataset']
         )
 
-<<<<<<< HEAD
     if row['dataset'] in ['hh-rlhf', 'lm_sys', 'oasst1']:
-=======
-    if row['dataset'] in ['hh-rlhf', 'lm_sys', 'oasst1'] :
->>>>>>> 7fb9fbca
         messages = []
         for i, turn in enumerate(row['messages']):
             messages.append({
@@ -928,24 +901,15 @@
             })
         return messages
 
-<<<<<<< HEAD
     if row['dataset'] == 'nmt-seed':
-=======
-    if row['dataset'] == 'nmt-seed' :
->>>>>>> 7fb9fbca
         return convert_inputs_targets_to_messages(
             row["input_text"], row["output_text"], row['dataset']
         )
 
-<<<<<<< HEAD
+
     if row['dataset'] == 'wikihow':
         input_text = row["intro"]
         for i, turn in enumerate(row["steps"]):
-=======
-    if row['dataset'] == 'wikihow' :
-        input_text = row["intro"]
-        for i, turn in enumerate(row["steps"]) :
->>>>>>> 7fb9fbca
             input_text += '\n' + turn['description']
         input_text += row['messages'][0]['content']
 
@@ -992,7 +956,6 @@
     ]
 
 
-<<<<<<< HEAD
 def prepare_10k_prompt_ranked(row):
     inputs = row["prompt"] + "\n\n" + "Considering the previous paragraph, rate the quality of its content on a scale " \
                                       "of 1 to 5. Here are the criteria to consider: \n Grammar and mechanics: Are " \
@@ -1008,13 +971,13 @@
         inputs,
         outputs,
         '10k-prompt-ranked'
-=======
+
+      
 def prepare_orca_math(row):
     return convert_inputs_targets_to_messages(
         row["question"],
         row["answer"],
         "orca-math"
->>>>>>> 7fb9fbca
     )
 
 

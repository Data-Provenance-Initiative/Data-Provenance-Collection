# import os
# import pandas as pd
import numpy as np
# from functools import partial
# from collections import Counter, defaultdict
# from helpers import io
import re


# ##########################################################################
# ############## Data Preparer Utils
# ##########################################################################

def convert_inputs_targets_to_messages(
    input_text,
    target_text,
    dset,
):
    """
    Converts standard [input/output] type rows into the universal messages format.
    """
    return [
        {"from": "user", "text": input_text.strip(), "parent": dset},
        {"from": "assistant", "text": target_text.strip(), "parent": 0},
    ]


# ##########################################################################
# ############## Data Preparer Functions
# ##########################################################################

def prepare_flan_collection(row):
    return convert_inputs_targets_to_messages(
        row["inputs"], row["targets"], row["task_name"]
    )


def prepare_xp3x(row):
    # "xp3x-multi_eurlex-ron_latn"
    # task_name = "xp3x-" + row["dataset"].split("/")[-1] + "-" + row["language"].replace("-", "_")
    if row["dataset"] in ["clue"]:
        task_name = row["config"]  # Set task_name to e.g. `c3` without the clue
    else:
        task_name = row["dataset"].split("/")[-1]
    task_name = row["language"] + "/" + task_name
    return convert_inputs_targets_to_messages(
        row["inputs"], row["targets"], task_name)


def prepare_commitpackft(row):
    lang_normalized = row["lang"].replace("'", "").replace("(", "").replace(")", "").replace(" ", "-").lower()
    return convert_inputs_targets_to_messages(
        # Could add some strong delimiters to separate the code from the text
        # e.g. ```prog_lang\n<old_contents>\n```\n\n<subject>
        row["old_contents"] + "\n\n" + row["subject"],
        row["new_contents"],
        lang_normalized,
    )


def prepare_dolly_15k(row):
    input_text = re.sub(r'\s*\[.*?\]\s*', '', "\n".join([row["context"], row["instruction"]]).strip())
    target_text = re.sub(r'\s*\[.*?\]\s*', '', row["response"])
    return convert_inputs_targets_to_messages(
        input_text, target_text, row["category"]
    )


def prepare_thai_gen_ai_dolly(row):
    input_text = "\n".join([row["context"], row["instruction"]]).strip() if row["context"] else row["instruction"]
    target_text = row["response"]
    return convert_inputs_targets_to_messages(
        input_text, target_text, row["category"]
    )


def prepare_laion_oig(row):
    # Rosey is there since unified_joke_explanations uses this instead of <bot> marker.
    turn_markers = ["<human>:", "<bot>:", "Rosey:"]
    turns = row["text"].strip()
    parent = row["_source"]

    # Take care of situation when a Background is provided.
    if turns.startswith("Background:"):
        # Remove the first human tag and make the background a part of the human input.
        turns = turns.replace("<human>: ", "\n", 1)
        turns = "<human>: " + turns

    # Append the turn markers with a separator for easy splitting on the turns.
    SEPARATOR = "<*>"
    for tm in turn_markers:
        turns = turns.replace(tm, f"{SEPARATOR}{tm}")
    turns = turns.split(SEPARATOR)

    messages = []
    for i, turn in enumerate(turns):
        if turn.strip():
            speaker = "user" if turn.startswith("<human>") else "assistant"
            # Remove the turn markers from the turns
            for tm in turn_markers:
                turn = turn.replace(tm, "")
            messages.append({
                "from": speaker,
                "text": turn.strip(),
                "parent": parent,
            })
            parent = i
    return messages


def prepare_self_instuct(row):
    return convert_inputs_targets_to_messages(
        row["prompt"], row["completion"], "self_instruct",
    )


def prepare_anthropic_hh_rlhf(row):
    SEPARATOR = "<*>"
    chosen_text = row['chosen'].replace(SEPARATOR, " ")
    rejected_text = row['rejected'].replace(SEPARATOR, " ")
    # [(text, user, score)]

    # Add placeholder markers for splitting.
    marked_chosen = chosen_text.replace('\n\nHuman:', f'{SEPARATOR}USER{SEPARATOR}').replace('\n\nAssistant:', f'{SEPARATOR}ASSISTANT{SEPARATOR}')
    marked_rejected = rejected_text.replace('\n\nHuman:', f'{SEPARATOR}USER{SEPARATOR}').replace('\n\nAssistant:', f'{SEPARATOR}ASSISTANT{SEPARATOR}')

    # Split the transcript into statements using the placeholder markers.
    chosen_seq = marked_chosen.split(SEPARATOR)[1:]
    reject_seq = marked_rejected.split(SEPARATOR)[1:]

    messages = []
    parent = "anthropic_hhrlhf"
    for chosen_turn, reject_turn in zip(chosen_seq, reject_seq):
        if chosen_turn == reject_turn and chosen_turn in ["USER", "ASSISTANT"]:
            # sometimes there is only 1 response, not 2.
            turn_type = chosen_turn
        elif chosen_turn == reject_turn:
            if len(messages) > 0:
                parent = 0 if parent == "anthropic_hhrlhf" else parent + 1
            messages.append({
                "from": turn_type.lower(),
                "text": chosen_turn.strip(),
                "parent": parent,
            })
            if turn_type.lower() == "assistant":
                messages[-1]["score"] = 1.0
        else:
            parent = 0 if parent == "anthropic_hhrlhf" else parent + 1
            messages.append({
                "from": turn_type.lower(),
                "text": chosen_turn.strip(),
                "parent": parent,
                "score": 1.0
            })
            messages.append({
                "from": turn_type.lower(),
                "text": reject_turn.strip(),
                "parent": parent,
                "score": 0.0
            })

    return messages


def prepare_stanford_human_preferences(row):
    return [
        {"from": "user", "text": row["history"].strip(), "parent": row["domain"]},
        {"from": "assistant", "text": row["human_ref_A"].strip(), "score": row["score_A"], "parent": 0},
        {"from": "assistant", "text": row["human_ref_B"].strip(), "score": row["score_B"], "parent": 0},
    ]


def prepare_open_assistant(dset):
    messages = []
    current_message_tree = None  # dset[0]["message_tree_id"]
    messageid_to_idx, current_dialog = {}, []
    dialog_idx = 0
    for row in dset:
        if current_message_tree != row["message_tree_id"]:
            if current_dialog and len(current_dialog) > 1:
                messages.append(current_dialog)
            current_message_tree = row["message_tree_id"]
            current_dialog = [{
                "from": "user" if row["role"] == "prompter" else "assistant",
                "text": row["text"].strip().replace("\"", ""),
                "parent": row['lang'],
            }]
            dialog_idx = 0
            messageid_to_idx = {}
        else:
            if row["parent_id"] in messageid_to_idx:
                current_dialog.append({
                    "from": "user" if row["role"] == "prompter" else "assistant",
                    "text": row["text"].strip().replace("\"", ""),
                    "parent": messageid_to_idx[row["parent_id"]],
                })
                dialog_idx += 1
        messageid_to_idx[row["message_id"]] = dialog_idx
    return messages


def prepare_oasst_octopack(row):
    messages = []
    for i, segment in enumerate(row["conversations"]):
        messages.append({
            "from": "user" if segment["role"] == "prompter" else "assistant",
            "text": segment["text"].strip().replace("\"", ""),
            "parent": i-1 if i else "octopack",
        })
    return messages


def prepare_longform(row):
    dset_id = row["source"]  # .replace(" ", "").replace("-", "").lower()
    return convert_inputs_targets_to_messages(
        row["input"], row["output"], dset_id,
    )


def prepare_gpteacher(row):
    inp = row["instruction"]
    if row["input"]:
        inp += "\n" + row["input"]
    return convert_inputs_targets_to_messages(
        inp, row["response"], row["_source"],
    )


def prepare_openai_summarization(row):
    instruction = "Summarize the above article:"
    text0 = row["summaries"][0]["text"].strip()
    text1 = row["summaries"][1]["text"].strip()
    return [
        {"from": "user", "text": row["info"]["post"].strip() + "\n\n\n" + instruction, "parent": "openai-summarize"},
        {"from": "assistant", "text": text0, "score": int(np.abs(row["choice"] - 1)), "parent": 0},
        {"from": "assistant", "text": text1, "score": row["choice"], "parent": 0},
    ]


def prepare_openai_webgpt(row):
    context0 = row["quotes_0"]["extract"][0].strip() + "\n\n\n" if row["quotes_0"]["extract"] else ""
    context1 = row["quotes_1"]["extract"][0].strip() + "\n\n\n" if row["quotes_1"]["extract"] else ""
    text0 = context0 + row["question"]["full_text"].strip()
    text1 = context1 + row["question"]["full_text"].strip()
    return [
        {"from": "user", "text": text0, "parent": row['dataset']},
        {"from": "user", "text": text1, "parent": row['dataset']},
        {"from": "assistant", "text": row["answer_0"].strip(), "score": row["score_0"], "parent": 0},
        {"from": "assistant", "text": row["answer_1"].strip(), "score": row["score_1"], "parent": 1},
    ]


def prepare_alpaca(row):
    inputs = " ".join([row["instruction"], row["input"]]).strip()
    return convert_inputs_targets_to_messages(
        inputs, row["output"], "alpaca",
    )


def prepare_everything_lm(row):
    inputs = " ".join([row["instruction"], row["input"]]).strip()
    return convert_inputs_targets_to_messages(
        inputs, row["output"], "everything_lm",
    )


def prepare_llama2_med_tuned_instructions(row):
    inputs = "\n".join([row["instruction"], row["input"]]).strip()
    return convert_inputs_targets_to_messages(
        inputs, row["output"], "llama2_med_tuned_instructions",
    )


def prepare_evol_instruct(row):
    return convert_inputs_targets_to_messages(
        row['instruction'], row["output"], "evol_instruct",
    )


def prepare_metamathqa(row):
    return convert_inputs_targets_to_messages(
        row["query"], row["response"], row["type"],
    )


def prepare_pure_dove(row):
    messages = []
    parent_id = 0
    for i, turn in enumerate(row["conversation"]):
        messages.append({
            "from": "user",
            "text": turn["input"].strip(),
            "parent": "pure_dove" if i == 0 else parent_id,
        })
        if parent_id != 0:
            parent_id += 1
        messages.append({
            "from": "assistant",
            "text": turn["output"].strip(),
            "parent": parent_id,
        })
        parent_id += 1
    return messages

def prepare_sharegpt_vicuna(row):
    parent = "sharegpt_vicuna"
    messages = []
    for i, turn in enumerate(row["conversations"]):
        messages.append({
            "from": "user" if turn["from"] == "human" else "assistant",
            "text": turn["value"].strip(),
            "parent": parent,
        })
        parent = i
    return messages


def prepare_code_alpaca(row):
    inputs = row["instruction"].strip()
    if row["input"]:
        inputs += "\n" + row["input"].strip()
    return convert_inputs_targets_to_messages(
        inputs, row["output"], "code_alpaca",
    )


def prepare_hc3(row, lang):
    # dset_id = f"hc3_{lang}-{row['source']}"
    messages = [{"from": "user", "text": row["question"].strip(), "parent": row['source']}]
    if len(row["human_answers"]) and row["human_answers"][0]:
        human_answer = row["human_answers"][0].strip()
        messages.append({"from": "assistant", "text": human_answer, "score": 1, "parent": 0})
    if len(row["chatgpt_answers"]) and row["chatgpt_answers"][0]:
        assistant_answer = row["chatgpt_answers"][0].strip()
        messages.append({"from": "assistant", "text": assistant_answer, "score": 0, "parent": 0})
    return messages


def prepare_hc3_en(row):
    return prepare_hc3(row, "en")


def prepare_hc3_zh(row):
    return prepare_hc3(row, "zh")


def prepare_camel_science(row):
    return convert_inputs_targets_to_messages(
        row["message_1"], row["message_2"], row["_source"],
    )


def prepare_cot_collection(row):
    return convert_inputs_targets_to_messages(
        row["source"], row["rationale"], row['_source']
    )


def prepare_gpt4all(row):
    source_to_dsetid = {
        "": "stackoverflow",
        "pacovaldez/stackoverflow-questions": "stackoverflow",
        "nomic-ai": "nomic",
        "laion/unified_chip2": "chip2",
        "unified_chip2": "chip2",
        "unified_unifiedskg_instructions": "unifiedskg",
        "output_unified_unifiedskg.jsonl": "unifiedskg",
        "unified_multi_sum": "unifiedmultisum",
        "unified_abstract_infill_output_0-100_000.jsonl": "abstractinfill",
        "unified_abstract_infill_output-100-000-x.jsonl": "abstractinfill",
        "unified_hc3_human": "hc3"
    }
    return convert_inputs_targets_to_messages(
        # row["prompt"], row["response"], f"nomicai-gpt4allj--{source_to_dsetid[row['source']]}"
        row["prompt"], row["response"], row['source']
    )


def prepare_evol_instruct_v2(row):
    return convert_inputs_targets_to_messages(
        row['conversations'][0]["value"], row['conversations'][1]["value"], "evol_instruct_v2",
    )


def prepare_gpt4_alpaca(row):
    inputs = row["instruction"].strip()
    if row["input"]:
        inputs += "\n" + row["input"].strip()
    return convert_inputs_targets_to_messages(
        inputs, row["output"], "gpt4alpaca",
    )


def prepare_thai_gen_ai_alpaca(row):
    inputs = row["instruction"].strip()
    if row["input"]:
        inputs += "\n" + row["input"].strip()
    return convert_inputs_targets_to_messages(
        inputs, row["output"], "thai_gen_ai_alpaca",
    )


def prepare_tasksource_instruct(row):
    # task_name = "tsi-" + row['task'].replace("-", "_").replace("/", "-")
    return convert_inputs_targets_to_messages(
        row["inputs"], row["targets"], row['task'],
    )


def prepare_stack_exchange_instruction(row):
    return convert_inputs_targets_to_messages(
        row["question"], row["response"], "stack-exchange-instruction",
    )


def prepare_unnatural_instructions(row):
    return convert_inputs_targets_to_messages(
        row['instances']['instruction_with_input'][0],
        row['instances']['output'][0],
        "unnatural_instructions",
    )


def prepare_starcoder_self_instruct(row):
    return convert_inputs_targets_to_messages(
        row['instruction'], row['output'],
        'starcoder-self-instruct'
    )

  
def prepare_thai_gen_ai_gpteacher(row):
    inputs = row["instruction"].strip()
    if row["input"]:
        inputs += "\n" + row["input"].strip()
    return convert_inputs_targets_to_messages(
        inputs, row["output"], "thai_gen_ai_gpteacher",
    )


def tinystories_get_example(it):
    buf = []
    try:
        line = next(it)
        while line:
            if line['text'].strip() == '':
                break
            else:
                buf.append(line['text'])
            line = next(it)
    except StopIteration:
        if len(buf) > 0:
            pass  # we have an example to process
        else:
            raise  # we don't

    buf = '\n'.join(buf)

    try:
        inpt_text, *tgt_text = re.split('\nStory: ', buf, re.MULTILINE)

        inpt_text = inpt_text + '\nStory: '
        tgt_text = '\n'.join(tgt_text)
    except Exception:
        print('\n'.join(re.split('^Story: ', buf)))
        raise

    return convert_inputs_targets_to_messages(inpt_text, tgt_text, 'tiny-stories')


def prepare_tiny_stories(dset):
    stories = []
    it = iter(dset)

    while True:
        try:
            stories += [tinystories_get_example(it)]
        except StopIteration:
            break

    return stories


def prepare_joke_explanation(row):
    inputs = row["joke"] + "\n\n" + "Explain this joke."
    return convert_inputs_targets_to_messages(inputs, row["explaination"], "joke-explanation")


def prepare_book_summaries(row):
    instruction = "Summarize the above text:"
    return convert_inputs_targets_to_messages(
        row["input"].strip() + "\n\n\n" + instruction, row["output"].strip(), "summary"
    )


def prepare_ultrachat(row):
    parent = "ultrachat"
    messages = []
    for i, script in enumerate(row["data"]):
        messages.append({
            "from": "user" if i % 2 == 0 else "assistant",
            "text": script.strip(),
            "parent": parent,
        })
        parent = i
    return messages


def prepare_airoboros(row):
    parent = "airoboros"
    messages = []
    for i, turn in enumerate(row['conversations']):
        messages.append({
            "from": "user" if turn["from"] == "human" else "assistant",
            "text": turn["value"].strip(),
            "parent": parent,
        })
        parent = i
    return messages

def prepare_lima(row):
    messages = []
    parent = row['source']
    for i, turn in enumerate(row['conversations']):
        messages.append({
            "from": "assistant" if i % 2 else "user",
            "text": turn.strip(),
            "parent": parent
        })
        parent = i
    return messages
    
def prepare_tool_llama(row):
    return convert_inputs_targets_to_messages(
        row['context'] + row['instruction'],
        row['response'],
        'toolbench',
    )
 
def prepare_mathinstruct(row):
    return convert_inputs_targets_to_messages(
        row["instruction"], row["output"], row["_source"]
    )

def prepare_gorilla(row):
    return convert_inputs_targets_to_messages(
        row['instruction'],
        row['response'],
        'gorilla-apibench',
    )

def prepare_baize_data(row):
    messages = []
    items = row["input"].split("[|Human|]")
    parent_id = -1
    for item in items:
        if item.strip() == "The conversation between human and AI assistant.":
            continue
        elif item.strip() == "":
            break
        sub_items = item.strip().split("[|AI|]")
        human_turn_item = {
            "from": "user",
            "text": sub_items[0].strip(),
            "parent": row["_source"] if parent_id == -1 else parent_id,
        }
        messages.append(human_turn_item)
        parent_id += 1
        agent_turn_item = {
            "from": "assistant",
            "text": sub_items[1].strip(),
            "parent": parent_id,
        }
        messages.append(agent_turn_item)
        parent_id += 1

    return messages


def prepare_open_orca(row):
    inputs = "".join([row['system_prompt'] + row['question']])
    outputs = row['response']
    return [
        {"from": "user", "text": inputs.strip(), "parent": row['source']},
        {"from": "assistant", "text": outputs.strip(), "parent": 0},
    ]

<<<<<<< HEAD
def prepare_pmc_llama(row):
=======
def prepare_medical_meadow(row):
>>>>>>> 4c908aca
    inputs = "".join([row['instruction'] + row['input']])
    return convert_inputs_targets_to_messages(
        inputs,
        row['output'],
<<<<<<< HEAD
        row['source']
=======
        row["_source"],
    )

def prepare_medinstruct(row):
    inputs = "".join([row['instruction'] + row['input']])
    return convert_inputs_targets_to_messages(
        inputs,
        row['output'],
        'medinstruct',
    )
      
def prepare_chatdoctor(row):
    return convert_inputs_targets_to_messages(
        row["inputs"], row["outputs"], row["_source"]
>>>>>>> 4c908aca
    )

def prepare_agentinstruct(row):
    datasets = row  # Based on the current structure, a row represents all datasets :TODO: might need to change this
    messages = []
    for dataset in datasets:
        for i, turn in enumerate(dataset["conversations"], start=-1):
            messages.append({
                "from": "user" if turn["from"] == "human" else "assistant",
                "text": turn["value"].strip(),
                "parent": dataset['id'].split('_')[0] if i == -1 else i,
            })
    return messages<|MERGE_RESOLUTION|>--- conflicted
+++ resolved
@@ -584,18 +584,19 @@
         {"from": "assistant", "text": outputs.strip(), "parent": 0},
     ]
 
-<<<<<<< HEAD
 def prepare_pmc_llama(row):
-=======
-def prepare_medical_meadow(row):
->>>>>>> 4c908aca
     inputs = "".join([row['instruction'] + row['input']])
     return convert_inputs_targets_to_messages(
         inputs,
         row['output'],
-<<<<<<< HEAD
         row['source']
-=======
+    )
+  
+def prepare_medical_meadow(row):
+    inputs = "".join([row['instruction'] + row['input']])
+    return convert_inputs_targets_to_messages(
+        inputs,
+        row['output'],
         row["_source"],
     )
 
@@ -610,7 +611,6 @@
 def prepare_chatdoctor(row):
     return convert_inputs_targets_to_messages(
         row["inputs"], row["outputs"], row["_source"]
->>>>>>> 4c908aca
     )
 
 def prepare_agentinstruct(row):

# import os
# import pandas as pd
import numpy as np
# from functools import partial
# from collections import Counter, defaultdict
# from helpers import io
import re


# ##########################################################################
# ############## Data Preparer Utils
# ##########################################################################

def convert_inputs_targets_to_messages(
    input_text,
    target_text,
    dset,
):
    """
    Converts standard [input/output] type rows into the universal messages format.
    """
    return [
        {"from": "user", "text": input_text.strip(), "parent": dset},
        {"from": "assistant", "text": target_text.strip(), "parent": 0},
    ]


# ##########################################################################
# ############## Data Preparer Functions
# ##########################################################################

def prepare_flan_collection(row):
    return convert_inputs_targets_to_messages(
        row["inputs"], row["targets"], row["task_name"]
    )


def prepare_xp3x(row):
    # "xp3x-multi_eurlex-ron_latn"
    # task_name = "xp3x-" + row["dataset"].split("/")[-1] + "-" + row["language"].replace("-", "_")
    if row["dataset"] in ["clue"]:
        task_name = row["config"]  # Set task_name to e.g. `c3` without the clue
    else:
        task_name = row["dataset"].split("/")[-1]
    task_name = row["language"] + "/" + task_name
    return convert_inputs_targets_to_messages(
        row["inputs"], row["targets"], task_name)


def prepare_commitpackft(row):
    lang_normalized = row["lang"].replace("'", "").replace("(", "").replace(")", "").replace(" ", "-").lower()
    return convert_inputs_targets_to_messages(
        # Could add some strong delimiters to separate the code from the text
        # e.g. ```prog_lang\n<old_contents>\n```\n\n<subject>
        row["old_contents"] + "\n\n" + row["subject"],
        row["new_contents"],
        lang_normalized,
    )


def prepare_dolly_15k(row):
    input_text = re.sub(r'\s*\[.*?\]\s*', '', "\n".join([row["context"], row["instruction"]]).strip())
    target_text = re.sub(r'\s*\[.*?\]\s*', '', row["response"])
    return convert_inputs_targets_to_messages(
        input_text, target_text, row["category"]
    )


def prepare_thai_gen_ai_dolly(row):
    input_text = "\n".join([row["context"], row["instruction"]]).strip() if row["context"] else row["instruction"]
    target_text = row["response"]
    return convert_inputs_targets_to_messages(
        input_text, target_text, row["category"]
    )


def prepare_laion_oig(row):
    # Rosey is there since unified_joke_explanations uses this instead of <bot> marker.
    turn_markers = ["<human>:", "<bot>:", "Rosey:"]
    turns = row["text"].strip()
    parent = row["_source"]

    # Take care of situation when a Background is provided.
    if turns.startswith("Background:"):
        # Remove the first human tag and make the background a part of the human input.
        turns = turns.replace("<human>: ", "\n", 1)
        turns = "<human>: " + turns

    # Append the turn markers with a separator for easy splitting on the turns.
    SEPARATOR = "<*>"
    for tm in turn_markers:
        turns = turns.replace(tm, f"{SEPARATOR}{tm}")
    turns = turns.split(SEPARATOR)

    messages = []
    for i, turn in enumerate(turns):
        if turn.strip():
            speaker = "user" if turn.startswith("<human>") else "assistant"
            # Remove the turn markers from the turns
            for tm in turn_markers:
                turn = turn.replace(tm, "")
            messages.append({
                "from": speaker,
                "text": turn.strip(),
                "parent": parent,
            })
            parent = i
    return messages


def prepare_self_instuct(row):
    return convert_inputs_targets_to_messages(
        row["prompt"], row["completion"], "self_instruct",
    )


def prepare_anthropic_hh_rlhf(row):
    SEPARATOR = "<*>"
    chosen_text = row['chosen'].replace(SEPARATOR, " ")
    rejected_text = row['rejected'].replace(SEPARATOR, " ")
    # [(text, user, score)]

    # Add placeholder markers for splitting.
    marked_chosen = chosen_text.replace('\n\nHuman:', f'{SEPARATOR}USER{SEPARATOR}').replace('\n\nAssistant:', f'{SEPARATOR}ASSISTANT{SEPARATOR}')
    marked_rejected = rejected_text.replace('\n\nHuman:', f'{SEPARATOR}USER{SEPARATOR}').replace('\n\nAssistant:', f'{SEPARATOR}ASSISTANT{SEPARATOR}')

    # Split the transcript into statements using the placeholder markers.
    chosen_seq = marked_chosen.split(SEPARATOR)[1:]
    reject_seq = marked_rejected.split(SEPARATOR)[1:]

    messages = []
    parent = "anthropic_hhrlhf"
    for chosen_turn, reject_turn in zip(chosen_seq, reject_seq):
        if chosen_turn == reject_turn and chosen_turn in ["USER", "ASSISTANT"]:
            # sometimes there is only 1 response, not 2.
            turn_type = chosen_turn
        elif chosen_turn == reject_turn:
            if len(messages) > 0:
                parent = 0 if parent == "anthropic_hhrlhf" else parent + 1
            messages.append({
                "from": turn_type.lower(),
                "text": chosen_turn.strip(),
                "parent": parent,
            })
            if turn_type.lower() == "assistant":
                messages[-1]["score"] = 1.0
        else:
            parent = 0 if parent == "anthropic_hhrlhf" else parent + 1
            messages.append({
                "from": turn_type.lower(),
                "text": chosen_turn.strip(),
                "parent": parent,
                "score": 1.0
            })
            messages.append({
                "from": turn_type.lower(),
                "text": reject_turn.strip(),
                "parent": parent,
                "score": 0.0
            })

    return messages


def prepare_stanford_human_preferences(row):
    return [
        {"from": "user", "text": row["history"].strip(), "parent": row["domain"]},
        {"from": "assistant", "text": row["human_ref_A"].strip(), "score": row["score_A"], "parent": 0},
        {"from": "assistant", "text": row["human_ref_B"].strip(), "score": row["score_B"], "parent": 0},
    ]


def prepare_open_assistant(dset):
    messages = []
    current_message_tree = None  # dset[0]["message_tree_id"]
    messageid_to_idx, current_dialog = {}, []
    dialog_idx = 0
    for row in dset:
        if current_message_tree != row["message_tree_id"]:
            if current_dialog and len(current_dialog) > 1:
                messages.append(current_dialog)
            current_message_tree = row["message_tree_id"]
            current_dialog = [{
                "from": "user" if row["role"] == "prompter" else "assistant",
                "text": row["text"].strip().replace("\"", ""),
                "parent": row['lang'],
            }]
            dialog_idx = 0
            messageid_to_idx = {}
        else:
            if row["parent_id"] in messageid_to_idx:
                current_dialog.append({
                    "from": "user" if row["role"] == "prompter" else "assistant",
                    "text": row["text"].strip().replace("\"", ""),
                    "parent": messageid_to_idx[row["parent_id"]],
                })
                dialog_idx += 1
        messageid_to_idx[row["message_id"]] = dialog_idx
    return messages


def prepare_oasst_octopack(row):
    messages = []
    for i, segment in enumerate(row["conversations"]):
        messages.append({
            "from": "user" if segment["role"] == "prompter" else "assistant",
            "text": segment["text"].strip().replace("\"", ""),
            "parent": i-1 if i else "octopack",
        })
    return messages


def prepare_longform(row):
    dset_id = row["source"]  # .replace(" ", "").replace("-", "").lower()
    return convert_inputs_targets_to_messages(
        row["input"], row["output"], dset_id,
    )


def prepare_gpteacher(row):
    inp = row["instruction"]
    if row["input"]:
        inp += "\n" + row["input"]
    return convert_inputs_targets_to_messages(
        inp, row["response"], row["_source"],
    )


def prepare_openai_summarization(row):
    instruction = "Summarize the above article:"
    text0 = row["summaries"][0]["text"].strip()
    text1 = row["summaries"][1]["text"].strip()
    return [
        {"from": "user", "text": row["info"]["post"].strip() + "\n\n\n" + instruction, "parent": "openai-summarize"},
        {"from": "assistant", "text": text0, "score": int(np.abs(row["choice"] - 1)), "parent": 0},
        {"from": "assistant", "text": text1, "score": row["choice"], "parent": 0},
    ]


def prepare_openai_webgpt(row):
    context0 = row["quotes_0"]["extract"][0].strip() + "\n\n\n" if row["quotes_0"]["extract"] else ""
    context1 = row["quotes_1"]["extract"][0].strip() + "\n\n\n" if row["quotes_1"]["extract"] else ""
    text0 = context0 + row["question"]["full_text"].strip()
    text1 = context1 + row["question"]["full_text"].strip()
    return [
        {"from": "user", "text": text0, "parent": row['dataset']},
        {"from": "user", "text": text1, "parent": row['dataset']},
        {"from": "assistant", "text": row["answer_0"].strip(), "score": row["score_0"], "parent": 0},
        {"from": "assistant", "text": row["answer_1"].strip(), "score": row["score_1"], "parent": 1},
    ]


def prepare_alpaca(row):
    inputs = " ".join([row["instruction"], row["input"]]).strip()
    return convert_inputs_targets_to_messages(
        inputs, row["output"], "alpaca",
    )


def prepare_everything_lm(row):
    inputs = " ".join([row["instruction"], row["input"]]).strip()
    return convert_inputs_targets_to_messages(
        inputs, row["output"], "everything_lm",
    )


def prepare_llama2_med_tuned_instructions(row):
    inputs = "\n".join([row["instruction"], row["input"]]).strip()
    return convert_inputs_targets_to_messages(
        inputs, row["output"], "llama2_med_tuned_instructions",
    )


def prepare_evol_instruct(row):
    return convert_inputs_targets_to_messages(
        row['instruction'], row["output"], "evol_instruct",
    )


def prepare_metamathqa(row):
    return convert_inputs_targets_to_messages(
        row["query"], row["response"], row["type"],
    )


def prepare_pure_dove(row):
    messages = []
    parent_id = 0
    for i, turn in enumerate(row["conversation"]):
        messages.append({
            "from": "user",
            "text": turn["input"].strip(),
            "parent": "pure_dove" if i == 0 else parent_id,
        })
        if parent_id != 0:
            parent_id += 1
        messages.append({
            "from": "assistant",
            "text": turn["output"].strip(),
            "parent": parent_id,
        })
        parent_id += 1
    return messages

def prepare_sharegpt_vicuna(row):
    parent = "sharegpt_vicuna"
    messages = []
    for i, turn in enumerate(row["conversations"]):
        messages.append({
            "from": "user" if turn["from"] == "human" else "assistant",
            "text": turn["value"].strip(),
            "parent": parent,
        })
        parent = i
    return messages


def prepare_code_alpaca(row):
    inputs = row["instruction"].strip()
    if row["input"]:
        inputs += "\n" + row["input"].strip()
    return convert_inputs_targets_to_messages(
        inputs, row["output"], "code_alpaca",
    )


def prepare_hc3(row, lang):
    # dset_id = f"hc3_{lang}-{row['source']}"
    messages = [{"from": "user", "text": row["question"].strip(), "parent": row['source']}]
    if len(row["human_answers"]) and row["human_answers"][0]:
        human_answer = row["human_answers"][0].strip()
        messages.append({"from": "assistant", "text": human_answer, "score": 1, "parent": 0})
    if len(row["chatgpt_answers"]) and row["chatgpt_answers"][0]:
        assistant_answer = row["chatgpt_answers"][0].strip()
        messages.append({"from": "assistant", "text": assistant_answer, "score": 0, "parent": 0})
    return messages


def prepare_hc3_en(row):
    return prepare_hc3(row, "en")


def prepare_hc3_zh(row):
    return prepare_hc3(row, "zh")


def prepare_camel_science(row):
    return convert_inputs_targets_to_messages(
        row["message_1"], row["message_2"], row["_source"],
    )


def prepare_cot_collection(row):
    return convert_inputs_targets_to_messages(
        row["source"], row["rationale"], row['_source']
    )


def prepare_gpt4all(row):
    source_to_dsetid = {
        "": "stackoverflow",
        "pacovaldez/stackoverflow-questions": "stackoverflow",
        "nomic-ai": "nomic",
        "laion/unified_chip2": "chip2",
        "unified_chip2": "chip2",
        "unified_unifiedskg_instructions": "unifiedskg",
        "output_unified_unifiedskg.jsonl": "unifiedskg",
        "unified_multi_sum": "unifiedmultisum",
        "unified_abstract_infill_output_0-100_000.jsonl": "abstractinfill",
        "unified_abstract_infill_output-100-000-x.jsonl": "abstractinfill",
        "unified_hc3_human": "hc3"
    }
    return convert_inputs_targets_to_messages(
        # row["prompt"], row["response"], f"nomicai-gpt4allj--{source_to_dsetid[row['source']]}"
        row["prompt"], row["response"], row['source']
    )


def prepare_evol_instruct_v2(row):
    return convert_inputs_targets_to_messages(
        row['conversations'][0]["value"], row['conversations'][1]["value"], "evol_instruct_v2",
    )


def prepare_gpt4_alpaca(row):
    inputs = row["instruction"].strip()
    if row["input"]:
        inputs += "\n" + row["input"].strip()
    return convert_inputs_targets_to_messages(
        inputs, row["output"], "gpt4alpaca",
    )


def prepare_thai_gen_ai_alpaca(row):
    inputs = row["instruction"].strip()
    if row["input"]:
        inputs += "\n" + row["input"].strip()
    return convert_inputs_targets_to_messages(
        inputs, row["output"], "thai_gen_ai_alpaca",
    )


def prepare_tasksource_instruct(row):
    # task_name = "tsi-" + row['task'].replace("-", "_").replace("/", "-")
    return convert_inputs_targets_to_messages(
        row["inputs"], row["targets"], row['task'],
    )


def prepare_stack_exchange_instruction(row):
    return convert_inputs_targets_to_messages(
        row["question"], row["response"], "stack-exchange-instruction",
    )


def prepare_unnatural_instructions(row):
    return convert_inputs_targets_to_messages(
        row['instances']['instruction_with_input'][0],
        row['instances']['output'][0],
        "unnatural_instructions",
    )


def prepare_starcoder_self_instruct(row):
    return convert_inputs_targets_to_messages(
        row['instruction'], row['output'],
        'starcoder-self-instruct'
    )

  
def prepare_thai_gen_ai_gpteacher(row):
    inputs = row["instruction"].strip()
    if row["input"]:
        inputs += "\n" + row["input"].strip()
    return convert_inputs_targets_to_messages(
        inputs, row["output"], "thai_gen_ai_gpteacher",
    )


def tinystories_get_example(it):
    buf = []
    try:
        line = next(it)
        while line:
            if line['text'].strip() == '':
                break
            else:
                buf.append(line['text'])
            line = next(it)
    except StopIteration:
        if len(buf) > 0:
            pass  # we have an example to process
        else:
            raise  # we don't

    buf = '\n'.join(buf)

    try:
        inpt_text, *tgt_text = re.split('\nStory: ', buf, re.MULTILINE)

        inpt_text = inpt_text + '\nStory: '
        tgt_text = '\n'.join(tgt_text)
    except Exception:
        print('\n'.join(re.split('^Story: ', buf)))
        raise

    return convert_inputs_targets_to_messages(inpt_text, tgt_text, 'tiny-stories')


def prepare_tiny_stories(dset):
    stories = []
    it = iter(dset)

    while True:
        try:
            stories += [tinystories_get_example(it)]
        except StopIteration:
            break

    return stories


def prepare_joke_explanation(row):
    inputs = row["joke"] + "\n\n" + "Explain this joke."
    return convert_inputs_targets_to_messages(inputs, row["explaination"], "joke-explanation")


def prepare_book_summaries(row):
    instruction = "Summarize the above text:"
    return convert_inputs_targets_to_messages(
        row["input"].strip() + "\n\n\n" + instruction, row["output"].strip(), "summary"
    )


def prepare_ultrachat(row):
    parent = "ultrachat"
    messages = []
    for i, script in enumerate(row["data"]):
        messages.append({
            "from": "user" if i % 2 == 0 else "assistant",
            "text": script.strip(),
            "parent": parent,
        })
        parent = i
    return messages


def prepare_airoboros(row):
    parent = "airoboros"
    messages = []
    for i, turn in enumerate(row['conversations']):
        messages.append({
            "from": "user" if turn["from"] == "human" else "assistant",
            "text": turn["value"].strip(),
            "parent": parent,
        })
        parent = i
    return messages


def prepare_lima(row):
    messages = []
    parent = row['source']
    for i, turn in enumerate(row['conversations']):
        messages.append({
            "from": "assistant" if i % 2 else "user",
            "text": turn.strip(),
            "parent": parent
        })
        parent = i
    return messages


def prepare_tool_llama(row):
    return convert_inputs_targets_to_messages(
        row['context'] + row['instruction'],
        row['response'],
        'toolbench',
    )


def prepare_gorilla(row):
    return convert_inputs_targets_to_messages(
        row['instruction'],
        row['response'],
        'gorilla-apibench',
    )


def prepare_baize_data(row):
    messages = []
    items = row["input"].split("[|Human|]")
    parent_id = -1
    for item in items:
        if item.strip() == "The conversation between human and AI assistant.":
            continue
        elif item.strip() == "":
            break
        sub_items = item.strip().split("[|AI|]")
        human_turn_item = {
            "from": "user",
            "text": sub_items[0].strip(),
            "parent": row["_source"] if parent_id == -1 else parent_id,
        }
        messages.append(human_turn_item)
        parent_id += 1
        agent_turn_item = {
            "from": "assistant",
            "text": sub_items[1].strip(),
            "parent": parent_id,
        }
        messages.append(agent_turn_item)
        parent_id += 1

    return messages


def prepare_open_orca(row):
    inputs = "".join([row['system_prompt'] + row['question']])
    outputs = row['response']
    return [
        {"from": "user", "text": inputs.strip(), "parent": row['source']},
        {"from": "assistant", "text": outputs.strip(), "parent": 0},
    ]

<<<<<<< HEAD
def prepare_chatdoctor(row):
    return convert_inputs_targets_to_messages(
        row["inputs"], row["outputs"], row["_source"]
    )
=======

def prepare_agentinstruct(row):
    datasets = row  # Based on the current structure, a row represents all datasets :TODO: might need to change this
    messages = []
    for dataset in datasets:
        for i, turn in enumerate(dataset["conversations"], start=-1):
            messages.append({
                "from": "user" if turn["from"] == "human" else "assistant",
                "text": turn["value"].strip(),
                "parent": dataset['id'].split('_')[0] if i == -1 else i,
            })
    return messages
>>>>>>> 18ccadaa
<|MERGE_RESOLUTION|>--- conflicted
+++ resolved
@@ -583,12 +583,10 @@
         {"from": "assistant", "text": outputs.strip(), "parent": 0},
     ]
 
-<<<<<<< HEAD
 def prepare_chatdoctor(row):
     return convert_inputs_targets_to_messages(
         row["inputs"], row["outputs"], row["_source"]
     )
-=======
 
 def prepare_agentinstruct(row):
     datasets = row  # Based on the current structure, a row represents all datasets :TODO: might need to change this
@@ -600,5 +598,4 @@
                 "text": turn["value"].strip(),
                 "parent": dataset['id'].split('_')[0] if i == -1 else i,
             })
-    return messages
->>>>>>> 18ccadaa
+    return messages
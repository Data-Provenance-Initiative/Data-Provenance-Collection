# import os
# import pandas as pd
import numpy as np
# from functools import partial
# from collections import Counter, defaultdict
# from helpers import io
import re


# ##########################################################################
# ############## Data Preparer Utils
# ##########################################################################

def convert_inputs_targets_to_messages(
    input_text,
    target_text,
    dset,
):
    """
    Converts standard [input/output] type rows into the universal messages format.
    """
    return [
        {"from": "user", "text": input_text.strip(), "parent": dset},
        {"from": "assistant", "text": target_text.strip(), "parent": 0},
    ]


# ##########################################################################
# ############## Data Preparer Functions
# ##########################################################################

def prepare_flan_collection(row):
    return convert_inputs_targets_to_messages(
        row["inputs"], row["targets"], row["task_name"]
    )


def prepare_xp3x(row):
    # "xp3x-multi_eurlex-ron_latn"
    # task_name = "xp3x-" + row["dataset"].split("/")[-1] + "-" + row["language"].replace("-", "_")
    if row["dataset"] in ["clue"]:
        task_name = row["config"]  # Set task_name to e.g. `c3` without the clue
    else:
        task_name = row["dataset"].split("/")[-1]
    task_name = row["language"] + "/" + task_name
    return convert_inputs_targets_to_messages(
        row["inputs"], row["targets"], task_name)


def prepare_commitpackft(row):
    lang_normalized = row["lang"].replace("'", "").replace("(", "").replace(")", "").replace(" ", "-").lower()
    return convert_inputs_targets_to_messages(
        # Could add some strong delimiters to separate the code from the text
        # e.g. ```prog_lang\n<old_contents>\n```\n\n<subject>
        row["old_contents"] + "\n\n" + row["subject"],
        row["new_contents"],
        lang_normalized,
    )


def prepare_dolly_15k(row):
    input_text = re.sub(r'\s*\[.*?\]\s*', '', "\n".join([row["context"], row["instruction"]]).strip())
    target_text = re.sub(r'\s*\[.*?\]\s*', '', row["response"])
    return convert_inputs_targets_to_messages(
        input_text, target_text, row["category"]
    )


def prepare_thai_gen_ai_dolly(row):
    input_text = "\n".join([row["context"], row["instruction"]]).strip() if row["context"] else row["instruction"]
    target_text = row["response"]
    return convert_inputs_targets_to_messages(
        input_text, target_text, row["category"]
    )


def prepare_laion_oig(row):
    # Rosey is there since unified_joke_explanations uses this instead of <bot> marker.
    turn_markers = ["<human>:", "<bot>:", "Rosey:"]
    turns = row["text"].strip()
    parent = row["_source"]

    # Take care of situation when a Background is provided.
    if turns.startswith("Background:"):
        # Remove the first human tag and make the background a part of the human input.
        turns = turns.replace("<human>: ", "\n", 1)
        turns = "<human>: " + turns

    # Append the turn markers with a separator for easy splitting on the turns.
    SEPARATOR = "<*>"
    for tm in turn_markers:
        turns = turns.replace(tm, f"{SEPARATOR}{tm}")
    turns = turns.split(SEPARATOR)

    messages = []
    for i, turn in enumerate(turns):
        if turn.strip():
            speaker = "user" if turn.startswith("<human>") else "assistant"
            # Remove the turn markers from the turns
            for tm in turn_markers:
                turn = turn.replace(tm, "")
            messages.append({
                "from": speaker,
                "text": turn.strip(),
                "parent": parent,
            })
            parent = i
    return messages


def prepare_self_instuct(row):
    return convert_inputs_targets_to_messages(
        row["prompt"], row["completion"], "self_instruct",
    )


def prepare_anthropic_hh_rlhf(row):
    SEPARATOR = "<*>"
    chosen_text = row['chosen'].replace(SEPARATOR, " ")
    rejected_text = row['rejected'].replace(SEPARATOR, " ")
    # [(text, user, score)]

    # Add placeholder markers for splitting.
    marked_chosen = chosen_text.replace('\n\nHuman:', f'{SEPARATOR}USER{SEPARATOR}').replace('\n\nAssistant:', f'{SEPARATOR}ASSISTANT{SEPARATOR}')
    marked_rejected = rejected_text.replace('\n\nHuman:', f'{SEPARATOR}USER{SEPARATOR}').replace('\n\nAssistant:', f'{SEPARATOR}ASSISTANT{SEPARATOR}')

    # Split the transcript into statements using the placeholder markers.
    chosen_seq = marked_chosen.split(SEPARATOR)[1:]
    reject_seq = marked_rejected.split(SEPARATOR)[1:]

    messages = []
    parent = "anthropic_hhrlhf"
    for chosen_turn, reject_turn in zip(chosen_seq, reject_seq):
        if chosen_turn == reject_turn and chosen_turn in ["USER", "ASSISTANT"]:
            # sometimes there is only 1 response, not 2.
            turn_type = chosen_turn
        elif chosen_turn == reject_turn:
            if len(messages) > 0:
                parent = 0 if parent == "anthropic_hhrlhf" else parent + 1
            messages.append({
                "from": turn_type.lower(),
                "text": chosen_turn.strip(),
                "parent": parent,
            })
            if turn_type.lower() == "assistant":
                messages[-1]["score"] = 1.0
        else:
            parent = 0 if parent == "anthropic_hhrlhf" else parent + 1
            messages.append({
                "from": turn_type.lower(),
                "text": chosen_turn.strip(),
                "parent": parent,
                "score": 1.0
            })
            messages.append({
                "from": turn_type.lower(),
                "text": reject_turn.strip(),
                "parent": parent,
                "score": 0.0
            })

    return messages


def prepare_stanford_human_preferences(row):
    return [
        {"from": "user", "text": row["history"].strip(), "parent": row["domain"]},
        {"from": "assistant", "text": row["human_ref_A"].strip(), "score": row["score_A"], "parent": 0},
        {"from": "assistant", "text": row["human_ref_B"].strip(), "score": row["score_B"], "parent": 0},
    ]


def prepare_open_assistant(dset):
    messages = []
    current_message_tree = None  # dset[0]["message_tree_id"]
    messageid_to_idx, current_dialog = {}, []
    dialog_idx = 0
    for row in dset:
        if current_message_tree != row["message_tree_id"]:
            if current_dialog and len(current_dialog) > 1:
                messages.append(current_dialog)
            current_message_tree = row["message_tree_id"]
            current_dialog = [{
                "from": "user" if row["role"] == "prompter" else "assistant",
                "text": row["text"].strip().replace("\"", ""),
                "parent": row['lang'],
            }]
            dialog_idx = 0
            messageid_to_idx = {}
        else:
            if row["parent_id"] in messageid_to_idx:
                current_dialog.append({
                    "from": "user" if row["role"] == "prompter" else "assistant",
                    "text": row["text"].strip().replace("\"", ""),
                    "parent": messageid_to_idx[row["parent_id"]],
                })
                dialog_idx += 1
        messageid_to_idx[row["message_id"]] = dialog_idx
    return messages


def prepare_oasst_octopack(row):
    messages = []
    for i, segment in enumerate(row["conversations"]):
        messages.append({
            "from": "user" if segment["role"] == "prompter" else "assistant",
            "text": segment["text"].strip().replace("\"", ""),
            "parent": i-1 if i else "octopack",
        })
    return messages


def prepare_longform(row):
    dset_id = row["source"]  # .replace(" ", "").replace("-", "").lower()
    return convert_inputs_targets_to_messages(
        row["input"], row["output"], dset_id,
    )


def prepare_gpteacher(row):
    inp = row["instruction"]
    if row["input"]:
        inp += "\n" + row["input"]
    return convert_inputs_targets_to_messages(
        inp, row["response"], row["_source"],
    )


def prepare_openai_summarization(row):
    instruction = "Summarize the above article:"
    text0 = row["summaries"][0]["text"].strip()
    text1 = row["summaries"][1]["text"].strip()
    return [
        {"from": "user", "text": row["info"]["post"].strip() + "\n\n\n" + instruction, "parent": "openai-summarize"},
        {"from": "assistant", "text": text0, "score": int(np.abs(row["choice"] - 1)), "parent": 0},
        {"from": "assistant", "text": text1, "score": row["choice"], "parent": 0},
    ]


def prepare_openai_webgpt(row):
    context0 = row["quotes_0"]["extract"][0].strip() + "\n\n\n" if row["quotes_0"]["extract"] else ""
    context1 = row["quotes_1"]["extract"][0].strip() + "\n\n\n" if row["quotes_1"]["extract"] else ""
    text0 = context0 + row["question"]["full_text"].strip()
    text1 = context1 + row["question"]["full_text"].strip()
    return [
        {"from": "user", "text": text0, "parent": row['dataset']},
        {"from": "user", "text": text1, "parent": row['dataset']},
        {"from": "assistant", "text": row["answer_0"].strip(), "score": row["score_0"], "parent": 0},
        {"from": "assistant", "text": row["answer_1"].strip(), "score": row["score_1"], "parent": 1},
    ]


def prepare_alpaca(row):
    inputs = " ".join([row["instruction"], row["input"]]).strip()
    return convert_inputs_targets_to_messages(
        inputs, row["output"], "alpaca",
    )


def prepare_everything_lm(row):
    inputs = " ".join([row["instruction"], row["input"]]).strip()
    return convert_inputs_targets_to_messages(
        inputs, row["output"], "everything_lm",
    )


def prepare_llama2_med_tuned_instructions(row):
    inputs = "\n".join([row["instruction"], row["input"]]).strip()
    return convert_inputs_targets_to_messages(
        inputs, row["output"], "llama2_med_tuned_instructions",
    )

def prepare_capybara(row):
    messages = []
    parent_id = 0
    dset = row["source"]
    for i, turn in enumerate(row["conversation"]):
        messages.append({
            "from": "user",
            "text": turn["input"].strip(),
            "parent": dset if i == 0 else parent_id,
        })
        if parent_id != 0:
            parent_id += 1
        messages.append({
            "from": "assistant",
            "text": turn["output"].strip(),
            "parent": parent_id,
        })
        parent_id += 1
    return messages

def prepare_evol_instruct(row):
    return convert_inputs_targets_to_messages(
        row['instruction'], row["output"], "evol_instruct",
    )


def prepare_deita_10k(row):
    messages = []
    for i, turn in enumerate(row["conversations"]):
        messages.append({
            "from": "user" if turn["from"] == "human" else "assistant",
            "text": turn["value"].strip(),
            "parent": row["source"] if i == 0 else i-1
        })
    return messages


def prepare_metamathqa(row):
    return convert_inputs_targets_to_messages(
        row["query"], row["response"], row["type"],
    )


def prepare_pure_dove(row):
    messages = []
    parent_id = 0
    for i, turn in enumerate(row["conversation"]):
        messages.append({
            "from": "user",
            "text": turn["input"].strip(),
            "parent": "pure_dove" if i == 0 else parent_id,
        })
        if parent_id != 0:
            parent_id += 1
        messages.append({
            "from": "assistant",
            "text": turn["output"].strip(),
            "parent": parent_id,
        })
        parent_id += 1
    return messages


def prepare_feedback_collection(row):
    return convert_inputs_targets_to_messages(
        row['instruction'], row["output"], "feedback_collection",
    )


def prepare_sharegpt_vicuna(row):
    parent = "sharegpt_vicuna"
    messages = []
    for i, turn in enumerate(row["conversations"]):
        messages.append({
            "from": "user" if turn["from"] == "human" else "assistant",
            "text": turn["value"].strip(),
            "parent": parent,
        })
        parent = i
    return messages


def prepare_code_alpaca(row):
    inputs = row["instruction"].strip()
    if row["input"]:
        inputs += "\n" + row["input"].strip()
    return convert_inputs_targets_to_messages(
        inputs, row["output"], "code_alpaca",
    )


def prepare_hc3(row, lang):
    # dset_id = f"hc3_{lang}-{row['source']}"
    messages = [{"from": "user", "text": row["question"].strip(), "parent": row['source']}]
    if len(row["human_answers"]) and row["human_answers"][0]:
        human_answer = row["human_answers"][0].strip()
        messages.append({"from": "assistant", "text": human_answer, "score": 1, "parent": 0})
    if len(row["chatgpt_answers"]) and row["chatgpt_answers"][0]:
        assistant_answer = row["chatgpt_answers"][0].strip()
        messages.append({"from": "assistant", "text": assistant_answer, "score": 0, "parent": 0})
    return messages


def prepare_hc3_en(row):
    return prepare_hc3(row, "en")


def prepare_hc3_zh(row):
    return prepare_hc3(row, "zh")


def prepare_camel_science(row):
    return convert_inputs_targets_to_messages(
        row["message_1"], row["message_2"], row["_source"],
    )


def prepare_cot_collection(row):
    return convert_inputs_targets_to_messages(
        row["source"], row["rationale"], row['_source']
    )


def prepare_gpt4all(row):
    source_to_dsetid = {
        "": "stackoverflow",
        "pacovaldez/stackoverflow-questions": "stackoverflow",
        "nomic-ai": "nomic",
        "laion/unified_chip2": "chip2",
        "unified_chip2": "chip2",
        "unified_unifiedskg_instructions": "unifiedskg",
        "output_unified_unifiedskg.jsonl": "unifiedskg",
        "unified_multi_sum": "unifiedmultisum",
        "unified_abstract_infill_output_0-100_000.jsonl": "abstractinfill",
        "unified_abstract_infill_output-100-000-x.jsonl": "abstractinfill",
        "unified_hc3_human": "hc3"
    }
    return convert_inputs_targets_to_messages(
        # row["prompt"], row["response"], f"nomicai-gpt4allj--{source_to_dsetid[row['source']]}"
        row["prompt"], row["response"], row['source']
    )


def prepare_evol_instruct_v2(row):
    return convert_inputs_targets_to_messages(
        row['conversations'][0]["value"], row['conversations'][1]["value"], "evol_instruct_v2",
    )


def prepare_gpt4_alpaca(row):
    inputs = row["instruction"].strip()
    if row["input"]:
        inputs += "\n" + row["input"].strip()
    return convert_inputs_targets_to_messages(
        inputs, row["output"], "gpt4alpaca",
    )


def prepare_thai_gen_ai_alpaca(row):
    inputs = row["instruction"].strip()
    if row["input"]:
        inputs += "\n" + row["input"].strip()
    return convert_inputs_targets_to_messages(
        inputs, row["output"], "thai_gen_ai_alpaca",
    )


def prepare_tasksource_instruct(row):
    # task_name = "tsi-" + row['task'].replace("-", "_").replace("/", "-")
    return convert_inputs_targets_to_messages(
        row["inputs"], row["targets"], row['task'],
    )


def prepare_stack_exchange_instruction(row):
    return convert_inputs_targets_to_messages(
        row["question"], row["response"], "stack-exchange-instruction",
    )


def prepare_unnatural_instructions(row):
    return convert_inputs_targets_to_messages(
        row['instances']['instruction_with_input'][0],
        row['instances']['output'][0],
        "unnatural_instructions",
    )


def prepare_starcoder_self_instruct(row):
    return convert_inputs_targets_to_messages(
        row['instruction'], row['output'],
        'starcoder-self-instruct'
    )

  
def prepare_thai_gen_ai_gpteacher(row):
    inputs = row["instruction"].strip()
    if row["input"]:
        inputs += "\n" + row["input"].strip()
    return convert_inputs_targets_to_messages(
        inputs, row["output"], "thai_gen_ai_gpteacher",
    )


def tinystories_get_example(it):
    buf = []
    try:
        line = next(it)
        while line:
            if line['text'].strip() == '':
                break
            else:
                buf.append(line['text'])
            line = next(it)
    except StopIteration:
        if len(buf) > 0:
            pass  # we have an example to process
        else:
            raise  # we don't

    buf = '\n'.join(buf)

    try:
        inpt_text, *tgt_text = re.split('\nStory: ', buf, re.MULTILINE)

        inpt_text = inpt_text + '\nStory: '
        tgt_text = '\n'.join(tgt_text)
    except Exception:
        print('\n'.join(re.split('^Story: ', buf)))
        raise

    return convert_inputs_targets_to_messages(inpt_text, tgt_text, 'tiny-stories')


def prepare_tiny_stories(dset):
    stories = []
    it = iter(dset)

    while True:
        try:
            stories += [tinystories_get_example(it)]
        except StopIteration:
            break

    return stories


def prepare_joke_explanation(row):
    inputs = row["joke"] + "\n\n" + "Explain this joke."
    return convert_inputs_targets_to_messages(inputs, row["explaination"], "joke-explanation")


def prepare_book_summaries(row):
    instruction = "Summarize the above text:"
    return convert_inputs_targets_to_messages(
        row["input"].strip() + "\n\n\n" + instruction, row["output"].strip(), "summary"
    )


def prepare_ultrachat(row):
    parent = "ultrachat"
    messages = []
    for i, script in enumerate(row["data"]):
        messages.append({
            "from": "user" if i % 2 == 0 else "assistant",
            "text": script.strip(),
            "parent": parent,
        })
        parent = i
    return messages


def prepare_wildchat(row):
    messages = []
    for i, script_dict in enumerate(row['conversation']):
        messages.append({
            'from': script_dict['role'],
            'text': script_dict['content'].strip(),
            'parent': row['model'] if i==0 else i-1
        })
    return messages

def prepare_airoboros(row):
    parent = "airoboros"
    messages = []
    for i, turn in enumerate(row['conversations']):
        messages.append({
            "from": "user" if turn["from"] == "human" else "assistant",
            "text": turn["value"].strip(),
            "parent": parent,
        })
        parent = i
    return messages

def prepare_lima(row):
    messages = []
    parent = row['source']
    for i, turn in enumerate(row['conversations']):
        messages.append({
            "from": "assistant" if i % 2 else "user",
            "text": turn.strip(),
            "parent": parent
        })
        parent = i
    return messages
    
def prepare_tool_llama(row):
    return convert_inputs_targets_to_messages(
        row['context'] + row['instruction'],
        row['response'],
        'toolbench',
    )
<<<<<<< HEAD
 
=======

>>>>>>> cff6badc
def prepare_mathinstruct(row):
    return convert_inputs_targets_to_messages(
        row["instruction"], row["output"], row["_source"]
    )

def prepare_gorilla(row):
    return convert_inputs_targets_to_messages(
        row['instruction'],
        row['response'],
        'gorilla-apibench',
    )

def prepare_baize_data(row):
    messages = []
    items = row["input"].split("[|Human|]")
    parent_id = -1
    for item in items:
        if item.strip() == "The conversation between human and AI assistant.":
            continue
        elif item.strip() == "":
            break
        sub_items = item.strip().split("[|AI|]")
        human_turn_item = {
            "from": "user",
            "text": sub_items[0].strip(),
            "parent": row["_source"] if parent_id == -1 else parent_id,
        }
        messages.append(human_turn_item)
        parent_id += 1
        agent_turn_item = {
            "from": "assistant",
            "text": sub_items[1].strip(),
            "parent": parent_id,
        }
        messages.append(agent_turn_item)
        parent_id += 1

    return messages


def prepare_open_orca(row):
    inputs = "".join([row['system_prompt'] + row['question']])
    outputs = row['response']
    return [
        {"from": "user", "text": inputs.strip(), "parent": row['source']},
        {"from": "assistant", "text": outputs.strip(), "parent": 0},
    ]

def prepare_pmc_llama(row):
    inputs = "".join([row['instruction'] + row['input']])
    return convert_inputs_targets_to_messages(
        inputs,
        row['output'],
        row['source']
    )
  
def prepare_medical_meadow(row):
    inputs = "".join([row['instruction'] + row['input']])
    return convert_inputs_targets_to_messages(
        inputs,
        row['output'],
        row["_source"],
    )

def prepare_medinstruct(row):
    inputs = "".join([row['instruction'] + row['input']])
    return convert_inputs_targets_to_messages(
        inputs,
        row['output'],
        'medinstruct',
    )
      
def prepare_chatdoctor(row):
    return convert_inputs_targets_to_messages(
        row["inputs"], row["outputs"], row["_source"]
    )

def prepare_seabench(row):
    inputs = row["turns"][0].strip()
    outputs = row["chatgpt_response"].strip() if row["chatgpt_response"] else ""

    return [
        {"from": "user", "text": inputs, "parent": row["lang"]},
        {"from": "assistant", "text": outputs, "parent": 0},
    ]

  
def prepare_agentinstruct(row):
    datasets = row  # Based on the current structure, a row represents all datasets :TODO: might need to change this
    messages = []
    for dataset in datasets:
        for i, turn in enumerate(dataset["conversations"], start=-1):
            messages.append({
                "from": "user" if turn["from"] == "human" else "assistant",
                "text": turn["value"].strip(),
                "parent": dataset['id'].split('_')[0] if i == -1 else i,
            })
    return messages


def prepare_pii_masking_200k(row):
    inputs = row["unmasked_text"] + "\n\n" + "Given the previous paragraph, please mask any personally " \
                                             "identifiable information using masks, such as [FIRSTNAME_1], [AGE_2]," \
                                             " [GENDER_1], or [COUNTRY_2],.."
    return convert_inputs_targets_to_messages(
        inputs,
        row['masked_text'],
        'pii-masking-200k'
    )


def prepare_no_robots(row):
    return convert_inputs_targets_to_messages(
        row["messages"][0]["content"],
        row["messages"][1]["content"],
        row["category"]
    )
  
  
def prepare_help_steer(row):
    return convert_inputs_targets_to_messages(
        row["prompt"],
        row["response"],
        "HelpSteer"
    )


def prepare_bactrianx(row):
    input_col = row["input"] or ""  # input can be None
    inputs = row["instruction"] + " " + input_col
    outputs = row["output"]
    return [
        {"from": "user", "text": inputs, "parent": row["_source"]},
        {"from": "assistant", "text": outputs, "parent": 0},
    ]<|MERGE_RESOLUTION|>--- conflicted
+++ resolved
@@ -582,11 +582,7 @@
         row['response'],
         'toolbench',
     )
-<<<<<<< HEAD
- 
-=======
-
->>>>>>> cff6badc
+
 def prepare_mathinstruct(row):
     return convert_inputs_targets_to_messages(
         row["instruction"], row["output"], row["_source"]

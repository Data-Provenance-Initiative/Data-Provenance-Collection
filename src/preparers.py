# import os
# import pandas as pd
import numpy as np
# from functools import partial
# from collections import Counter, defaultdict
# from helpers import io
import re


# ##########################################################################
# ############## Data Preparer Utils
# ##########################################################################

def convert_inputs_targets_to_messages(
    input_text,
    target_text,
    dset,
):
    """
    Converts standard [input/output] type rows into the universal messages format.
    """
    return [
        {"from": "user", "text": input_text.strip(), "parent": dset},
        {"from": "assistant", "text": target_text.strip(), "parent": 0},
    ]


# ##########################################################################
# ############## Data Preparer Functions
# ##########################################################################

def prepare_flan_collection(row):
    return convert_inputs_targets_to_messages(
        row["inputs"], row["targets"], row["task_name"]
    )


def prepare_xp3x(row):
    # "xp3x-multi_eurlex-ron_latn"
    # task_name = "xp3x-" + row["dataset"].split("/")[-1] + "-" + row["language"].replace("-", "_")
    if row["dataset"] in ["clue"]:
        task_name = row["config"]  # Set task_name to e.g. `c3` without the clue
    else:
        task_name = row["dataset"].split("/")[-1]
    task_name = row["language"] + "/" + task_name
    return convert_inputs_targets_to_messages(
        row["inputs"], row["targets"], task_name)


def prepare_commitpackft(row):
    lang_normalized = row["lang"].replace("'", "").replace("(", "").replace(")", "").replace(" ", "-").lower()
    return convert_inputs_targets_to_messages(
        # Could add some strong delimiters to separate the code from the text
        # e.g. ```prog_lang\n<old_contents>\n```\n\n<subject>
        row["old_contents"] + "\n\n" + row["subject"],
        row["new_contents"],
        lang_normalized,
    )


def prepare_dolly_15k(row):
    input_text = re.sub(r'\s*\[.*?\]\s*', '', "\n".join([row["context"], row["instruction"]]).strip())
    target_text = re.sub(r'\s*\[.*?\]\s*', '', row["response"])
    return convert_inputs_targets_to_messages(
        input_text, target_text, row["category"]
    )


def prepare_thai_gen_ai_dolly(row):
    input_text = "\n".join([row["context"], row["instruction"]]).strip() if row["context"] else row["instruction"]
    target_text = row["response"]
    return convert_inputs_targets_to_messages(
        input_text, target_text, row["category"]
    )


def prepare_laion_oig(row):
    # Rosey is there since unified_joke_explanations uses this instead of <bot> marker.
    turn_markers = ["<human>:", "<bot>:", "Rosey:"]
    turns = row["text"].strip()
    parent = row["_source"]

    # Take care of situation when a Background is provided.
    if turns.startswith("Background:"):
        # Remove the first human tag and make the background a part of the human input.
        turns = turns.replace("<human>: ", "\n", 1)
        turns = "<human>: " + turns

    # Append the turn markers with a separator for easy splitting on the turns.
    SEPARATOR = "<*>"
    for tm in turn_markers:
        turns = turns.replace(tm, f"{SEPARATOR}{tm}")
    turns = turns.split(SEPARATOR)

    messages = []
    for i, turn in enumerate(turns):
        if turn.strip():
            speaker = "user" if turn.startswith("<human>") else "assistant"
            # Remove the turn markers from the turns
            for tm in turn_markers:
                turn = turn.replace(tm, "")
            messages.append({
                "from": speaker,
                "text": turn.strip(),
                "parent": parent,
            })
            parent = i
    return messages


def prepare_self_instuct(row):
    return convert_inputs_targets_to_messages(
        row["prompt"], row["completion"], "self_instruct",
    )


def prepare_anthropic_hh_rlhf(row):
    SEPARATOR = "<*>"
    chosen_text = row['chosen'].replace(SEPARATOR, " ")
    rejected_text = row['rejected'].replace(SEPARATOR, " ")
    # [(text, user, score)]

    # Add placeholder markers for splitting.
    marked_chosen = chosen_text.replace('\n\nHuman:', f'{SEPARATOR}USER{SEPARATOR}').replace('\n\nAssistant:', f'{SEPARATOR}ASSISTANT{SEPARATOR}')
    marked_rejected = rejected_text.replace('\n\nHuman:', f'{SEPARATOR}USER{SEPARATOR}').replace('\n\nAssistant:', f'{SEPARATOR}ASSISTANT{SEPARATOR}')

    # Split the transcript into statements using the placeholder markers.
    chosen_seq = marked_chosen.split(SEPARATOR)[1:]
    reject_seq = marked_rejected.split(SEPARATOR)[1:]

    messages = []
    parent = "anthropic_hhrlhf"
    for chosen_turn, reject_turn in zip(chosen_seq, reject_seq):
        if chosen_turn == reject_turn and chosen_turn in ["USER", "ASSISTANT"]:
            # sometimes there is only 1 response, not 2.
            turn_type = chosen_turn
        elif chosen_turn == reject_turn:
            if len(messages) > 0:
                parent = 0 if parent == "anthropic_hhrlhf" else parent + 1
            messages.append({
                "from": turn_type.lower(),
                "text": chosen_turn.strip(),
                "parent": parent,
            })
            if turn_type.lower() == "assistant":
                messages[-1]["score"] = 1.0
        else:
            parent = 0 if parent == "anthropic_hhrlhf" else parent + 1
            messages.append({
                "from": turn_type.lower(),
                "text": chosen_turn.strip(),
                "parent": parent,
                "score": 1.0
            })
            messages.append({
                "from": turn_type.lower(),
                "text": reject_turn.strip(),
                "parent": parent,
                "score": 0.0
            })

    return messages


def prepare_stanford_human_preferences(row):
    return [
        {"from": "user", "text": row["history"].strip(), "parent": row["domain"]},
        {"from": "assistant", "text": row["human_ref_A"].strip(), "score": row["score_A"], "parent": 0},
        {"from": "assistant", "text": row["human_ref_B"].strip(), "score": row["score_B"], "parent": 0},
    ]


def prepare_open_assistant(dset):
    messages = []
    current_message_tree = None  # dset[0]["message_tree_id"]
    messageid_to_idx, current_dialog = {}, []
    dialog_idx = 0
    for row in dset:
        if current_message_tree != row["message_tree_id"]:
            if current_dialog and len(current_dialog) > 1:
                messages.append(current_dialog)
            current_message_tree = row["message_tree_id"]
            current_dialog = [{
                "from": "user" if row["role"] == "prompter" else "assistant",
                "text": row["text"].strip().replace("\"", ""),
                "parent": row['lang'],
            }]
            dialog_idx = 0
            messageid_to_idx = {}
        else:
            if row["parent_id"] in messageid_to_idx:
                current_dialog.append({
                    "from": "user" if row["role"] == "prompter" else "assistant",
                    "text": row["text"].strip().replace("\"", ""),
                    "parent": messageid_to_idx[row["parent_id"]],
                })
                dialog_idx += 1
        messageid_to_idx[row["message_id"]] = dialog_idx
    return messages


def prepare_oasst_octopack(row):
    messages = []
    for i, segment in enumerate(row["conversations"]):
        messages.append({
            "from": "user" if segment["role"] == "prompter" else "assistant",
            "text": segment["text"].strip().replace("\"", ""),
            "parent": i-1 if i else "octopack",
        })
    return messages


def prepare_longform(row):
    dset_id = row["source"]  # .replace(" ", "").replace("-", "").lower()
    return convert_inputs_targets_to_messages(
        row["input"], row["output"], dset_id,
    )


def prepare_gpteacher(row):
    inp = row["instruction"]
    if row["input"]:
        inp += "\n" + row["input"]
    return convert_inputs_targets_to_messages(
        inp, row["response"], row["_source"],
    )


def prepare_openai_summarization(row):
    instruction = "Summarize the above article:"
    text0 = row["summaries"][0]["text"].strip()
    text1 = row["summaries"][1]["text"].strip()
    return [
        {"from": "user", "text": row["info"]["post"].strip() + "\n\n\n" + instruction, "parent": "openai-summarize"},
        {"from": "assistant", "text": text0, "score": int(np.abs(row["choice"] - 1)), "parent": 0},
        {"from": "assistant", "text": text1, "score": row["choice"], "parent": 0},
    ]


def prepare_openai_webgpt(row):
    context0 = row["quotes_0"]["extract"][0].strip() + "\n\n\n" if row["quotes_0"]["extract"] else ""
    context1 = row["quotes_1"]["extract"][0].strip() + "\n\n\n" if row["quotes_1"]["extract"] else ""
    text0 = context0 + row["question"]["full_text"].strip()
    text1 = context1 + row["question"]["full_text"].strip()
    return [
        {"from": "user", "text": text0, "parent": row['dataset']},
        {"from": "user", "text": text1, "parent": row['dataset']},
        {"from": "assistant", "text": row["answer_0"].strip(), "score": row["score_0"], "parent": 0},
        {"from": "assistant", "text": row["answer_1"].strip(), "score": row["score_1"], "parent": 1},
    ]


def prepare_alpaca(row):
    inputs = " ".join([row["instruction"], row["input"]]).strip()
    return convert_inputs_targets_to_messages(
        inputs, row["output"], "alpaca",
    )


def prepare_everything_lm(row):
    inputs = " ".join([row["instruction"], row["input"]]).strip()
    return convert_inputs_targets_to_messages(
        inputs, row["output"], "everything_lm",
    )


def prepare_llama2_med_tuned_instructions(row):
    inputs = "\n".join([row["instruction"], row["input"]]).strip()
    return convert_inputs_targets_to_messages(
        inputs, row["output"], "llama2_med_tuned_instructions",
    )

def prepare_capybara(row):
    messages = []
    parent_id = 0
    dset = row["source"]
    for i, turn in enumerate(row["conversation"]):
        messages.append({
            "from": "user",
            "text": turn["input"].strip(),
            "parent": dset if i == 0 else parent_id,
        })
        if parent_id != 0:
            parent_id += 1
        messages.append({
            "from": "assistant",
            "text": turn["output"].strip(),
            "parent": parent_id,
        })
        parent_id += 1
    return messages

def prepare_evol_instruct(row):
    return convert_inputs_targets_to_messages(
        row['instruction'], row["output"], "evol_instruct",
    )

<<<<<<< HEAD
def prepare_deita_10k(row):
    messages = []
    for i, turn in enumerate(row["conversations"]):
        messages.append({
            "from": "user" if turn["from"] == "human" else "assistant",
            "text": turn["value"].strip(),
            "parent": row["source"] if i == 0 else parent
        })
        parent = i
    return messages
=======

def prepare_metamathqa(row):
    return convert_inputs_targets_to_messages(
        row["query"], row["response"], row["type"],
    )

>>>>>>> 4cc1798f

def prepare_pure_dove(row):
    messages = []
    parent_id = 0
    for i, turn in enumerate(row["conversation"]):
        messages.append({
            "from": "user",
            "text": turn["input"].strip(),
            "parent": "pure_dove" if i == 0 else parent_id,
        })
        if parent_id != 0:
            parent_id += 1
        messages.append({
            "from": "assistant",
            "text": turn["output"].strip(),
            "parent": parent_id,
        })
        parent_id += 1
    return messages

def prepare_sharegpt_vicuna(row):
    parent = "sharegpt_vicuna"
    messages = []
    for i, turn in enumerate(row["conversations"]):
        messages.append({
            "from": "user" if turn["from"] == "human" else "assistant",
            "text": turn["value"].strip(),
            "parent": parent,
        })
        parent = i
    return messages


def prepare_code_alpaca(row):
    inputs = row["instruction"].strip()
    if row["input"]:
        inputs += "\n" + row["input"].strip()
    return convert_inputs_targets_to_messages(
        inputs, row["output"], "code_alpaca",
    )


def prepare_hc3(row, lang):
    # dset_id = f"hc3_{lang}-{row['source']}"
    messages = [{"from": "user", "text": row["question"].strip(), "parent": row['source']}]
    if len(row["human_answers"]) and row["human_answers"][0]:
        human_answer = row["human_answers"][0].strip()
        messages.append({"from": "assistant", "text": human_answer, "score": 1, "parent": 0})
    if len(row["chatgpt_answers"]) and row["chatgpt_answers"][0]:
        assistant_answer = row["chatgpt_answers"][0].strip()
        messages.append({"from": "assistant", "text": assistant_answer, "score": 0, "parent": 0})
    return messages


def prepare_hc3_en(row):
    return prepare_hc3(row, "en")


def prepare_hc3_zh(row):
    return prepare_hc3(row, "zh")


def prepare_camel_science(row):
    return convert_inputs_targets_to_messages(
        row["message_1"], row["message_2"], row["_source"],
    )


def prepare_cot_collection(row):
    return convert_inputs_targets_to_messages(
        row["source"], row["rationale"], row['_source']
    )


def prepare_gpt4all(row):
    source_to_dsetid = {
        "": "stackoverflow",
        "pacovaldez/stackoverflow-questions": "stackoverflow",
        "nomic-ai": "nomic",
        "laion/unified_chip2": "chip2",
        "unified_chip2": "chip2",
        "unified_unifiedskg_instructions": "unifiedskg",
        "output_unified_unifiedskg.jsonl": "unifiedskg",
        "unified_multi_sum": "unifiedmultisum",
        "unified_abstract_infill_output_0-100_000.jsonl": "abstractinfill",
        "unified_abstract_infill_output-100-000-x.jsonl": "abstractinfill",
        "unified_hc3_human": "hc3"
    }
    return convert_inputs_targets_to_messages(
        # row["prompt"], row["response"], f"nomicai-gpt4allj--{source_to_dsetid[row['source']]}"
        row["prompt"], row["response"], row['source']
    )


def prepare_evol_instruct_v2(row):
    return convert_inputs_targets_to_messages(
        row['conversations'][0]["value"], row['conversations'][1]["value"], "evol_instruct_v2",
    )


def prepare_gpt4_alpaca(row):
    inputs = row["instruction"].strip()
    if row["input"]:
        inputs += "\n" + row["input"].strip()
    return convert_inputs_targets_to_messages(
        inputs, row["output"], "gpt4alpaca",
    )


def prepare_thai_gen_ai_alpaca(row):
    inputs = row["instruction"].strip()
    if row["input"]:
        inputs += "\n" + row["input"].strip()
    return convert_inputs_targets_to_messages(
        inputs, row["output"], "thai_gen_ai_alpaca",
    )


def prepare_tasksource_instruct(row):
    # task_name = "tsi-" + row['task'].replace("-", "_").replace("/", "-")
    return convert_inputs_targets_to_messages(
        row["inputs"], row["targets"], row['task'],
    )


def prepare_stack_exchange_instruction(row):
    return convert_inputs_targets_to_messages(
        row["question"], row["response"], "stack-exchange-instruction",
    )


def prepare_unnatural_instructions(row):
    return convert_inputs_targets_to_messages(
        row['instances']['instruction_with_input'][0],
        row['instances']['output'][0],
        "unnatural_instructions",
    )


def prepare_starcoder_self_instruct(row):
    return convert_inputs_targets_to_messages(
        row['instruction'], row['output'],
        'starcoder-self-instruct'
    )

  
def prepare_thai_gen_ai_gpteacher(row):
    inputs = row["instruction"].strip()
    if row["input"]:
        inputs += "\n" + row["input"].strip()
    return convert_inputs_targets_to_messages(
        inputs, row["output"], "thai_gen_ai_gpteacher",
    )


def tinystories_get_example(it):
    buf = []
    try:
        line = next(it)
        while line:
            if line['text'].strip() == '':
                break
            else:
                buf.append(line['text'])
            line = next(it)
    except StopIteration:
        if len(buf) > 0:
            pass  # we have an example to process
        else:
            raise  # we don't

    buf = '\n'.join(buf)

    try:
        inpt_text, *tgt_text = re.split('\nStory: ', buf, re.MULTILINE)

        inpt_text = inpt_text + '\nStory: '
        tgt_text = '\n'.join(tgt_text)
    except Exception:
        print('\n'.join(re.split('^Story: ', buf)))
        raise

    return convert_inputs_targets_to_messages(inpt_text, tgt_text, 'tiny-stories')


def prepare_tiny_stories(dset):
    stories = []
    it = iter(dset)

    while True:
        try:
            stories += [tinystories_get_example(it)]
        except StopIteration:
            break

    return stories


def prepare_joke_explanation(row):
    inputs = row["joke"] + "\n\n" + "Explain this joke."
    return convert_inputs_targets_to_messages(inputs, row["explaination"], "joke-explanation")


def prepare_book_summaries(row):
    instruction = "Summarize the above text:"
    return convert_inputs_targets_to_messages(
        row["input"].strip() + "\n\n\n" + instruction, row["output"].strip(), "summary"
    )


def prepare_ultrachat(row):
    parent = "ultrachat"
    messages = []
    for i, script in enumerate(row["data"]):
        messages.append({
            "from": "user" if i % 2 == 0 else "assistant",
            "text": script.strip(),
            "parent": parent,
        })
        parent = i
    return messages


def prepare_wildchat(row):
    messages = []
    for i, script_dict in enumerate(row['conversation']):
        messages.append({
            'from': script_dict['role'],
            'text': script_dict['content'].strip(),
            'parent': row['model'] if i==0 else i-1
        })
    return messages

def prepare_airoboros(row):
    parent = "airoboros"
    messages = []
    for i, turn in enumerate(row['conversations']):
        messages.append({
            "from": "user" if turn["from"] == "human" else "assistant",
            "text": turn["value"].strip(),
            "parent": parent,
        })
        parent = i
    return messages

def prepare_lima(row):
    messages = []
    parent = row['source']
    for i, turn in enumerate(row['conversations']):
        messages.append({
            "from": "assistant" if i % 2 else "user",
            "text": turn.strip(),
            "parent": parent
        })
        parent = i
    return messages
    
def prepare_tool_llama(row):
    return convert_inputs_targets_to_messages(
        row['context'] + row['instruction'],
        row['response'],
        'toolbench',
    )

def prepare_mathinstruct(row):
    return convert_inputs_targets_to_messages(
        row["instruction"], row["output"], row["_source"]
    )

def prepare_gorilla(row):
    return convert_inputs_targets_to_messages(
        row['instruction'],
        row['response'],
        'gorilla-apibench',
    )

def prepare_baize_data(row):
    messages = []
    items = row["input"].split("[|Human|]")
    parent_id = -1
    for item in items:
        if item.strip() == "The conversation between human and AI assistant.":
            continue
        elif item.strip() == "":
            break
        sub_items = item.strip().split("[|AI|]")
        human_turn_item = {
            "from": "user",
            "text": sub_items[0].strip(),
            "parent": row["_source"] if parent_id == -1 else parent_id,
        }
        messages.append(human_turn_item)
        parent_id += 1
        agent_turn_item = {
            "from": "assistant",
            "text": sub_items[1].strip(),
            "parent": parent_id,
        }
        messages.append(agent_turn_item)
        parent_id += 1

    return messages


def prepare_open_orca(row):
    inputs = "".join([row['system_prompt'] + row['question']])
    outputs = row['response']
    return [
        {"from": "user", "text": inputs.strip(), "parent": row['source']},
        {"from": "assistant", "text": outputs.strip(), "parent": 0},
    ]

def prepare_pmc_llama(row):
    inputs = "".join([row['instruction'] + row['input']])
    return convert_inputs_targets_to_messages(
        inputs,
        row['output'],
        row['source']
    )
  
def prepare_medical_meadow(row):
    inputs = "".join([row['instruction'] + row['input']])
    return convert_inputs_targets_to_messages(
        inputs,
        row['output'],
        row["_source"],
    )

def prepare_medinstruct(row):
    inputs = "".join([row['instruction'] + row['input']])
    return convert_inputs_targets_to_messages(
        inputs,
        row['output'],
        'medinstruct',
    )
      
def prepare_chatdoctor(row):
    return convert_inputs_targets_to_messages(
        row["inputs"], row["outputs"], row["_source"]
    )

def prepare_agentinstruct(row):
    datasets = row  # Based on the current structure, a row represents all datasets :TODO: might need to change this
    messages = []
    for dataset in datasets:
        for i, turn in enumerate(dataset["conversations"], start=-1):
            messages.append({
                "from": "user" if turn["from"] == "human" else "assistant",
                "text": turn["value"].strip(),
                "parent": dataset['id'].split('_')[0] if i == -1 else i,
            })
    return messages


def prepare_pii_masking_200k(row):
    inputs = row["unmasked_text"] + "\n\n" + "Given the previous paragraph, please mask any personally " \
                                             "identifiable information using masks, such as [FIRSTNAME_1], [AGE_2]," \
                                             " [GENDER_1], or [COUNTRY_2],.."
    return convert_inputs_targets_to_messages(
        inputs,
        row['masked_text'],
        'pii-masking-200k'
    )


def prepare_no_robots(row):
    return convert_inputs_targets_to_messages(
        row["messages"][0]["content"],
        row["messages"][1]["content"],
        row["category"]
    )
  
  
def prepare_help_steer(row):
    return convert_inputs_targets_to_messages(
        row["prompt"],
        row["response"],
        "HelpSteer"
    )


def prepare_bactrianx(row):
    input_col = row["input"] or ""  # input can be None
    inputs = row["instruction"] + " " + input_col
    outputs = row["output"]
    return [
        {"from": "user", "text": inputs, "parent": row["_source"]},
        {"from": "assistant", "text": outputs, "parent": 0},
    ]<|MERGE_RESOLUTION|>--- conflicted
+++ resolved
@@ -295,25 +295,23 @@
         row['instruction'], row["output"], "evol_instruct",
     )
 
-<<<<<<< HEAD
+
 def prepare_deita_10k(row):
     messages = []
     for i, turn in enumerate(row["conversations"]):
         messages.append({
             "from": "user" if turn["from"] == "human" else "assistant",
             "text": turn["value"].strip(),
-            "parent": row["source"] if i == 0 else parent
-        })
-        parent = i
-    return messages
-=======
+            "parent": row["source"] if i == 0 else i-1
+        })
+    return messages
+
 
 def prepare_metamathqa(row):
     return convert_inputs_targets_to_messages(
         row["query"], row["response"], row["type"],
     )
 
->>>>>>> 4cc1798f
 
 def prepare_pure_dove(row):
     messages = []

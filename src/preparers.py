--- conflicted
+++ resolved
@@ -706,7 +706,6 @@
         {"from": "assistant", "text": outputs.strip(), "parent": 0},
     ]
 
-<<<<<<< HEAD
 def prepare_coig(row):
     messages = []
     parent = row['source']
@@ -743,7 +742,6 @@
         {"from": "user", "text": inputs, "parent": row['_source']},
         {"from": "assistant", "text": outputs, "parent": 0},
     ]
-=======
 
 def prepare_selfee(row):
     outputs = row["outputs"]
@@ -759,7 +757,6 @@
     return convert_inputs_targets_to_messages(
         row['instruction'], parsed_outputs, "selfee",
     )
->>>>>>> 876c0660
 
 def prepare_pmc_llama(row):
     inputs = "".join([row['instruction'] + row['input']])

--- conflicted
+++ resolved
@@ -270,7 +270,6 @@
         inputs, row["output"], "llama2_med_tuned_instructions",
     )
 
-<<<<<<< HEAD
 def prepare_capybara(row):
     messages = []
     parent_id = 0
@@ -290,8 +289,6 @@
         })
         parent_id += 1
     return messages
-=======
->>>>>>> 18ccadaa
 
 def prepare_evol_instruct(row):
     return convert_inputs_targets_to_messages(

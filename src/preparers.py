# import os
# import pandas as pd
import numpy as np
# from functools import partial
# from collections import Counter, defaultdict
# from helpers import io
import re


# ##########################################################################
# ############## Data Preparer Utils
# ##########################################################################

def convert_inputs_targets_to_messages(
        input_text,
        target_text,
        dset,
):
    """
    Converts standard [input/output] type rows into the universal messages format.
    """
    return [
        {"from": "user", "text": input_text.strip(), "parent": dset},
        {"from": "assistant", "text": target_text.strip(), "parent": 0},
    ]


# ##########################################################################
# ############## Data Preparer Functions
# ##########################################################################

def prepare_flan_collection(row):
    return convert_inputs_targets_to_messages(
        row["inputs"], row["targets"], row["task_name"]
    )


def prepare_xp3x(row):
    # "xp3x-multi_eurlex-ron_latn"
    # task_name = "xp3x-" + row["dataset"].split("/")[-1] + "-" + row["language"].replace("-", "_")
    if row["dataset"] in ["clue"]:
        task_name = row["config"]  # Set task_name to e.g. `c3` without the clue
    else:
        task_name = row["dataset"].split("/")[-1]
    task_name = row["language"] + "/" + task_name
    return convert_inputs_targets_to_messages(
        row["inputs"], row["targets"], task_name)


def prepare_commitpackft(row):
    lang_normalized = row["lang"].replace("'", "").replace("(", "").replace(")", "").replace(" ", "-").lower()
    return convert_inputs_targets_to_messages(
        # Could add some strong delimiters to separate the code from the text
        # e.g. ```prog_lang\n<old_contents>\n```\n\n<subject>
        row["old_contents"] + "\n\n" + row["subject"],
        row["new_contents"],
        lang_normalized,
    )


def prepare_cobra_frames(row):
    """
    CobraFrames dataset has a structure where each row is one of the elements in the frame for harmful statement.
    Formatting focuses on the structure of the input and output given the row.
    The first 4 elements are context, speaker, listener, and statement check, serving as the context for the statement.
    The rest of the elements are the structured explanation for the statement
    """

    formatting = {
        "speechContext": "[Context of statement] {}[/]",
        "speakerIdentity": "[Speaker identity/characteristics] {}[/]",
        "listenerIdentity": "[Listener identity/characteristics] {}[/]",
        "statementCheck": "[The statement is complete and understandable] {}[/]",
        "relevantPowerDynamics": "[Relevant power dynamics] {}[/]",
        "conversationContext": "[Conversational context] {}[/]",
        "statement": "[Statement] {}[/]",
        "intent": "[Intent] {}[/]",
        "offensiveness": "[Offensiveness] {}[/]",
        "targetGroup": "[Targeted/referenced minority group] {}[/]",
        "implication": "[Implied meaning/stereotype] {}[/]",
        "targetGroupEmotionalReaction": "[Targeted minority group emotional reaction] {}[/]",
        "targetGroupCognitiveReaction": "[Targeted minority group cognitive reaction] {}[/]",
    }

    f = [
        formatting[v].format(row[v])
        for v in row.keys() if v in formatting
    ]
<<<<<<< HEAD

    input_instructions = "Following the examples and complete the structured explanation for the given statement.\n\n" + \
                         row['examples']

=======
    input_instructions = "Following the examples and complete the structured explanation for the given statement.\n\n" + row['examples']
>>>>>>> e032509e
    input_context = "\n".join(f[1:5])
    output = "\n".join(f[5:])
    return convert_inputs_targets_to_messages(
        input_instructions + "\n" + input_context,
        output,
        row["_source"]
    )


def prepare_dolly_15k(row):
    input_text = re.sub(r'\s*\[.*?\]\s*', '', "\n".join([row["context"], row["instruction"]]).strip())
    target_text = re.sub(r'\s*\[.*?\]\s*', '', row["response"])
    return convert_inputs_targets_to_messages(
        input_text, target_text, row["category"]
    )


def prepare_thai_gen_ai_dolly(row):
    input_text = "\n".join([row["context"], row["instruction"]]).strip() if row["context"] else row["instruction"]
    target_text = row["response"]
    return convert_inputs_targets_to_messages(
        input_text, target_text, row["category"]
    )


def prepare_laion_oig(row):
    # Rosey is there since unified_joke_explanations uses this instead of <bot> marker.
    turn_markers = ["<human>:", "<bot>:", "Rosey:"]
    turns = row["text"].strip()
    parent = row["_source"]

    # Take care of situation when a Background is provided.
    if turns.startswith("Background:"):
        # Remove the first human tag and make the background a part of the human input.
        turns = turns.replace("<human>: ", "\n", 1)
        turns = "<human>: " + turns

    # Append the turn markers with a separator for easy splitting on the turns.
    SEPARATOR = "<*>"
    for tm in turn_markers:
        turns = turns.replace(tm, f"{SEPARATOR}{tm}")
    turns = turns.split(SEPARATOR)

    messages = []
    for i, turn in enumerate(turns):
        if turn.strip():
            speaker = "user" if turn.startswith("<human>") else "assistant"
            # Remove the turn markers from the turns
            for tm in turn_markers:
                turn = turn.replace(tm, "")
            messages.append({
                "from": speaker,
                "text": turn.strip(),
                "parent": parent,
            })
            parent = i
    return messages


def prepare_self_instuct(row):
    return convert_inputs_targets_to_messages(
        row["prompt"], row["completion"], "self_instruct",
    )


def prepare_anthropic_hh_rlhf(row):
    SEPARATOR = "<*>"
    chosen_text = row['chosen'].replace(SEPARATOR, " ")
    rejected_text = row['rejected'].replace(SEPARATOR, " ")
    # [(text, user, score)]

    # Add placeholder markers for splitting.
    marked_chosen = chosen_text.replace('\n\nHuman:', f'{SEPARATOR}USER{SEPARATOR}').replace('\n\nAssistant:',
                                                                                             f'{SEPARATOR}ASSISTANT{SEPARATOR}')
    marked_rejected = rejected_text.replace('\n\nHuman:', f'{SEPARATOR}USER{SEPARATOR}').replace('\n\nAssistant:',
                                                                                                 f'{SEPARATOR}ASSISTANT{SEPARATOR}')

    # Split the transcript into statements using the placeholder markers.
    chosen_seq = marked_chosen.split(SEPARATOR)[1:]
    reject_seq = marked_rejected.split(SEPARATOR)[1:]

    messages = []
    parent = "anthropic_hhrlhf"
    for chosen_turn, reject_turn in zip(chosen_seq, reject_seq):
        if chosen_turn == reject_turn and chosen_turn in ["USER", "ASSISTANT"]:
            # sometimes there is only 1 response, not 2.
            turn_type = chosen_turn
        elif chosen_turn == reject_turn:
            if len(messages) > 0:
                parent = 0 if parent == "anthropic_hhrlhf" else parent + 1
            messages.append({
                "from": turn_type.lower(),
                "text": chosen_turn.strip(),
                "parent": parent,
            })
            if turn_type.lower() == "assistant":
                messages[-1]["score"] = 1.0
        else:
            parent = 0 if parent == "anthropic_hhrlhf" else parent + 1
            messages.append({
                "from": turn_type.lower(),
                "text": chosen_turn.strip(),
                "parent": parent,
                "score": 1.0
            })
            messages.append({
                "from": turn_type.lower(),
                "text": reject_turn.strip(),
                "parent": parent,
                "score": 0.0
            })

    return messages


def prepare_stanford_human_preferences(row):
    return [
        {"from": "user", "text": row["history"].strip(), "parent": row["domain"]},
        {"from": "assistant", "text": row["human_ref_A"].strip(), "score": row["score_A"], "parent": 0},
        {"from": "assistant", "text": row["human_ref_B"].strip(), "score": row["score_B"], "parent": 0},
    ]


def prepare_open_assistant(dset):
    messages = []
    current_message_tree = None  # dset[0]["message_tree_id"]
    messageid_to_idx, current_dialog = {}, []
    dialog_idx = 0
    for row in dset:
        if current_message_tree != row["message_tree_id"]:
            if current_dialog and len(current_dialog) > 1:
                messages.append(current_dialog)
            current_message_tree = row["message_tree_id"]
            current_dialog = [{
                "from": "user" if row["role"] == "prompter" else "assistant",
                "text": row["text"].strip().replace("\"", ""),
                "parent": row['lang'],
            }]
            dialog_idx = 0
            messageid_to_idx = {}
        else:
            if row["parent_id"] in messageid_to_idx:
                current_dialog.append({
                    "from": "user" if row["role"] == "prompter" else "assistant",
                    "text": row["text"].strip().replace("\"", ""),
                    "parent": messageid_to_idx[row["parent_id"]],
                })
                dialog_idx += 1
        messageid_to_idx[row["message_id"]] = dialog_idx
    return messages


def prepare_oasst_octopack(row):
    messages = []
    for i, segment in enumerate(row["conversations"]):
        messages.append({
            "from": "user" if segment["role"] == "prompter" else "assistant",
            "text": segment["text"].strip().replace("\"", ""),
            "parent": i - 1 if i else "octopack",
        })
    return messages


def prepare_longform(row):
    dset_id = row["source"]  # .replace(" ", "").replace("-", "").lower()
    return convert_inputs_targets_to_messages(
        row["input"], row["output"], dset_id,
    )


def prepare_gpteacher(row):
    inp = row["instruction"]
    if row["input"]:
        inp += "\n" + row["input"]
    return convert_inputs_targets_to_messages(
        inp, row["response"], row["_source"],
    )


def prepare_openai_summarization(row):
    instruction = "Summarize the above article:"
    text0 = row["summaries"][0]["text"].strip()
    text1 = row["summaries"][1]["text"].strip()
    return [
        {"from": "user", "text": row["info"]["post"].strip() + "\n\n\n" + instruction, "parent": "openai-summarize"},
        {"from": "assistant", "text": text0, "score": int(np.abs(row["choice"] - 1)), "parent": 0},
        {"from": "assistant", "text": text1, "score": row["choice"], "parent": 0},
    ]


def prepare_openai_webgpt(row):
    context0 = row["quotes_0"]["extract"][0].strip() + "\n\n\n" if row["quotes_0"]["extract"] else ""
    context1 = row["quotes_1"]["extract"][0].strip() + "\n\n\n" if row["quotes_1"]["extract"] else ""
    text0 = context0 + row["question"]["full_text"].strip()
    text1 = context1 + row["question"]["full_text"].strip()
    return [
        {"from": "user", "text": text0, "parent": row['dataset']},
        {"from": "user", "text": text1, "parent": row['dataset']},
        {"from": "assistant", "text": row["answer_0"].strip(), "score": row["score_0"], "parent": 0},
        {"from": "assistant", "text": row["answer_1"].strip(), "score": row["score_1"], "parent": 1},
    ]


def prepare_alpaca(row):
    inputs = " ".join([row["instruction"], row["input"]]).strip()
    return convert_inputs_targets_to_messages(
        inputs, row["output"], "alpaca",
    )


def prepare_everything_lm(row):
    inputs = " ".join([row["instruction"], row["input"]]).strip()
    return convert_inputs_targets_to_messages(
        inputs, row["output"], "everything_lm",
    )


def prepare_llama2_med_tuned_instructions(row):
    inputs = "\n".join([row["instruction"], row["input"]]).strip()
    return convert_inputs_targets_to_messages(
        inputs, row["output"], "llama2_med_tuned_instructions",
    )


def prepare_capybara(row):
    messages = []
    parent_id = 0
    dset = row["source"]
    for i, turn in enumerate(row["conversation"]):
        messages.append({
            "from": "user",
            "text": turn["input"].strip(),
            "parent": dset if i == 0 else parent_id,
        })
        if parent_id != 0:
            parent_id += 1
        messages.append({
            "from": "assistant",
            "text": turn["output"].strip(),
            "parent": parent_id,
        })
        parent_id += 1
    return messages


def prepare_evol_instruct(row):
    return convert_inputs_targets_to_messages(
        row['instruction'], row["output"], "evol_instruct",
    )


def prepare_deita_10k(row):
    messages = []
    for i, turn in enumerate(row["conversations"]):
        messages.append({
            "from": "user" if turn["from"] == "human" else "assistant",
            "text": turn["value"].strip(),
            "parent": row["source"] if i == 0 else i - 1
        })
    return messages


def prepare_metamathqa(row):
    return convert_inputs_targets_to_messages(
        row["query"], row["response"], row["type"],
    )

def prepare_longalign_10k(row):
    messages = []
    for i, turn in enumerate(row["messages"]):
        messages.append({
            "from": turn["role"],
            "text": turn["content"].strip(),
            "parent": "LongAlign-10k" if i == 0 else i - 1
        })
    return messages

def prepare_pure_dove(row):
    messages = []
    parent_id = 0
    for i, turn in enumerate(row["conversation"]):
        messages.append({
            "from": "user",
            "text": turn["input"].strip(),
            "parent": "pure_dove" if i == 0 else parent_id,
        })
        if parent_id != 0:
            parent_id += 1
        messages.append({
            "from": "assistant",
            "text": turn["output"].strip(),
            "parent": parent_id,
        })
        parent_id += 1
    return messages


def prepare_nectar(row):
    human = []
    assistant = []
    messages = []

    if row["turns"] == 1:
        input = row["prompt"].split("Assistant:")[0].strip()
        output = row["answers"][0]["answer"]
        return convert_inputs_targets_to_messages(
            input, output, "nectar",
        )
    else:
        # Split the conversation based on "Human:" and "Assistant:" tags
        segments = row["prompt"].split("Human: ")[1:]
        # Extract human and assistant texts
        for segment in segments:
            parts = segment.split("Assistant:")
            human.append(parts[0].strip())
            if len(parts) > 1:
                assistant.append(parts[1].strip())
        assistant.append(row["answers"][0]["answer"])
        parent_id = 0
        for index, (h, a) in enumerate(zip(human, assistant)):
            messages.append({
                "from": "user",
                "text": h.strip(),
                "parent": "nectar" if index == 0 else parent_id,
            })
            if parent_id != 0:
                parent_id += 1
            messages.append({
                "from": "assistant",
                "text": a.strip(),
                "parent": parent_id,
            })
            parent_id += 1
        return messages


def prepare_feedback_collection(row):
    return convert_inputs_targets_to_messages(
        row['instruction'], row["output"], "feedback_collection",
    )


def prepare_sharegpt_vicuna(row):
    parent = "sharegpt_vicuna"
    messages = []
    for i, turn in enumerate(row["conversations"]):
        messages.append({
            "from": "user" if turn["from"] == "human" else "assistant",
            "text": turn["value"].strip(),
            "parent": parent,
        })
        parent = i
    return messages


def prepare_code_alpaca(row):
    inputs = row["instruction"].strip()
    if row["input"]:
        inputs += "\n" + row["input"].strip()
    return convert_inputs_targets_to_messages(
        inputs, row["output"], "code_alpaca",
    )

def prepare_glaive_code_assistant(row):
    inputs = row["question"].strip()
    return convert_inputs_targets_to_messages(
        inputs, row["answer"], "glaive_code_assistant",
    )


def prepare_hc3(row, lang):
    # dset_id = f"hc3_{lang}-{row['source']}"
    messages = [{"from": "user", "text": row["question"].strip(), "parent": row['source']}]
    if len(row["human_answers"]) and row["human_answers"][0]:
        human_answer = row["human_answers"][0].strip()
        messages.append({"from": "assistant", "text": human_answer, "score": 1, "parent": 0})
    if len(row["chatgpt_answers"]) and row["chatgpt_answers"][0]:
        assistant_answer = row["chatgpt_answers"][0].strip()
        messages.append({"from": "assistant", "text": assistant_answer, "score": 0, "parent": 0})
    return messages


def prepare_hc3_en(row):
    return prepare_hc3(row, "en")


def prepare_hc3_zh(row):
    return prepare_hc3(row, "zh")


def prepare_camel_science(row):
    if row["_source"] != "code" and "ai-society-translated" not in row["_source"]:
        return convert_inputs_targets_to_messages(
            row["message_1"], row["message_2"], row["_source"],
        )
    else:
        messages = []
        total_messages = row['num_messages']
        if total_messages == 0:
            messages.append({
                "from": "user",
                "text": row["specified_task"],
                "parent": row["_source"]
            })
            messages.append({
                "from": "assistant",
                "text": row["termination_reason"],
                "parent": 0
            })
        else:
            for i in range(1, total_messages + 1):
                if len(row[f"message_{i}"].get("content")) != 0:
                    messages.append({
                        "from": "assistant" if row[f"message_{i}"].get("role_type") == "ASSISTANT" else "user",
                        "text": row[f"message_{i}"].get("content"),
                        "parent": 0 if row[f"message_{i}"].get("role_type") == "ASSISTANT" else row["_source"]
                    })
        return messages


def prepare_cot_collection(row):
    return convert_inputs_targets_to_messages(
        row["source"], row["rationale"], row['_source']
    )


def prepare_gpt4all(row):
    source_to_dsetid = {
        "": "stackoverflow",
        "pacovaldez/stackoverflow-questions": "stackoverflow",
        "nomic-ai": "nomic",
        "laion/unified_chip2": "chip2",
        "unified_chip2": "chip2",
        "unified_unifiedskg_instructions": "unifiedskg",
        "output_unified_unifiedskg.jsonl": "unifiedskg",
        "unified_multi_sum": "unifiedmultisum",
        "unified_abstract_infill_output_0-100_000.jsonl": "abstractinfill",
        "unified_abstract_infill_output-100-000-x.jsonl": "abstractinfill",
        "unified_hc3_human": "hc3"
    }
    return convert_inputs_targets_to_messages(
        # row["prompt"], row["response"], f"nomicai-gpt4allj--{source_to_dsetid[row['source']]}"
        row["prompt"], row["response"], row['source']
    )


def prepare_evol_instruct_v2(row):
    return convert_inputs_targets_to_messages(
        row['conversations'][0]["value"], row['conversations'][1]["value"], "evol_instruct_v2",
    )


def prepare_gpt4_alpaca(row):
    inputs = row["instruction"].strip()
    if row["input"]:
        inputs += "\n" + row["input"].strip()
    return convert_inputs_targets_to_messages(
        inputs, row["output"], "gpt4alpaca",
    )


def prepare_thai_gen_ai_alpaca(row):
    inputs = row["instruction"].strip()
    if row["input"]:
        inputs += "\n" + row["input"].strip()
    return convert_inputs_targets_to_messages(
        inputs, row["output"], "thai_gen_ai_alpaca",
    )


def prepare_tasksource_instruct(row):
    # task_name = "tsi-" + row['task'].replace("-", "_").replace("/", "-")
    return convert_inputs_targets_to_messages(
        row["inputs"], row["targets"], row['task'],
    )


def prepare_stack_exchange_instruction(row):
    return convert_inputs_targets_to_messages(
        row["question"], row["response"], "stack-exchange-instruction",
    )


def prepare_unnatural_instructions(row):
    return convert_inputs_targets_to_messages(
        row['instances']['instruction_with_input'][0],
        row['instances']['output'][0],
        "unnatural_instructions",
    )


def prepare_starcoder_self_instruct(row):
    return convert_inputs_targets_to_messages(
        row['instruction'], row['output'],
        'starcoder-self-instruct'
    )


def prepare_thai_gen_ai_gpteacher(row):
    inputs = row["instruction"].strip()
    if row["input"]:
        inputs += "\n" + row["input"].strip()
    return convert_inputs_targets_to_messages(
        inputs, row["output"], "thai_gen_ai_gpteacher",
    )


def tinystories_get_example(it):
    buf = []
    try:
        line = next(it)
        while line:
            if line['text'].strip() == '':
                break
            else:
                buf.append(line['text'])
            line = next(it)
    except StopIteration:
        if len(buf) > 0:
            pass  # we have an example to process
        else:
            raise  # we don't

    buf = '\n'.join(buf)

    try:
        inpt_text, *tgt_text = re.split('\nStory: ', buf, re.MULTILINE)

        inpt_text = inpt_text + '\nStory: '
        tgt_text = '\n'.join(tgt_text)
    except Exception:
        print('\n'.join(re.split('^Story: ', buf)))
        raise

    return convert_inputs_targets_to_messages(inpt_text, tgt_text, 'tiny-stories')


def prepare_tiny_stories(dset):
    stories = []
    it = iter(dset)

    while True:
        try:
            stories += [tinystories_get_example(it)]
        except StopIteration:
            break

    return stories


def prepare_joke_explanation(row):
    inputs = row["joke"] + "\n\n" + "Explain this joke."
    return convert_inputs_targets_to_messages(inputs, row["explaination"], "joke-explanation")


def prepare_book_summaries(row):
    instruction = "Summarize the above text:"
    return convert_inputs_targets_to_messages(
        row["input"].strip() + "\n\n\n" + instruction, row["output"].strip(), "summary"
    )


def prepare_ultrachat(row):
    parent = "ultrachat"
    messages = []
    for i, script in enumerate(row["data"]):
        messages.append({
            "from": "user" if i % 2 == 0 else "assistant",
            "text": script.strip(),
            "parent": parent,
        })
        parent = i
    return messages


def prepare_wildchat(row):
    messages = []
    for i, script_dict in enumerate(row['conversation']):
        messages.append({
            'from': script_dict['role'],
            'text': script_dict['content'].strip(),
            'parent': row['model'] if i == 0 else i - 1
        })
    return messages


def prepare_airoboros(row):
    parent = "airoboros"
    messages = []
    for i, turn in enumerate(row['conversations']):
        messages.append({
            "from": "user" if turn["from"] == "human" else "assistant",
            "text": turn["value"].strip(),
            "parent": parent,
        })
        parent = i
    return messages


def prepare_lima(row):
    messages = []
    parent = row['source']
    for i, turn in enumerate(row['conversations']):
        messages.append({
            "from": "assistant" if i % 2 else "user",
            "text": turn.strip(),
            "parent": parent
        })
        parent = i
    return messages

  
def prepare_tool_llama(row):
    return convert_inputs_targets_to_messages(
        row['context'] + row['instruction'],
        row['response'],
        'toolbench',
    )


def prepare_mathinstruct(row):
    return convert_inputs_targets_to_messages(
        row["instruction"], row["output"], row["_source"]
    )


def prepare_gorilla(row):
    return convert_inputs_targets_to_messages(
        row['instruction'],
        row['response'],
        'gorilla-apibench',
    )


def prepare_baize_data(row):
    messages = []
    items = row["input"].split("[|Human|]")
    parent_id = -1
    for item in items:
        if item.strip() == "The conversation between human and AI assistant.":
            continue
        elif item.strip() == "":
            break
        sub_items = item.strip().split("[|AI|]")
        human_turn_item = {
            "from": "user",
            "text": sub_items[0].strip(),
            "parent": row["_source"] if parent_id == -1 else parent_id,
        }
        messages.append(human_turn_item)
        parent_id += 1
        agent_turn_item = {
            "from": "assistant",
            "text": sub_items[1].strip(),
            "parent": parent_id,
        }
        messages.append(agent_turn_item)
        parent_id += 1

    return messages


def prepare_open_orca(row):
    inputs = "".join([row['system_prompt'] + row['question']])
    outputs = row['response']
    return [
        {"from": "user", "text": inputs.strip(), "parent": row['source']},
        {"from": "assistant", "text": outputs.strip(), "parent": 0},
    ]

def prepare_coig(row):
    messages = []
    parent = row['source']
    parent_id = -1
    for i, turn in enumerate(row['conversations']):
        human_turn_item = {
            "from": "user",
            "text": row['instruction']+ turn['question'] if parent_id == -1 else turn['question'],
            "parent": parent if parent_id == -1 else parent_id,
        }
        messages.append(human_turn_item)
        parent_id += 1
        agent_turn_item = {
            "from": "assistant",
            "text": turn['answer'],
            "parent": parent_id,
        }
        messages.append(agent_turn_item)
        parent_id += 1
    return messages

def prepare_coig_kun(row):
    inputs = row['instruction']
    outputs = row['output']
    return [
        {"from": "user", "text": inputs, "parent": row['_source']},
        {"from": "assistant", "text": outputs, "parent": 0},
    ]

def prepare_coig_cqia(row):
    inputs = "".join([row['instruction'] + row['input']])
    outputs = row['output']
    return [
        {"from": "user", "text": inputs, "parent": row['_source']},
        {"from": "assistant", "text": outputs, "parent": 0},
    ]

def prepare_selfee(row):
    outputs = row["outputs"]
    parsed_outputs = ''
    for index, elem in enumerate(outputs):
        feedback = elem["feedback"]
        output = elem["output"]
        feedback_number = index + 1
        revision_number = index
        if index != 0:
            output = "\n\n### Revision {number}:\n{revision}".format(number=revision_number, revision=output)
        parsed_outputs += output + "\n\n### Feedback {number}:\n{feedback}".format(number=feedback_number, feedback=feedback)
    return convert_inputs_targets_to_messages(
        row['instruction'], parsed_outputs, "selfee",
    )


def prepare_pmc_llama(row):
    inputs = "".join([row['instruction'] + row['input']])
    return convert_inputs_targets_to_messages(
        inputs,
        row['output'],
        row['source']
    )


def prepare_medical_meadow(row):
    inputs = "".join([row['instruction'] + row['input']])
    return convert_inputs_targets_to_messages(
        inputs,
        row['output'],
        row["_source"],
    )


def prepare_medinstruct(row):
    inputs = "".join([row['instruction'] + row['input']])
    return convert_inputs_targets_to_messages(
        inputs,
        row['output'],
        'medinstruct',
    )


def prepare_chatdoctor(row):
    return convert_inputs_targets_to_messages(
        row["inputs"], row["outputs"], row["_source"]
    )


def prepare_seabench(row):
    inputs = row["turns"][0].strip()
    outputs = row["chatgpt_response"].strip() if row["chatgpt_response"] else ""

    return [
        {"from": "user", "text": inputs, "parent": row["lang"]},
        {"from": "assistant", "text": outputs, "parent": 0},
    ]


def prepare_agentinstruct(row):
    datasets = row  # Based on the current structure, a row represents all datasets :TODO: might need to change this
    messages = []
    for dataset in datasets:
        for i, turn in enumerate(dataset["conversations"], start=-1):
            messages.append({
                "from": "user" if turn["from"] == "human" else "assistant",
                "text": turn["value"].strip(),
                "parent": dataset['id'].split('_')[0] if i == -1 else i,
            })
    return messages


def prepare_cidar(row):
    return convert_inputs_targets_to_messages(
        row['instruction'],
        row['output'],
        'cidar',
    )


def prepare_indic_instruct(row):
    ''' This dataset conatins lots of other datasets, each having their own format. A different prepare method is needed for each sub-dataset
    Some datasets such as 'hh-rlhf', 'lm_sys', 'oasst1' have same forrmat and thus they have the prepare method below
    '''
    if row['dataset'] == 'anudesh':
        return convert_inputs_targets_to_messages(
            row['messages'][0]['content'], row['messages'][1]['content'], row['dataset']
        )

    if row['dataset'] == 'dolly':
        input_text = re.sub(r'\s*\[.*?\]\s*', '', "\n".join([row["context"], row["instruction"]]).strip())
        target_text = re.sub(r'\s*\[.*?\]\s*', '', row["response"])
        return convert_inputs_targets_to_messages(
            input_text, target_text, row["dataset"]
        )

    if row['dataset'] == 'flan_v2':
        return convert_inputs_targets_to_messages(
            row["inputs"], row["targets"], row['dataset']
        )

    if row['dataset'] in ['hh-rlhf', 'lm_sys', 'oasst1']:
        messages = []
        for i, turn in enumerate(row['messages']):
            messages.append({
                "from": turn["role"],
                "text": turn["content"].strip(),
                "parent": row['dataset'] if turn["role"] == 'user' else 0,
            })
        return messages

    if row['dataset'] == 'nmt-seed':
        return convert_inputs_targets_to_messages(
            row["input_text"], row["output_text"], row['dataset']
        )


    if row['dataset'] == 'wikihow':
        input_text = row["intro"]
        for i, turn in enumerate(row["steps"]):
            input_text += '\n' + turn['description']
        input_text += row['messages'][0]['content']

        target_text = row['messages'][1]['content']
        return convert_inputs_targets_to_messages(
            input_text, target_text, row["dataset"]
        )


def prepare_pii_masking_200k(row):
    inputs = row["unmasked_text"] + "\n\n" + "Given the previous paragraph, please mask any personally " \
                                             "identifiable information using masks, such as [FIRSTNAME_1], [AGE_2]," \
                                             " [GENDER_1], or [COUNTRY_2],.."
    return convert_inputs_targets_to_messages(
        inputs,
        row['masked_text'],
        'pii-masking-200k'
    )


def prepare_no_robots(row):
    return convert_inputs_targets_to_messages(
        row["messages"][0]["content"],
        row["messages"][1]["content"],
        row["category"]
    )


def prepare_help_steer(row):
    return convert_inputs_targets_to_messages(
        row["prompt"],
        row["response"],
        "HelpSteer"
    )


def prepare_bactrianx(row):
    input_col = row["input"] or ""  # input can be None
    inputs = row["instruction"] + " " + input_col
    outputs = row["output"]
    return [
        {"from": "user", "text": inputs, "parent": row["_source"]},
        {"from": "assistant", "text": outputs, "parent": 0},
    ]


def prepare_10k_prompt_ranked(row):
    inputs = row["prompt"] + "\n\n" + "Considering the previous paragraph, rate the quality of its content on a scale " \
                                      "of 1 to 5. Here are the criteria to consider: \n Grammar and mechanics: Are " \
                                      "there any grammatical errors, typos, or punctuation mistakes? (1 = Many errors, " \
                                      "5 = Flawless) \n Clarity: Is the paragraph easy to understand? Is the writing " \
                                      "clear and concise? (1 = Difficult to understand, 5 = Crystal clear) " \
                                      "\n Specificity of information: Does the paragraph provide specific details and " \
                                      "examples to support its claims? (1 = Very vague, 5 = Highly specific) \n " \
                                      "Organization: Does the paragraph flow logically and smoothly from sentence to " \
                                      "sentence? (1 = Disorganized, 5 = Well-organized)"
    outputs = f"The rating for the above paragraph is {str(row['avg_rating'])}."
    return convert_inputs_targets_to_messages(
        inputs,
        outputs,
        '10k-prompt-ranked'
    )
      
def prepare_orca_math(row):
    return convert_inputs_targets_to_messages(
        row["question"],
        row["answer"],
        "orca-math"
    )


def prepare_aya_dataset(row):
    return convert_inputs_targets_to_messages(
        row["inputs"],
        row["targets"],
        row["language_code"],
    )


def prepare_megawika(row):
    return convert_inputs_targets_to_messages(
        row["input"],
        row["output"],
        row["source"]
    )


def prepare_gretel_text_to_sql(row):
    return convert_inputs_targets_to_messages(
        "Here is how the SQL table was created:\n\n" + row["sql_context"] + "\n\n" + row["sql_prompt"],
        row["sql"],
        "gretel_text_to_sql"
    )


def prepare_expertqa(row):
    return convert_inputs_targets_to_messages(
        row["question"],
        row["answer"],
        "expert_qa"
    )


def prepare_openmath_instruct(row):
    return convert_inputs_targets_to_messages(
        row["question"],
        row["generated_solution"],
        row["dataset"]
    )


def prepare_opengpt_healthcare(row):
    text = row["text"].split("<|eos|>")[:-1]
    parent = row["_source"]
    messages = []

    for i, turn in enumerate(text):
        indicator_index = turn.find(">")
        messages.append({
            "from": "user" if turn[:indicator_index+1].strip() == "<|user|>" else "assistant",
            "text": turn[indicator_index+1:].strip(),
            "parent": parent,
        })
        parent = i

    return messages
        

def prepare_conifer(row):
    conversation = row["messages"]
    parent = "conifer"
    messages = []
    for i, turn in enumerate(conversation):
        messages.append({
            "from": "user" if turn["role"] == "user" else "assistant",
            "text": turn["content"],
            "parent": parent,
        })
        parent = i
    return messages
<|MERGE_RESOLUTION|>--- conflicted
+++ resolved
@@ -86,14 +86,7 @@
         formatting[v].format(row[v])
         for v in row.keys() if v in formatting
     ]
-<<<<<<< HEAD
-
-    input_instructions = "Following the examples and complete the structured explanation for the given statement.\n\n" + \
-                         row['examples']
-
-=======
     input_instructions = "Following the examples and complete the structured explanation for the given statement.\n\n" + row['examples']
->>>>>>> e032509e
     input_context = "\n".join(f[1:5])
     output = "\n".join(f[5:])
     return convert_inputs_targets_to_messages(

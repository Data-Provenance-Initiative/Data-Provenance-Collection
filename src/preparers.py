# import os
# import pandas as pd
import numpy as np
# from functools import partial
# from collections import Counter, defaultdict
# from helpers import io
import re


# ##########################################################################
# ############## Data Preparer Utils
# ##########################################################################

def convert_inputs_targets_to_messages(
    input_text,
    target_text,
    dset,
):
    """
    Converts standard [input/output] type rows into the universal messages format.
    """
    return [
        {"from": "user", "text": input_text.strip(), "parent": dset},
        {"from": "assistant", "text": target_text.strip(), "parent": 0},
    ]


# ##########################################################################
# ############## Data Preparer Functions
# ##########################################################################

def prepare_flan_collection(row):
    return convert_inputs_targets_to_messages(
        row["inputs"], row["targets"], row["task_name"]
    )


def prepare_xp3x(row):
    # "xp3x-multi_eurlex-ron_latn"
    # task_name = "xp3x-" + row["dataset"].split("/")[-1] + "-" + row["language"].replace("-", "_")
    if row["dataset"] in ["clue"]:
        task_name = row["config"]  # Set task_name to e.g. `c3` without the clue
    else:
        task_name = row["dataset"].split("/")[-1]
    task_name = row["language"] + "/" + task_name
    return convert_inputs_targets_to_messages(
        row["inputs"], row["targets"], task_name)


def prepare_commitpackft(row):
    lang_normalized = row["lang"].replace("'", "").replace("(", "").replace(")", "").replace(" ", "-").lower()
    return convert_inputs_targets_to_messages(
        # Could add some strong delimiters to separate the code from the text
        # e.g. ```prog_lang\n<old_contents>\n```\n\n<subject>
        row["old_contents"] + "\n\n" + row["subject"],
        row["new_contents"],
        lang_normalized,
    )


def prepare_dolly_15k(row):
    input_text = re.sub(r'\s*\[.*?\]\s*', '', "\n".join([row["context"], row["instruction"]]).strip())
    target_text = re.sub(r'\s*\[.*?\]\s*', '', row["response"])
    return convert_inputs_targets_to_messages(
        input_text, target_text, row["category"]
    )


def prepare_thai_gen_ai_dolly(row):
    input_text = "\n".join([row["context"], row["instruction"]]).strip() if row["context"] else row["instruction"]
    target_text = row["response"]
    return convert_inputs_targets_to_messages(
        input_text, target_text, row["category"]
    )


def prepare_laion_oig(row):
    # Rosey is there since unified_joke_explanations uses this instead of <bot> marker.
    turn_markers = ["<human>:", "<bot>:", "Rosey:"]
    turns = row["text"].strip()
    parent = row["_source"]

    # Take care of situation when a Background is provided.
    if turns.startswith("Background:"):
        # Remove the first human tag and make the background a part of the human input.
        turns = turns.replace("<human>: ", "\n", 1)
        turns = "<human>: " + turns

    # Append the turn markers with a separator for easy splitting on the turns.
    SEPARATOR = "<*>"
    for tm in turn_markers:
        turns = turns.replace(tm, f"{SEPARATOR}{tm}")
    turns = turns.split(SEPARATOR)

    messages = []
    for i, turn in enumerate(turns):
        if turn.strip():
            speaker = "user" if turn.startswith("<human>") else "assistant"
            # Remove the turn markers from the turns
            for tm in turn_markers:
                turn = turn.replace(tm, "")
            messages.append({
                "from": speaker,
                "text": turn.strip(),
                "parent": parent,
            })
            parent = i
    return messages


def prepare_self_instuct(row):
    return convert_inputs_targets_to_messages(
        row["prompt"], row["completion"], "self_instruct",
    )


def prepare_anthropic_hh_rlhf(row):
    SEPARATOR = "<*>"
    chosen_text = row['chosen'].replace(SEPARATOR, " ")
    rejected_text = row['rejected'].replace(SEPARATOR, " ")
    # [(text, user, score)]

    # Add placeholder markers for splitting.
    marked_chosen = chosen_text.replace('\n\nHuman:', f'{SEPARATOR}USER{SEPARATOR}').replace('\n\nAssistant:', f'{SEPARATOR}ASSISTANT{SEPARATOR}')
    marked_rejected = rejected_text.replace('\n\nHuman:', f'{SEPARATOR}USER{SEPARATOR}').replace('\n\nAssistant:', f'{SEPARATOR}ASSISTANT{SEPARATOR}')

    # Split the transcript into statements using the placeholder markers.
    chosen_seq = marked_chosen.split(SEPARATOR)[1:]
    reject_seq = marked_rejected.split(SEPARATOR)[1:]

    messages = []
    parent = "anthropic_hhrlhf"
    for chosen_turn, reject_turn in zip(chosen_seq, reject_seq):
        if chosen_turn == reject_turn and chosen_turn in ["USER", "ASSISTANT"]:
            # sometimes there is only 1 response, not 2.
            turn_type = chosen_turn
        elif chosen_turn == reject_turn:
            if len(messages) > 0:
                parent = 0 if parent == "anthropic_hhrlhf" else parent + 1
            messages.append({
                "from": turn_type.lower(),
                "text": chosen_turn.strip(),
                "parent": parent,
            })
            if turn_type.lower() == "assistant":
                messages[-1]["score"] = 1.0
        else:
            parent = 0 if parent == "anthropic_hhrlhf" else parent + 1
            messages.append({
                "from": turn_type.lower(),
                "text": chosen_turn.strip(),
                "parent": parent,
                "score": 1.0
            })
            messages.append({
                "from": turn_type.lower(),
                "text": reject_turn.strip(),
                "parent": parent,
                "score": 0.0
            })

    return messages


def prepare_stanford_human_preferences(row):
    return [
        {"from": "user", "text": row["history"].strip(), "parent": row["domain"]},
        {"from": "assistant", "text": row["human_ref_A"].strip(), "score": row["score_A"], "parent": 0},
        {"from": "assistant", "text": row["human_ref_B"].strip(), "score": row["score_B"], "parent": 0},
    ]


def prepare_open_assistant(dset):
    messages = []
    current_message_tree = None  # dset[0]["message_tree_id"]
    messageid_to_idx, current_dialog = {}, []
    dialog_idx = 0
    for row in dset:
        if current_message_tree != row["message_tree_id"]:
            if current_dialog and len(current_dialog) > 1:
                messages.append(current_dialog)
            current_message_tree = row["message_tree_id"]
            current_dialog = [{
                "from": "user" if row["role"] == "prompter" else "assistant",
                "text": row["text"].strip().replace("\"", ""),
                "parent": row['lang'],
            }]
            dialog_idx = 0
            messageid_to_idx = {}
        else:
            if row["parent_id"] in messageid_to_idx:
                current_dialog.append({
                    "from": "user" if row["role"] == "prompter" else "assistant",
                    "text": row["text"].strip().replace("\"", ""),
                    "parent": messageid_to_idx[row["parent_id"]],
                })
                dialog_idx += 1
        messageid_to_idx[row["message_id"]] = dialog_idx
    return messages


def prepare_oasst_octopack(row):
    messages = []
    for i, segment in enumerate(row["conversations"]):
        messages.append({
            "from": "user" if segment["role"] == "prompter" else "assistant",
            "text": segment["text"].strip().replace("\"", ""),
            "parent": i-1 if i else "octopack",
        })
    return messages


def prepare_longform(row):
    dset_id = row["source"]  # .replace(" ", "").replace("-", "").lower()
    return convert_inputs_targets_to_messages(
        row["input"], row["output"], dset_id,
    )


def prepare_gpteacher(row):
    inp = row["instruction"]
    if row["input"]:
        inp += "\n" + row["input"]
    return convert_inputs_targets_to_messages(
        inp, row["response"], row["_source"],
    )


def prepare_openai_summarization(row):
    instruction = "Summarize the above article:"
    text0 = row["summaries"][0]["text"].strip()
    text1 = row["summaries"][1]["text"].strip()
    return [
        {"from": "user", "text": row["info"]["post"].strip() + "\n\n\n" + instruction, "parent": "openai-summarize"},
        {"from": "assistant", "text": text0, "score": int(np.abs(row["choice"] - 1)), "parent": 0},
        {"from": "assistant", "text": text1, "score": row["choice"], "parent": 0},
    ]


def prepare_openai_webgpt(row):
    context0 = row["quotes_0"]["extract"][0].strip() + "\n\n\n" if row["quotes_0"]["extract"] else ""
    context1 = row["quotes_1"]["extract"][0].strip() + "\n\n\n" if row["quotes_1"]["extract"] else ""
    text0 = context0 + row["question"]["full_text"].strip()
    text1 = context1 + row["question"]["full_text"].strip()
    return [
        {"from": "user", "text": text0, "parent": row['dataset']},
        {"from": "user", "text": text1, "parent": row['dataset']},
        {"from": "assistant", "text": row["answer_0"].strip(), "score": row["score_0"], "parent": 0},
        {"from": "assistant", "text": row["answer_1"].strip(), "score": row["score_1"], "parent": 1},
    ]


def prepare_alpaca(row):
    inputs = " ".join([row["instruction"], row["input"]]).strip()
    return convert_inputs_targets_to_messages(
        inputs, row["output"], "alpaca",
    )


def prepare_everything_lm(row):
    inputs = " ".join([row["instruction"], row["input"]]).strip()
    return convert_inputs_targets_to_messages(
        inputs, row["output"], "everything_lm",
    )


def prepare_llama2_med_tuned_instructions(row):
    inputs = "\n".join([row["instruction"], row["input"]]).strip()
    return convert_inputs_targets_to_messages(
        inputs, row["output"], "llama2_med_tuned_instructions",
    )

def prepare_capybara(row):
    messages = []
    parent_id = 0
    dset = row["source"]
    for i, turn in enumerate(row["conversation"]):
        messages.append({
            "from": "user",
            "text": turn["input"].strip(),
            "parent": dset if i == 0 else parent_id,
        })
        if parent_id != 0:
            parent_id += 1
        messages.append({
            "from": "assistant",
            "text": turn["output"].strip(),
            "parent": parent_id,
        })
        parent_id += 1
    return messages

def prepare_evol_instruct(row):
    return convert_inputs_targets_to_messages(
        row['instruction'], row["output"], "evol_instruct",
    )


def prepare_metamathqa(row):
    return convert_inputs_targets_to_messages(
        row["query"], row["response"], row["type"],
    )


def prepare_pure_dove(row):
    messages = []
    parent_id = 0
    for i, turn in enumerate(row["conversation"]):
        messages.append({
            "from": "user",
            "text": turn["input"].strip(),
            "parent": "pure_dove" if i == 0 else parent_id,
        })
        if parent_id != 0:
            parent_id += 1
        messages.append({
            "from": "assistant",
            "text": turn["output"].strip(),
            "parent": parent_id,
        })
        parent_id += 1
    return messages

def prepare_sharegpt_vicuna(row):
    parent = "sharegpt_vicuna"
    messages = []
    for i, turn in enumerate(row["conversations"]):
        messages.append({
            "from": "user" if turn["from"] == "human" else "assistant",
            "text": turn["value"].strip(),
            "parent": parent,
        })
        parent = i
    return messages


def prepare_code_alpaca(row):
    inputs = row["instruction"].strip()
    if row["input"]:
        inputs += "\n" + row["input"].strip()
    return convert_inputs_targets_to_messages(
        inputs, row["output"], "code_alpaca",
    )


def prepare_hc3(row, lang):
    # dset_id = f"hc3_{lang}-{row['source']}"
    messages = [{"from": "user", "text": row["question"].strip(), "parent": row['source']}]
    if len(row["human_answers"]) and row["human_answers"][0]:
        human_answer = row["human_answers"][0].strip()
        messages.append({"from": "assistant", "text": human_answer, "score": 1, "parent": 0})
    if len(row["chatgpt_answers"]) and row["chatgpt_answers"][0]:
        assistant_answer = row["chatgpt_answers"][0].strip()
        messages.append({"from": "assistant", "text": assistant_answer, "score": 0, "parent": 0})
    return messages


def prepare_hc3_en(row):
    return prepare_hc3(row, "en")


def prepare_hc3_zh(row):
    return prepare_hc3(row, "zh")


def prepare_camel_science(row):
    return convert_inputs_targets_to_messages(
        row["message_1"], row["message_2"], row["_source"],
    )


def prepare_cot_collection(row):
    return convert_inputs_targets_to_messages(
        row["source"], row["rationale"], row['_source']
    )


def prepare_gpt4all(row):
    source_to_dsetid = {
        "": "stackoverflow",
        "pacovaldez/stackoverflow-questions": "stackoverflow",
        "nomic-ai": "nomic",
        "laion/unified_chip2": "chip2",
        "unified_chip2": "chip2",
        "unified_unifiedskg_instructions": "unifiedskg",
        "output_unified_unifiedskg.jsonl": "unifiedskg",
        "unified_multi_sum": "unifiedmultisum",
        "unified_abstract_infill_output_0-100_000.jsonl": "abstractinfill",
        "unified_abstract_infill_output-100-000-x.jsonl": "abstractinfill",
        "unified_hc3_human": "hc3"
    }
    return convert_inputs_targets_to_messages(
        # row["prompt"], row["response"], f"nomicai-gpt4allj--{source_to_dsetid[row['source']]}"
        row["prompt"], row["response"], row['source']
    )


def prepare_evol_instruct_v2(row):
    return convert_inputs_targets_to_messages(
        row['conversations'][0]["value"], row['conversations'][1]["value"], "evol_instruct_v2",
    )


def prepare_gpt4_alpaca(row):
    inputs = row["instruction"].strip()
    if row["input"]:
        inputs += "\n" + row["input"].strip()
    return convert_inputs_targets_to_messages(
        inputs, row["output"], "gpt4alpaca",
    )


def prepare_thai_gen_ai_alpaca(row):
    inputs = row["instruction"].strip()
    if row["input"]:
        inputs += "\n" + row["input"].strip()
    return convert_inputs_targets_to_messages(
        inputs, row["output"], "thai_gen_ai_alpaca",
    )


def prepare_tasksource_instruct(row):
    # task_name = "tsi-" + row['task'].replace("-", "_").replace("/", "-")
    return convert_inputs_targets_to_messages(
        row["inputs"], row["targets"], row['task'],
    )


def prepare_stack_exchange_instruction(row):
    return convert_inputs_targets_to_messages(
        row["question"], row["response"], "stack-exchange-instruction",
    )


def prepare_unnatural_instructions(row):
    return convert_inputs_targets_to_messages(
        row['instances']['instruction_with_input'][0],
        row['instances']['output'][0],
        "unnatural_instructions",
    )


def prepare_starcoder_self_instruct(row):
    return convert_inputs_targets_to_messages(
        row['instruction'], row['output'],
        'starcoder-self-instruct'
    )

  
def prepare_thai_gen_ai_gpteacher(row):
    inputs = row["instruction"].strip()
    if row["input"]:
        inputs += "\n" + row["input"].strip()
    return convert_inputs_targets_to_messages(
        inputs, row["output"], "thai_gen_ai_gpteacher",
    )


def tinystories_get_example(it):
    buf = []
    try:
        line = next(it)
        while line:
            if line['text'].strip() == '':
                break
            else:
                buf.append(line['text'])
            line = next(it)
    except StopIteration:
        if len(buf) > 0:
            pass  # we have an example to process
        else:
            raise  # we don't

    buf = '\n'.join(buf)

    try:
        inpt_text, *tgt_text = re.split('\nStory: ', buf, re.MULTILINE)

        inpt_text = inpt_text + '\nStory: '
        tgt_text = '\n'.join(tgt_text)
    except Exception:
        print('\n'.join(re.split('^Story: ', buf)))
        raise

    return convert_inputs_targets_to_messages(inpt_text, tgt_text, 'tiny-stories')


def prepare_tiny_stories(dset):
    stories = []
    it = iter(dset)

    while True:
        try:
            stories += [tinystories_get_example(it)]
        except StopIteration:
            break

    return stories


def prepare_joke_explanation(row):
    inputs = row["joke"] + "\n\n" + "Explain this joke."
    return convert_inputs_targets_to_messages(inputs, row["explaination"], "joke-explanation")


def prepare_book_summaries(row):
    instruction = "Summarize the above text:"
    return convert_inputs_targets_to_messages(
        row["input"].strip() + "\n\n\n" + instruction, row["output"].strip(), "summary"
    )


def prepare_ultrachat(row):
    parent = "ultrachat"
    messages = []
    for i, script in enumerate(row["data"]):
        messages.append({
            "from": "user" if i % 2 == 0 else "assistant",
            "text": script.strip(),
            "parent": parent,
        })
        parent = i
    return messages


def prepare_wildchat(row):
    messages = []
    for i, script_dict in enumerate(row['conversation']):
        messages.append({
            'from': script_dict['role'],
            'text': script_dict['content'].strip(),
            'parent': row['model'] if i==0 else i-1
        })
    return messages

def prepare_airoboros(row):
    parent = "airoboros"
    messages = []
    for i, turn in enumerate(row['conversations']):
        messages.append({
            "from": "user" if turn["from"] == "human" else "assistant",
            "text": turn["value"].strip(),
            "parent": parent,
        })
        parent = i
    return messages

def prepare_lima(row):
    messages = []
    parent = row['source']
    for i, turn in enumerate(row['conversations']):
        messages.append({
            "from": "assistant" if i % 2 else "user",
            "text": turn.strip(),
            "parent": parent
        })
        parent = i
    return messages
    
def prepare_tool_llama(row):
    return convert_inputs_targets_to_messages(
        row['context'] + row['instruction'],
        row['response'],
        'toolbench',
    )

def prepare_mathinstruct(row):
    return convert_inputs_targets_to_messages(
        row["instruction"], row["output"], row["_source"]
    )

def prepare_gorilla(row):
    return convert_inputs_targets_to_messages(
        row['instruction'],
        row['response'],
        'gorilla-apibench',
    )

def prepare_baize_data(row):
    messages = []
    items = row["input"].split("[|Human|]")
    parent_id = -1
    for item in items:
        if item.strip() == "The conversation between human and AI assistant.":
            continue
        elif item.strip() == "":
            break
        sub_items = item.strip().split("[|AI|]")
        human_turn_item = {
            "from": "user",
            "text": sub_items[0].strip(),
            "parent": row["_source"] if parent_id == -1 else parent_id,
        }
        messages.append(human_turn_item)
        parent_id += 1
        agent_turn_item = {
            "from": "assistant",
            "text": sub_items[1].strip(),
            "parent": parent_id,
        }
        messages.append(agent_turn_item)
        parent_id += 1

    return messages


def prepare_open_orca(row):
    inputs = "".join([row['system_prompt'] + row['question']])
    outputs = row['response']
    return [
        {"from": "user", "text": inputs.strip(), "parent": row['source']},
        {"from": "assistant", "text": outputs.strip(), "parent": 0},
    ]

def prepare_pmc_llama(row):
    inputs = "".join([row['instruction'] + row['input']])
    return convert_inputs_targets_to_messages(
        inputs,
        row['output'],
        row['source']
    )
  
def prepare_medical_meadow(row):
    inputs = "".join([row['instruction'] + row['input']])
    return convert_inputs_targets_to_messages(
        inputs,
        row['output'],
        row["_source"],
    )

def prepare_medinstruct(row):
    inputs = "".join([row['instruction'] + row['input']])
    return convert_inputs_targets_to_messages(
        inputs,
        row['output'],
        'medinstruct',
    )
      
def prepare_chatdoctor(row):
    return convert_inputs_targets_to_messages(
        row["inputs"], row["outputs"], row["_source"]
    )

def prepare_agentinstruct(row):
    datasets = row  # Based on the current structure, a row represents all datasets :TODO: might need to change this
    messages = []
    for dataset in datasets:
        for i, turn in enumerate(dataset["conversations"], start=-1):
            messages.append({
                "from": "user" if turn["from"] == "human" else "assistant",
                "text": turn["value"].strip(),
                "parent": dataset['id'].split('_')[0] if i == -1 else i,
            })
    return messages

<<<<<<< HEAD
def prepare_pii_masking_200k(row):
    inputs = row["unmasked_text"] + "\n\n" + "Given the previous paragraph, please mask any personally " \
                                             "identifiable information using masks, such as [FIRSTNAME_1], [AGE_2]," \
                                             " [GENDER_1], or [COUNTRY_2],.."
    return convert_inputs_targets_to_messages(
        inputs,
        row['masked_text'],
        'pii-masking-200k'
    )
  
=======

def prepare_no_robots(row):
    return convert_inputs_targets_to_messages(
        row["messages"][0]["content"],
        row["messages"][1]["content"],
        row["category"]
    )
  
  
def prepare_help_steer(row):
    return convert_inputs_targets_to_messages(
        row["prompt"],
        row["response"],
        "HelpSteer"
    )

>>>>>>> b3045bdd
def prepare_bactrianx(row):
    input_col = row["input"] or ""  # input can be None
    inputs = row["instruction"] + " " + input_col
    outputs = row["output"]
    return [
        {"from": "user", "text": inputs, "parent": row["_source"]},
        {"from": "assistant", "text": outputs, "parent": 0},
    ]<|MERGE_RESOLUTION|>--- conflicted
+++ resolved
@@ -654,7 +654,7 @@
             })
     return messages
 
-<<<<<<< HEAD
+
 def prepare_pii_masking_200k(row):
     inputs = row["unmasked_text"] + "\n\n" + "Given the previous paragraph, please mask any personally " \
                                              "identifiable information using masks, such as [FIRSTNAME_1], [AGE_2]," \
@@ -664,8 +664,7 @@
         row['masked_text'],
         'pii-masking-200k'
     )
-  
-=======
+
 
 def prepare_no_robots(row):
     return convert_inputs_targets_to_messages(
@@ -682,7 +681,7 @@
         "HelpSteer"
     )
 
->>>>>>> b3045bdd
+
 def prepare_bactrianx(row):
     input_col = row["input"] or ""  # input can be None
     inputs = row["instruction"] + " " + input_col

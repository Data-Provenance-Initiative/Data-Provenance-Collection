# import os
# import pandas as pd
import numpy as np
# from functools import partial
# from collections import Counter, defaultdict
# from helpers import io
import re


# ##########################################################################
# ############## Data Preparer Utils
# ##########################################################################

def convert_inputs_targets_to_messages(
    input_text,
    target_text,
    dset,
):
    """
    Converts standard [input/output] type rows into the universal messages format.
    """
    return [
        {"from": "user", "text": input_text.strip(), "parent": dset},
        {"from": "assistant", "text": target_text.strip(), "parent": 0},
    ]


# ##########################################################################
# ############## Data Preparer Functions
# ##########################################################################

def prepare_flan_collection(row):
    return convert_inputs_targets_to_messages(
        row["inputs"], row["targets"], row["task_name"]
    )


def prepare_xp3x(row):
    # "xp3x-multi_eurlex-ron_latn"
    # task_name = "xp3x-" + row["dataset"].split("/")[-1] + "-" + row["language"].replace("-", "_")
    if row["dataset"] in ["clue"]:
        task_name = row["config"]  # Set task_name to e.g. `c3` without the clue
    else:
        task_name = row["dataset"].split("/")[-1]
    task_name = row["language"] + "/" + task_name
    return convert_inputs_targets_to_messages(
        row["inputs"], row["targets"], task_name)


def prepare_commitpackft(row):
    lang_normalized = row["lang"].replace("'", "").replace("(", "").replace(")", "").replace(" ", "-").lower()
    return convert_inputs_targets_to_messages(
        # Could add some strong delimiters to separate the code from the text
        # e.g. ```prog_lang\n<old_contents>\n```\n\n<subject>
        row["old_contents"] + "\n\n" + row["subject"],
        row["new_contents"],
        lang_normalized,
    )


def prepare_dolly_15k(row):
    input_text = re.sub(r'\s*\[.*?\]\s*', '', "\n".join([row["context"], row["instruction"]]).strip())
    target_text = re.sub(r'\s*\[.*?\]\s*', '', row["response"])
    return convert_inputs_targets_to_messages(
        input_text, target_text, row["category"]
    )


def prepare_thai_gen_ai_dolly(row):
    input_text = "\n".join([row["context"], row["instruction"]]).strip() if row["context"] else row["instruction"]
    target_text = row["response"]
    return convert_inputs_targets_to_messages(
        input_text, target_text, row["category"]
    )


def prepare_laion_oig(row):
    # Rosey is there since unified_joke_explanations uses this instead of <bot> marker.
    turn_markers = ["<human>:", "<bot>:", "Rosey:"]
    turns = row["text"].strip()
    parent = row["_source"]

    # Take care of situation when a Background is provided.
    if turns.startswith("Background:"):
        # Remove the first human tag and make the background a part of the human input.
        turns = turns.replace("<human>: ", "\n", 1)
        turns = "<human>: " + turns

    # Append the turn markers with a separator for easy splitting on the turns.
    SEPARATOR = "<*>"
    for tm in turn_markers:
        turns = turns.replace(tm, f"{SEPARATOR}{tm}")
    turns = turns.split(SEPARATOR)

    messages = []
    for i, turn in enumerate(turns):
        if turn.strip():
            speaker = "user" if turn.startswith("<human>") else "assistant"
            # Remove the turn markers from the turns
            for tm in turn_markers:
                turn = turn.replace(tm, "")
            messages.append({
                "from": speaker,
                "text": turn.strip(),
                "parent": parent,
            })
            parent = i
    return messages


def prepare_self_instuct(row):
    return convert_inputs_targets_to_messages(
        row["prompt"], row["completion"], "self_instruct",
    )


def prepare_anthropic_hh_rlhf(row):
    SEPARATOR = "<*>"
    chosen_text = row['chosen'].replace(SEPARATOR, " ")
    rejected_text = row['rejected'].replace(SEPARATOR, " ")
    # [(text, user, score)]

    # Add placeholder markers for splitting.
    marked_chosen = chosen_text.replace('\n\nHuman:', f'{SEPARATOR}USER{SEPARATOR}').replace('\n\nAssistant:', f'{SEPARATOR}ASSISTANT{SEPARATOR}')
    marked_rejected = rejected_text.replace('\n\nHuman:', f'{SEPARATOR}USER{SEPARATOR}').replace('\n\nAssistant:', f'{SEPARATOR}ASSISTANT{SEPARATOR}')

    # Split the transcript into statements using the placeholder markers.
    chosen_seq = marked_chosen.split(SEPARATOR)[1:]
    reject_seq = marked_rejected.split(SEPARATOR)[1:]

    messages = []
    parent = "anthropic_hhrlhf"
    for chosen_turn, reject_turn in zip(chosen_seq, reject_seq):
        if chosen_turn == reject_turn and chosen_turn in ["USER", "ASSISTANT"]:
            # sometimes there is only 1 response, not 2.
            turn_type = chosen_turn
        elif chosen_turn == reject_turn:
            if len(messages) > 0:
                parent = 0 if parent == "anthropic_hhrlhf" else parent + 1
            messages.append({
                "from": turn_type.lower(),
                "text": chosen_turn.strip(),
                "parent": parent,
            })
            if turn_type.lower() == "assistant":
                messages[-1]["score"] = 1.0
        else:
            parent = 0 if parent == "anthropic_hhrlhf" else parent + 1
            messages.append({
                "from": turn_type.lower(),
                "text": chosen_turn.strip(),
                "parent": parent,
                "score": 1.0
            })
            messages.append({
                "from": turn_type.lower(),
                "text": reject_turn.strip(),
                "parent": parent,
                "score": 0.0
            })

    return messages


def prepare_stanford_human_preferences(row):
    return [
        {"from": "user", "text": row["history"].strip(), "parent": row["domain"]},
        {"from": "assistant", "text": row["human_ref_A"].strip(), "score": row["score_A"], "parent": 0},
        {"from": "assistant", "text": row["human_ref_B"].strip(), "score": row["score_B"], "parent": 0},
    ]


def prepare_open_assistant(dset):
    messages = []
    current_message_tree = None  # dset[0]["message_tree_id"]
    messageid_to_idx, current_dialog = {}, []
    dialog_idx = 0
    for row in dset:
        if current_message_tree != row["message_tree_id"]:
            if current_dialog and len(current_dialog) > 1:
                messages.append(current_dialog)
            current_message_tree = row["message_tree_id"]
            current_dialog = [{
                "from": "user" if row["role"] == "prompter" else "assistant",
                "text": row["text"].strip().replace("\"", ""),
                "parent": row['lang'],
            }]
            dialog_idx = 0
            messageid_to_idx = {}
        else:
            if row["parent_id"] in messageid_to_idx:
                current_dialog.append({
                    "from": "user" if row["role"] == "prompter" else "assistant",
                    "text": row["text"].strip().replace("\"", ""),
                    "parent": messageid_to_idx[row["parent_id"]],
                })
                dialog_idx += 1
        messageid_to_idx[row["message_id"]] = dialog_idx
    return messages


def prepare_oasst_octopack(row):
    messages = []
    for i, segment in enumerate(row["conversations"]):
        messages.append({
            "from": "user" if segment["role"] == "prompter" else "assistant",
            "text": segment["text"].strip().replace("\"", ""),
            "parent": i-1 if i else "octopack",
        })
    return messages


def prepare_longform(row):
    dset_id = row["source"]  # .replace(" ", "").replace("-", "").lower()
    return convert_inputs_targets_to_messages(
        row["input"], row["output"], dset_id,
    )


def prepare_gpteacher(row):
    inp = row["instruction"]
    if row["input"]:
        inp += "\n" + row["input"]
    return convert_inputs_targets_to_messages(
        inp, row["response"], row["_source"],
    )


def prepare_openai_summarization(row):
    instruction = "Summarize the above article:"
    text0 = row["summaries"][0]["text"].strip()
    text1 = row["summaries"][1]["text"].strip()
    return [
        {"from": "user", "text": row["info"]["post"].strip() + "\n\n\n" + instruction, "parent": "openai-summarize"},
        {"from": "assistant", "text": text0, "score": int(np.abs(row["choice"] - 1)), "parent": 0},
        {"from": "assistant", "text": text1, "score": row["choice"], "parent": 0},
    ]


def prepare_openai_webgpt(row):
    context0 = row["quotes_0"]["extract"][0].strip() + "\n\n\n" if row["quotes_0"]["extract"] else ""
    context1 = row["quotes_1"]["extract"][0].strip() + "\n\n\n" if row["quotes_1"]["extract"] else ""
    text0 = context0 + row["question"]["full_text"].strip()
    text1 = context1 + row["question"]["full_text"].strip()
    return [
        {"from": "user", "text": text0, "parent": row['dataset']},
        {"from": "user", "text": text1, "parent": row['dataset']},
        {"from": "assistant", "text": row["answer_0"].strip(), "score": row["score_0"], "parent": 0},
        {"from": "assistant", "text": row["answer_1"].strip(), "score": row["score_1"], "parent": 1},
    ]


def prepare_alpaca(row):
    inputs = " ".join([row["instruction"], row["input"]]).strip()
    return convert_inputs_targets_to_messages(
        inputs, row["output"], "alpaca",
    )


def prepare_everything_lm(row):
    inputs = " ".join([row["instruction"], row["input"]]).strip()
    return convert_inputs_targets_to_messages(
        inputs, row["output"], "everything_lm",
    )


def prepare_llama2_med_tuned_instructions(row):
    inputs = "\n".join([row["instruction"], row["input"]]).strip()
    return convert_inputs_targets_to_messages(
        inputs, row["output"], "llama2_med_tuned_instructions",
    )

def prepare_capybara(row):
    messages = []
    parent_id = 0
    dset = row["source"]
    for i, turn in enumerate(row["conversation"]):
        messages.append({
            "from": "user",
            "text": turn["input"].strip(),
            "parent": dset if i == 0 else parent_id,
        })
        if parent_id != 0:
            parent_id += 1
        messages.append({
            "from": "assistant",
            "text": turn["output"].strip(),
            "parent": parent_id,
        })
        parent_id += 1
    return messages

def prepare_evol_instruct(row):
    return convert_inputs_targets_to_messages(
        row['instruction'], row["output"], "evol_instruct",
    )


def prepare_deita_10k(row):
    messages = []
    for i, turn in enumerate(row["conversations"]):
        messages.append({
            "from": "user" if turn["from"] == "human" else "assistant",
            "text": turn["value"].strip(),
            "parent": row["source"] if i == 0 else i-1
        })
    return messages


def prepare_metamathqa(row):
    return convert_inputs_targets_to_messages(
        row["query"], row["response"], row["type"],
    )


def prepare_pure_dove(row):
    messages = []
    parent_id = 0
    for i, turn in enumerate(row["conversation"]):
        messages.append({
            "from": "user",
            "text": turn["input"].strip(),
            "parent": "pure_dove" if i == 0 else parent_id,
        })
        if parent_id != 0:
            parent_id += 1
        messages.append({
            "from": "assistant",
            "text": turn["output"].strip(),
            "parent": parent_id,
        })
        parent_id += 1
    return messages


def prepare_feedback_collection(row):
    return convert_inputs_targets_to_messages(
        row['instruction'], row["output"], "feedback_collection",
    )


def prepare_sharegpt_vicuna(row):
    parent = "sharegpt_vicuna"
    messages = []
    for i, turn in enumerate(row["conversations"]):
        messages.append({
            "from": "user" if turn["from"] == "human" else "assistant",
            "text": turn["value"].strip(),
            "parent": parent,
        })
        parent = i
    return messages


def prepare_code_alpaca(row):
    inputs = row["instruction"].strip()
    if row["input"]:
        inputs += "\n" + row["input"].strip()
    return convert_inputs_targets_to_messages(
        inputs, row["output"], "code_alpaca",
    )


def prepare_hc3(row, lang):
    # dset_id = f"hc3_{lang}-{row['source']}"
    messages = [{"from": "user", "text": row["question"].strip(), "parent": row['source']}]
    if len(row["human_answers"]) and row["human_answers"][0]:
        human_answer = row["human_answers"][0].strip()
        messages.append({"from": "assistant", "text": human_answer, "score": 1, "parent": 0})
    if len(row["chatgpt_answers"]) and row["chatgpt_answers"][0]:
        assistant_answer = row["chatgpt_answers"][0].strip()
        messages.append({"from": "assistant", "text": assistant_answer, "score": 0, "parent": 0})
    return messages


def prepare_hc3_en(row):
    return prepare_hc3(row, "en")


def prepare_hc3_zh(row):
    return prepare_hc3(row, "zh")


def prepare_camel_science(row):
    return convert_inputs_targets_to_messages(
        row["message_1"], row["message_2"], row["_source"],
    )


def prepare_cot_collection(row):
    return convert_inputs_targets_to_messages(
        row["source"], row["rationale"], row['_source']
    )


def prepare_gpt4all(row):
    source_to_dsetid = {
        "": "stackoverflow",
        "pacovaldez/stackoverflow-questions": "stackoverflow",
        "nomic-ai": "nomic",
        "laion/unified_chip2": "chip2",
        "unified_chip2": "chip2",
        "unified_unifiedskg_instructions": "unifiedskg",
        "output_unified_unifiedskg.jsonl": "unifiedskg",
        "unified_multi_sum": "unifiedmultisum",
        "unified_abstract_infill_output_0-100_000.jsonl": "abstractinfill",
        "unified_abstract_infill_output-100-000-x.jsonl": "abstractinfill",
        "unified_hc3_human": "hc3"
    }
    return convert_inputs_targets_to_messages(
        # row["prompt"], row["response"], f"nomicai-gpt4allj--{source_to_dsetid[row['source']]}"
        row["prompt"], row["response"], row['source']
    )


def prepare_evol_instruct_v2(row):
    return convert_inputs_targets_to_messages(
        row['conversations'][0]["value"], row['conversations'][1]["value"], "evol_instruct_v2",
    )


def prepare_gpt4_alpaca(row):
    inputs = row["instruction"].strip()
    if row["input"]:
        inputs += "\n" + row["input"].strip()
    return convert_inputs_targets_to_messages(
        inputs, row["output"], "gpt4alpaca",
    )


def prepare_thai_gen_ai_alpaca(row):
    inputs = row["instruction"].strip()
    if row["input"]:
        inputs += "\n" + row["input"].strip()
    return convert_inputs_targets_to_messages(
        inputs, row["output"], "thai_gen_ai_alpaca",
    )


def prepare_tasksource_instruct(row):
    # task_name = "tsi-" + row['task'].replace("-", "_").replace("/", "-")
    return convert_inputs_targets_to_messages(
        row["inputs"], row["targets"], row['task'],
    )


def prepare_stack_exchange_instruction(row):
    return convert_inputs_targets_to_messages(
        row["question"], row["response"], "stack-exchange-instruction",
    )


def prepare_unnatural_instructions(row):
    return convert_inputs_targets_to_messages(
        row['instances']['instruction_with_input'][0],
        row['instances']['output'][0],
        "unnatural_instructions",
    )


def prepare_starcoder_self_instruct(row):
    return convert_inputs_targets_to_messages(
        row['instruction'], row['output'],
        'starcoder-self-instruct'
    )

  
def prepare_thai_gen_ai_gpteacher(row):
    inputs = row["instruction"].strip()
    if row["input"]:
        inputs += "\n" + row["input"].strip()
    return convert_inputs_targets_to_messages(
        inputs, row["output"], "thai_gen_ai_gpteacher",
    )


def tinystories_get_example(it):
    buf = []
    try:
        line = next(it)
        while line:
            if line['text'].strip() == '':
                break
            else:
                buf.append(line['text'])
            line = next(it)
    except StopIteration:
        if len(buf) > 0:
            pass  # we have an example to process
        else:
            raise  # we don't

    buf = '\n'.join(buf)

    try:
        inpt_text, *tgt_text = re.split('\nStory: ', buf, re.MULTILINE)

        inpt_text = inpt_text + '\nStory: '
        tgt_text = '\n'.join(tgt_text)
    except Exception:
        print('\n'.join(re.split('^Story: ', buf)))
        raise

    return convert_inputs_targets_to_messages(inpt_text, tgt_text, 'tiny-stories')


def prepare_tiny_stories(dset):
    stories = []
    it = iter(dset)

    while True:
        try:
            stories += [tinystories_get_example(it)]
        except StopIteration:
            break

    return stories


def prepare_joke_explanation(row):
    inputs = row["joke"] + "\n\n" + "Explain this joke."
    return convert_inputs_targets_to_messages(inputs, row["explaination"], "joke-explanation")


def prepare_book_summaries(row):
    instruction = "Summarize the above text:"
    return convert_inputs_targets_to_messages(
        row["input"].strip() + "\n\n\n" + instruction, row["output"].strip(), "summary"
    )


def prepare_ultrachat(row):
    parent = "ultrachat"
    messages = []
    for i, script in enumerate(row["data"]):
        messages.append({
            "from": "user" if i % 2 == 0 else "assistant",
            "text": script.strip(),
            "parent": parent,
        })
        parent = i
    return messages


def prepare_wildchat(row):
    messages = []
    for i, script_dict in enumerate(row['conversation']):
        messages.append({
            'from': script_dict['role'],
            'text': script_dict['content'].strip(),
            'parent': row['model'] if i==0 else i-1
        })
    return messages

def prepare_airoboros(row):
    parent = "airoboros"
    messages = []
    for i, turn in enumerate(row['conversations']):
        messages.append({
            "from": "user" if turn["from"] == "human" else "assistant",
            "text": turn["value"].strip(),
            "parent": parent,
        })
        parent = i
    return messages

def prepare_lima(row):
    messages = []
    parent = row['source']
    for i, turn in enumerate(row['conversations']):
        messages.append({
            "from": "assistant" if i % 2 else "user",
            "text": turn.strip(),
            "parent": parent
        })
        parent = i
    return messages
    
def prepare_tool_llama(row):
    return convert_inputs_targets_to_messages(
        row['context'] + row['instruction'],
        row['response'],
        'toolbench',
    )

def prepare_mathinstruct(row):
    return convert_inputs_targets_to_messages(
        row["instruction"], row["output"], row["_source"]
    )

def prepare_gorilla(row):
    return convert_inputs_targets_to_messages(
        row['instruction'],
        row['response'],
        'gorilla-apibench',
    )

def prepare_baize_data(row):
    messages = []
    items = row["input"].split("[|Human|]")
    parent_id = -1
    for item in items:
        if item.strip() == "The conversation between human and AI assistant.":
            continue
        elif item.strip() == "":
            break
        sub_items = item.strip().split("[|AI|]")
        human_turn_item = {
            "from": "user",
            "text": sub_items[0].strip(),
            "parent": row["_source"] if parent_id == -1 else parent_id,
        }
        messages.append(human_turn_item)
        parent_id += 1
        agent_turn_item = {
            "from": "assistant",
            "text": sub_items[1].strip(),
            "parent": parent_id,
        }
        messages.append(agent_turn_item)
        parent_id += 1

    return messages


def prepare_open_orca(row):
    inputs = "".join([row['system_prompt'] + row['question']])
    outputs = row['response']
    return [
        {"from": "user", "text": inputs.strip(), "parent": row['source']},
        {"from": "assistant", "text": outputs.strip(), "parent": 0},
    ]

<<<<<<< HEAD
def prepare_selfee(row):
    outputs = row["outputs"]
    parsed_outputs = ''
    for index, elem in enumerate(outputs):
        feedback = elem["feedback"]
        output = elem["output"]
        feedback_number = index + 1 
        revision_number = index
        if index != 0:
            output = "\n\n### Revision {number}:\n{revision}".format(number=revision_number, revision=output) 
        parsed_outputs += output + "\n\n### Feedback {number}:\n{feedback}".format(number=feedback_number, feedback=feedback)
    return convert_inputs_targets_to_messages(
        row['instruction'], parsed_outputs, "selfee",
    )
=======
def prepare_pmc_llama(row):
    inputs = "".join([row['instruction'] + row['input']])
    return convert_inputs_targets_to_messages(
        inputs,
        row['output'],
        row['source']
    )
  
def prepare_medical_meadow(row):
    inputs = "".join([row['instruction'] + row['input']])
    return convert_inputs_targets_to_messages(
        inputs,
        row['output'],
        row["_source"],
    )

def prepare_medinstruct(row):
    inputs = "".join([row['instruction'] + row['input']])
    return convert_inputs_targets_to_messages(
        inputs,
        row['output'],
        'medinstruct',
    )
      
def prepare_chatdoctor(row):
    return convert_inputs_targets_to_messages(
        row["inputs"], row["outputs"], row["_source"]
    )

def prepare_seabench(row):
    inputs = row["turns"][0].strip()
    outputs = row["chatgpt_response"].strip() if row["chatgpt_response"] else ""

    return [
        {"from": "user", "text": inputs, "parent": row["lang"]},
        {"from": "assistant", "text": outputs, "parent": 0},
    ]

  
def prepare_agentinstruct(row):
    datasets = row  # Based on the current structure, a row represents all datasets :TODO: might need to change this
    messages = []
    for dataset in datasets:
        for i, turn in enumerate(dataset["conversations"], start=-1):
            messages.append({
                "from": "user" if turn["from"] == "human" else "assistant",
                "text": turn["value"].strip(),
                "parent": dataset['id'].split('_')[0] if i == -1 else i,
            })
    return messages


def prepare_pii_masking_200k(row):
    inputs = row["unmasked_text"] + "\n\n" + "Given the previous paragraph, please mask any personally " \
                                             "identifiable information using masks, such as [FIRSTNAME_1], [AGE_2]," \
                                             " [GENDER_1], or [COUNTRY_2],.."
    return convert_inputs_targets_to_messages(
        inputs,
        row['masked_text'],
        'pii-masking-200k'
    )


def prepare_no_robots(row):
    return convert_inputs_targets_to_messages(
        row["messages"][0]["content"],
        row["messages"][1]["content"],
        row["category"]
    )
  
  
def prepare_help_steer(row):
    return convert_inputs_targets_to_messages(
        row["prompt"],
        row["response"],
        "HelpSteer"
    )


def prepare_bactrianx(row):
    input_col = row["input"] or ""  # input can be None
    inputs = row["instruction"] + " " + input_col
    outputs = row["output"]
    return [
        {"from": "user", "text": inputs, "parent": row["_source"]},
        {"from": "assistant", "text": outputs, "parent": 0},
    ]
>>>>>>> c4d28b3f
<|MERGE_RESOLUTION|>--- conflicted
+++ resolved
@@ -631,7 +631,7 @@
         {"from": "assistant", "text": outputs.strip(), "parent": 0},
     ]
 
-<<<<<<< HEAD
+
 def prepare_selfee(row):
     outputs = row["outputs"]
     parsed_outputs = ''
@@ -646,7 +646,7 @@
     return convert_inputs_targets_to_messages(
         row['instruction'], parsed_outputs, "selfee",
     )
-=======
+
 def prepare_pmc_llama(row):
     inputs = "".join([row['instruction'] + row['input']])
     return convert_inputs_targets_to_messages(
@@ -733,5 +733,4 @@
     return [
         {"from": "user", "text": inputs, "parent": row["_source"]},
         {"from": "assistant", "text": outputs, "parent": 0},
-    ]
->>>>>>> c4d28b3f
+    ]
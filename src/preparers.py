--- conflicted
+++ resolved
@@ -935,13 +935,12 @@
         {"from": "assistant", "text": outputs.strip(), "parent": 0},
     ]
 
-<<<<<<< HEAD
 def prepare_toxicchat(row):
     return[
         {"from": "user", "text": row["user_input"].strip(), "parent": "toxicchat0124", "score": float(1-row["toxicity"])},
         {"from": "assistant", "text": row["model_output"].strip(), "parent": 0}
     ]
-=======
+    
 def prepare_coig(row):
     messages = []
     parent = row['source']
@@ -1405,5 +1404,4 @@
             "parent": parent,
         })
         parent = 2 * i + 1
-    return messages
->>>>>>> 6e31a54a
+    return messages
--- conflicted
+++ resolved
@@ -173,19 +173,11 @@
     # [(text, user, score)]
 
     # Add placeholder markers for splitting.
-<<<<<<< HEAD
-    marked_chosen = chosen_text.replace(
-        "\n\nHuman:", f"{SEPARATOR}USER{SEPARATOR}"
-    ).replace("\n\nAssistant:", f"{SEPARATOR}ASSISTANT{SEPARATOR}")
-    marked_rejected = rejected_text.replace(
-        "\n\nHuman:", f"{SEPARATOR}USER{SEPARATOR}"
-    ).replace("\n\nAssistant:", f"{SEPARATOR}ASSISTANT{SEPARATOR}")
-=======
+
     marked_chosen = chosen_text.replace('\n\nHuman:', f'{SEPARATOR}USER{SEPARATOR}').replace('\n\nAssistant:',
                                                                                              f'{SEPARATOR}ASSISTANT{SEPARATOR}')
     marked_rejected = rejected_text.replace('\n\nHuman:', f'{SEPARATOR}USER{SEPARATOR}').replace('\n\nAssistant:',
                                                                                                  f'{SEPARATOR}ASSISTANT{SEPARATOR}')
->>>>>>> 5f8af3d7
 
     # Split the transcript into statements using the placeholder markers.
     chosen_seq = marked_chosen.split(SEPARATOR)[1:]
@@ -285,21 +277,11 @@
 def prepare_oasst_octopack(row):
     messages = []
     for i, segment in enumerate(row["conversations"]):
-<<<<<<< HEAD
-        messages.append(
-            {
-                "from": "user" if segment["role"] == "prompter" else "assistant",
-                "text": segment["text"].strip().replace('"', ""),
-                "parent": i - 1 if i else "octopack",
-            }
-        )
-=======
         messages.append({
             "from": "user" if segment["role"] == "prompter" else "assistant",
             "text": segment["text"].strip().replace("\"", ""),
             "parent": i - 1 if i else "octopack",
         })
->>>>>>> 5f8af3d7
     return messages
 
 
@@ -437,21 +419,11 @@
 def prepare_deita_10k(row):
     messages = []
     for i, turn in enumerate(row["conversations"]):
-<<<<<<< HEAD
-        messages.append(
-            {
-                "from": "user" if turn["from"] == "human" else "assistant",
-                "text": turn["value"].strip(),
-                "parent": row["source"] if i == 0 else i - 1,
-            }
-        )
-=======
         messages.append({
             "from": "user" if turn["from"] == "human" else "assistant",
             "text": turn["value"].strip(),
             "parent": row["source"] if i == 0 else i - 1
         })
->>>>>>> 5f8af3d7
     return messages
 
 
@@ -625,13 +597,6 @@
 
 
 def prepare_camel_science(row):
-<<<<<<< HEAD
-    return convert_inputs_targets_to_messages(
-        row["message_1"],
-        row["message_2"],
-        row["_source"],
-    )
-=======
     if row["_source"] != "code" and "ai-society-translated" not in row["_source"]:
         return convert_inputs_targets_to_messages(
             row["message_1"], row["message_2"], row["_source"],
@@ -659,7 +624,6 @@
                         "parent": 0 if row[f"message_{i}"].get("role_type") == "ASSISTANT" else row["_source"]
                     })
         return messages
->>>>>>> 5f8af3d7
 
 
 def prepare_cot_collection(row):
@@ -836,23 +800,12 @@
 
 def prepare_wildchat(row):
     messages = []
-<<<<<<< HEAD
-    for i, script_dict in enumerate(row["conversation"]):
-        messages.append(
-            {
-                "from": script_dict["role"],
-                "text": script_dict["content"].strip(),
-                "parent": row["model"] if i == 0 else i - 1,
-            }
-        )
-=======
     for i, script_dict in enumerate(row['conversation']):
         messages.append({
             'from': script_dict['role'],
             'text': script_dict['content'].strip(),
             'parent': row['model'] if i == 0 else i - 1
         })
->>>>>>> 5f8af3d7
     return messages
 
 
@@ -885,11 +838,7 @@
         parent = i
     return messages
 
-<<<<<<< HEAD
-
-=======
-  
->>>>>>> 5f8af3d7
+
 def prepare_tool_llama(row):
     return convert_inputs_targets_to_messages(
         row["context"] + row["instruction"],
@@ -994,17 +943,8 @@
         feedback_number = index + 1
         revision_number = index
         if index != 0:
-<<<<<<< HEAD
-            output = "\n\n### Revision {number}:\n{revision}".format(
-                number=revision_number, revision=output
-            )
-        parsed_outputs += output + "\n\n### Feedback {number}:\n{feedback}".format(
-            number=feedback_number, feedback=feedback
-        )
-=======
             output = "\n\n### Revision {number}:\n{revision}".format(number=revision_number, revision=output)
         parsed_outputs += output + "\n\n### Feedback {number}:\n{feedback}".format(number=feedback_number, feedback=feedback)
->>>>>>> 5f8af3d7
     return convert_inputs_targets_to_messages(
         row["instruction"],
         parsed_outputs,
@@ -1013,17 +953,12 @@
 
 
 def prepare_pmc_llama(row):
-<<<<<<< HEAD
-    inputs = "".join([row["instruction"] + row["input"]])
-    return convert_inputs_targets_to_messages(inputs, row["output"], row["source"])
-=======
     inputs = "".join([row['instruction'] + row['input']])
     return convert_inputs_targets_to_messages(
         inputs,
         row['output'],
         row['source']
     )
->>>>>>> 5f8af3d7
 
 
 def prepare_medical_meadow(row):
@@ -1084,62 +1019,25 @@
 
 
 def prepare_indic_instruct(row):
-<<<<<<< HEAD
-    """This dataset conatins lots of other datasets, each having their own format. A different prepare method is needed for each sub-dataset
-    Some datasets such as 'hh-rlhf', 'lm_sys', 'oasst1' have same forrmat and thus they have the prepare method below
-    """
-    if row["dataset"] == "anudesh":
-=======
     ''' This dataset conatins lots of other datasets, each having their own format. A different prepare method is needed for each sub-dataset
     Some datasets such as 'hh-rlhf', 'lm_sys', 'oasst1' have same forrmat and thus they have the prepare method below
     '''
     if row['dataset'] == 'anudesh':
->>>>>>> 5f8af3d7
         return convert_inputs_targets_to_messages(
             row["messages"][0]["content"], row["messages"][1]["content"], row["dataset"]
         )
-
-<<<<<<< HEAD
-    if row["dataset"] == "dolly":
-        input_text = re.sub(
-            r"\s*\[.*?\]\s*",
-            "",
-            "\n".join([row["context"], row["instruction"]]).strip(),
-        )
-        target_text = re.sub(r"\s*\[.*?\]\s*", "", row["response"])
-=======
     if row['dataset'] == 'dolly':
         input_text = re.sub(r'\s*\[.*?\]\s*', '', "\n".join([row["context"], row["instruction"]]).strip())
         target_text = re.sub(r'\s*\[.*?\]\s*', '', row["response"])
->>>>>>> 5f8af3d7
         return convert_inputs_targets_to_messages(
             input_text, target_text, row["dataset"]
         )
 
-<<<<<<< HEAD
-    if row["dataset"] == "flan_v2":
-=======
     if row['dataset'] == 'flan_v2':
->>>>>>> 5f8af3d7
         return convert_inputs_targets_to_messages(
             row["inputs"], row["targets"], row["dataset"]
         )
 
-<<<<<<< HEAD
-    if row["dataset"] in ["hh-rlhf", "lm_sys", "oasst1"]:
-        messages = []
-        for i, turn in enumerate(row["messages"]):
-            messages.append(
-                {
-                    "from": turn["role"],
-                    "text": turn["content"].strip(),
-                    "parent": row["dataset"] if turn["role"] == "user" else 0,
-                }
-            )
-        return messages
-
-    if row["dataset"] == "nmt-seed":
-=======
     if row['dataset'] in ['hh-rlhf', 'lm_sys', 'oasst1']:
         messages = []
         for i, turn in enumerate(row['messages']):
@@ -1151,26 +1049,15 @@
         return messages
 
     if row['dataset'] == 'nmt-seed':
->>>>>>> 5f8af3d7
         return convert_inputs_targets_to_messages(
             row["input_text"], row["output_text"], row["dataset"]
         )
-
-<<<<<<< HEAD
-    if row["dataset"] == "wikihow":
-        input_text = row["intro"]
-        for i, turn in enumerate(row["steps"]):
-            input_text += "\n" + turn["description"]
-        input_text += row["messages"][0]["content"]
-=======
 
     if row['dataset'] == 'wikihow':
         input_text = row["intro"]
         for i, turn in enumerate(row["steps"]):
             input_text += '\n' + turn['description']
         input_text += row['messages'][0]['content']
->>>>>>> 5f8af3d7
-
         target_text = row["messages"][1]["content"]
         return convert_inputs_targets_to_messages(
             input_text, target_text, row["dataset"]
@@ -1212,7 +1099,7 @@
     ]
 
 
-<<<<<<< HEAD
+
 def prepare_kiwi(row):
     messages = []
     parent_id = "KIWI"
@@ -1249,7 +1136,7 @@
         messages[-1]["comment"] = turn["comment"]
 
     return messages
-=======
+
 def prepare_mathdial(row):
     conversation = row["conversation"].split("|EOM|")
     parent = "mathdial"
@@ -1379,5 +1266,4 @@
             "parent": parent,
         })
         parent = 2 * i + 1
-    return messages
->>>>>>> 5f8af3d7
+    return messages
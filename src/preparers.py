--- conflicted
+++ resolved
@@ -353,12 +353,12 @@
         row["query"], row["response"], row["type"],
     )
 
-<<<<<<< HEAD
+
 def prepare_ultraFeedback_argilla(row):
     return convert_inputs_targets_to_messages(
         row["instruction"], row["chosen_response"], row["source"],
     )
-=======
+
 def prepare_longalign_10k(row):
     messages = []
     for i, turn in enumerate(row["messages"]):
@@ -368,7 +368,6 @@
             "parent": "LongAlign-10k" if i == 0 else i - 1
         })
     return messages
->>>>>>> 3c305bce
 
 def prepare_pure_dove(row):
     messages = []

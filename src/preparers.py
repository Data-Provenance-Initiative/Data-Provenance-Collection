--- conflicted
+++ resolved
@@ -564,10 +564,7 @@
         row['response'],
         'toolbench',
     )
-<<<<<<< HEAD
-=======
- 
->>>>>>> 799a6e26
+
 def prepare_mathinstruct(row):
     return convert_inputs_targets_to_messages(
         row["instruction"], row["output"], row["_source"]
@@ -657,15 +654,13 @@
             })
     return messages
 
-
-<<<<<<< HEAD
 def prepare_help_steer(row):
     return convert_inputs_targets_to_messages(
         row["prompt"],
         row["response"],
         "HelpSteer"
     )
-=======
+
 def prepare_bactrianx(row):
     input_col = row["input"] or ""  # input can be None
     inputs = row["instruction"] + " " + input_col
@@ -673,5 +668,4 @@
     return [
         {"from": "user", "text": inputs, "parent": row["_source"]},
         {"from": "assistant", "text": outputs, "parent": 0},
-    ]
->>>>>>> 799a6e26
+    ]
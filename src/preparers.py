--- conflicted
+++ resolved
@@ -277,14 +277,12 @@
     )
 
 
-<<<<<<< HEAD
-=======
 def prepare_metamathqa(row):
     return convert_inputs_targets_to_messages(
         row["query"], row["response"], row["type"],
     )
 
->>>>>>> 08f645ef
+
 def prepare_pure_dove(row):
     messages = []
     parent_id = 0

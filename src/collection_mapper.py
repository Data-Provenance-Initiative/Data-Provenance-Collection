import downloaders as downloaders
import preparers as preparers


COLLECTION_FN_MAPPER = {
    "Flan Collection (Super-NaturalInstructions)": {
        "download_function": downloaders.download_flan_collection_sni,
        "prepare_function": preparers.prepare_flan_collection,
    },
    "Flan Collection (Chain-of-Thought)": {
        "download_function": downloaders.download_flan_collection_cot,
        "prepare_function": preparers.prepare_flan_collection,
    },
    "Flan Collection (Dialog)": {
        "download_function": downloaders.download_flan_collection_dialog,
        "prepare_function": preparers.prepare_flan_collection,
    },
    "Flan Collection (Flan 2021)": {
        "download_function": downloaders.download_flan_collection_flan2021,
        "prepare_function": preparers.prepare_flan_collection,
    },
    "Flan Collection (P3)": {
        "download_function": downloaders.download_flan_collection_p3,
        "prepare_function": preparers.prepare_flan_collection,
    },
    "Dolly 15k": {
        "download_function": downloaders.download_dolly_15k,
        "prepare_function": preparers.prepare_dolly_15k,
    },
    "xP3x": {
        "download_function": downloaders.download_xp3x,
        "prepare_function": preparers.prepare_xp3x,
    },
    "CommitPackFT": {
        "download_function": downloaders.download_commitpackft,
        "prepare_function": preparers.prepare_commitpackft,
    },
    "Anthropic HH-RLHF": {
        "download_function": downloaders.download_anthropic_hh_rlhf,
        "prepare_function": preparers.prepare_anthropic_hh_rlhf,
    },
    "Self-Instruct": {
        "download_function": downloaders.download_self_instruct,
        "prepare_function": preparers.prepare_self_instuct,
    },
    "Capybara": {
        "download_function": downloaders.download_capybara,
        "prepare_function": preparers.prepare_capybara,
    },
    "Stanford Human Preferences": {
        "download_function": downloaders.download_stanford_human_preferences,
        "prepare_function": preparers.prepare_stanford_human_preferences,
    },
    "Open Assistant": {
        "download_function": downloaders.download_open_assistant,
        "prepare_function": preparers.prepare_open_assistant,
        "custom_prepare": True,
    },
    "Open Assistant v2": {
        "download_function": downloaders.download_open_assistant_v2,
        "prepare_function": preparers.prepare_open_assistant,
        "custom_prepare": True,
    },
    "Open Assistant OctoPack": {
        "download_function": downloaders.download_open_assistant_octopack,
        "prepare_function": preparers.prepare_oasst_octopack,
    },
    "Indic-Instruct": {
        "download_function": downloaders.download_indic_instruct,
        "prepare_function": preparers.prepare_indic_instruct,
    },
    "OpenAI (Summarize from Feedback)": {
        "download_function": downloaders.download_openai_summarization,
        "prepare_function": preparers.prepare_openai_summarization,
    },
    "OpenAI (WebGPT)": {
        "download_function": downloaders.download_openai_webgpt,
        "prepare_function": preparers.prepare_openai_webgpt,
    },
    "Longform": {
        "download_function": downloaders.download_longform,
        "prepare_function": preparers.prepare_longform,
    },
    "GPTeacher": {
        "download_function": downloaders.download_gpteacher,
        "prepare_function": preparers.prepare_gpteacher,
    },
    "Alpaca": {
        "download_function": downloaders.download_alpaca,
        "prepare_function": preparers.prepare_alpaca,
    },
    "Glaive Code Assistant": {
        "download_function": downloaders.download_glaive_code_assistant,
        "prepare_function": preparers.prepare_glaive_code_assistant,
    },
    "Nectar": {
        "download_function": downloaders.download_nectar,
        "prepare_function": preparers.prepare_nectar,
    },
    "MetaMathQA": {
        "download_function": downloaders.download_metamathqa,
        "prepare_function": preparers.prepare_metamathqa,
    },
    "RiddleSense": {
        "download_function": downloaders.download_riddle_sense,
        "prepare_function": preparers.prepare_riddle_sense,
    },
    "EverythingLM": {
        "download_function": downloaders.download_everything_lm,
        "prepare_function": preparers.prepare_everything_lm,
    },
    "GPT-4-Alpaca": {
        "download_function": downloaders.download_gpt4_alpaca,
        "prepare_function": preparers.prepare_gpt4_alpaca,
    },
    "lmsys_chat_1m": {
        "download_function": downloaders.download_lmsys_chat_1m,
        "prepare_function": preparers.prepare_lmsys_chat_1m,
    },
    "WizardLM Evol-Instruct": {
        "download_function": downloaders.download_evol_instruct,
        "prepare_function": preparers.prepare_evol_instruct,
    },
    "WizardLM Evol-Instruct V2": {
        "download_function": downloaders.download_evol_instruct_v2,
        "prepare_function": preparers.prepare_evol_instruct_v2,
    },
    "Pure-Dove": {
        "download_function": downloaders.download_pure_dove,
        "prepare_function": preparers.prepare_pure_dove,
    },
    "Feedback Collection": {
        "download_function": downloaders.download_feedback_collection,
        "prepare_function": preparers.prepare_feedback_collection,
    },
    "Llama2-MedTuned-Instructions": {
        "download_function": downloaders.download_llama2_med_tuned_instructions,
        "prepare_function": preparers.prepare_llama2_med_tuned_instructions,
    },
    "OIG": {
        "download_function": downloaders.download_laion_oig,
        "prepare_function": preparers.prepare_laion_oig,
    },
    "Thai Gen AI (Alpaca)": {
        "download_function": downloaders.download_thai_gen_ai_alpaca,
        "prepare_function": preparers.prepare_thai_gen_ai_alpaca,
    },
    "ShareGPT Vicuna": {
        "download_function": downloaders.download_sharegpt_vicuna,
        "prepare_function": preparers.prepare_sharegpt_vicuna,
    },
    "Code Alpaca": {
        "download_function": downloaders.download_code_alpaca,
        "prepare_function": preparers.prepare_code_alpaca,
    },
    "HC3 (English)": {
        "download_function": downloaders.download_hc3_en,
        "prepare_function": preparers.prepare_hc3_en,
    },
    "HC3 (Chinese)": {
        "download_function": downloaders.download_hc3_zh,
        "prepare_function": preparers.prepare_hc3_zh,
    },
    "Camel-AI Science": {
        "download_function": downloaders.download_camel_science,
        "prepare_function": preparers.prepare_camel_science,
    },
    "CoT Collection": {
        "download_function": downloaders.download_cot_collection,
        "prepare_function": preparers.prepare_cot_collection,
    },
    "NomicAI GPT4AllJ": {
        "download_function": downloaders.download_gpt4all,
        "prepare_function": preparers.prepare_gpt4all,
    },
    "Unnatural Instructions": {
        "download_function": downloaders.download_unnatural_instructions,
        "prepare_function": preparers.prepare_unnatural_instructions,
    },
    "StarCoder Self-Instruct": {
        "download_function": downloaders.download_starcoder_self_instruct,
        "prepare_function": preparers.prepare_starcoder_self_instruct,
    },
    "Thai Gen AI (GPTeacher)": {
        "download_function": downloaders.download_thai_gen_ai_gpteacher,
        "prepare_function": preparers.prepare_thai_gen_ai_gpteacher,
    },
    "Tiny Stories": {
        "download_function": downloaders.download_tiny_stories,
        "prepare_function": preparers.prepare_tiny_stories,
        "custom_prepare": True,
    },
    "Thai Gen AI (Dolly)": {
        "download_function": downloaders.download_thai_gen_ai_dolly,
        "prepare_function": preparers.prepare_thai_gen_ai_dolly,
    },
    "Tasksource Instruct": {
        "download_function": downloaders.download_tasksource_instruct,
        "prepare_function": preparers.prepare_tasksource_instruct,
    },
    "Tasksource Symbol-Tuning": {
        "download_function": downloaders.download_tasksource_symbol_tuning,
        "prepare_function": preparers.prepare_tasksource_instruct,
    },
    "Stack Exchange Instruction": {
        "download_function": downloaders.download_stack_exchange_instruction,
        "prepare_function": preparers.prepare_stack_exchange_instruction,
    },
    "Joke Explanation": {
        "download_function": downloaders.download_joke_explanation,
        "prepare_function": preparers.prepare_joke_explanation,
    },
    "Book Summaries": {
        "download_function": downloaders.download_book_summaries,
        "prepare_function": preparers.prepare_book_summaries,
    },
    "UltraChat": {
        "download_function": downloaders.download_ultrachat,
        "prepare_function": preparers.prepare_ultrachat,
    },
    "Airoboros": {
        "download_function": downloaders.download_airoboros,
        "prepare_function": preparers.prepare_airoboros,
    },
    "LIMA": {
        "download_function": downloaders.download_lima,
        "prepare_function": preparers.prepare_lima,
    },
    "MathInstruct": {
        "download_function": downloaders.download_mathinstruct,
        "prepare_function": preparers.prepare_mathinstruct,
    },
    "Tool-Llama": {
        "download_function": downloaders.download_tool_llama,
        "prepare_function": preparers.prepare_tool_llama,
    },
    "Gorilla": {
        "download_function": downloaders.download_gorilla,
        "prepare_function": preparers.prepare_gorilla,
    },
    "Baize Chat Data": {
        "download_function": downloaders.download_baize_data,
        "prepare_function": preparers.prepare_baize_data,
    },
    "PMC-LLaMA Instructions": {
        "download_function": downloaders.download_pmc_llama,
        "prepare_function": preparers.prepare_pmc_llama,
    },
    "Medical Meadow": {
        "download_function": downloaders.download_medical_meadow,
        "prepare_function": preparers.prepare_medical_meadow,
    },
    "MedInstruct": {
        "download_function": downloaders.download_medinstruct,
        "prepare_function": preparers.prepare_medinstruct,
    },
    "Open Orca": {
        "download_function": downloaders.download_open_orca,
        "prepare_function": preparers.prepare_open_orca,
    },
    "COIG":{
        "download_function": downloaders.download_coig,
        "prepare_function": preparers.prepare_coig,
    },
    # "COIG-Kun":{
    #     "download_function": downloaders.download_coig_kun,
    #     "prepare_function": preparers.prepare_coig_kun,
    # },
    "COIG-CQIA":{
        "download_function": downloaders.download_coig_cqia,
        "prepare_function": preparers.prepare_coig_cqia,
    },
    "SelFee":{
        "download_function": downloaders.download_selfee,
        "prepare_function": preparers.prepare_selfee,
    },
    "SeaBench": {
        "download_function": downloaders.download_seabench,
        "prepare_function": preparers.prepare_seabench,
    },
    "Deita 10K": {
        "download_function": downloaders.download_deita_10k,
        "prepare_function": preparers.prepare_deita_10k,
    },
    "ChatDoctor": {
        "download_function": downloaders.download_chatdoctor,
        "prepare_function": preparers.prepare_chatdoctor,
    },
    "AgentInstruct": {
        "download_function": downloaders.download_agentinstruct,
        "prepare_function": preparers.prepare_agentinstruct,
    },
    "Cidar": {
        "download_function": downloaders.download_cidar,
        "prepare_function": preparers.prepare_cidar,
    },
    "PII-Masking-200k": {
        "download_function": downloaders.download_pii_masking_200k,
        "prepare_function": preparers.prepare_pii_masking_200k,
    },
    "No Robots": {
        "download_function": downloaders.download_no_robots,
        "prepare_function": preparers.prepare_no_robots,
    },
    "HelpSteer": {
        "download_function": downloaders.download_help_steer,
        "prepare_function": preparers.prepare_help_steer,
    },
    "Bactrian-X": {
        "download_function": downloaders.download_bactrianx,
        "prepare_function": preparers.prepare_bactrianx,
    },
    "WildChat": {
        "download_function": downloaders.download_wildchat,
        "prepare_function": preparers.prepare_wildchat,
    },
<<<<<<< HEAD
    "CollectiveCognition": {
        "download_function": downloaders.download_collective_cognition,
        "prepare_function": preparers.prepare_collective_cognition,
=======
    "ChatbotArena": {
        "download_function": downloaders.download_chatbot_arena_conversations,
        "prepare_function": preparers.prepare_chatbot_arena_conversations,
    },
    "KIWI": {
        "download_function": downloaders.download_kiwi,
        "prepare_function": preparers.prepare_kiwi,
>>>>>>> be5f9159
    },
    "Orca-Math": {
        "download_function": downloaders.download_orca_math,
        "prepare_function": preparers.prepare_orca_math,
    },
    "Cobra Frames": {
        "download_function": downloaders.download_cobra_frames,
        "prepare_function": preparers.prepare_cobra_frames,
    },
    "MathDial": {
        "download_function": downloaders.download_mathdial,
        "prepare_function": preparers.prepare_mathdial,
    },
    "10k Prompt Ranked": {
        "download_function": downloaders.download_10k_prompt_ranked,
        "prepare_function": preparers.prepare_10k_prompt_ranked,
    },
    "Aya Dataset": {
        "download_function": downloaders.download_aya_dataset,
        "prepare_function": preparers.prepare_aya_dataset,
    },
    "MegaWika": {
        "download_function": downloaders.download_megawika,
        "prepare_function": preparers.prepare_megawika,
    },
    "Gretel Text-to-SQL": {
        "download_function": downloaders.download_gretel_text_to_sql,
        "prepare_function": preparers.prepare_gretel_text_to_sql,
    },
    "ExpertQA": {
        "download_function": downloaders.download_expertqa,
        "prepare_function": preparers.prepare_expertqa,
    },
    "OpenMathInstruct-1": {
        "download_function": downloaders.download_openmath_instruct,
        "prepare_function": preparers.prepare_openmath_instruct,
    },
    "OpenGPT Healthcare": {
        "download_function": downloaders.download_opengpt_healthcare,
        "prepare_function": preparers.prepare_opengpt_healthcare,
    },
    "Conifer": {
        "download_function": downloaders.download_conifer,
        "prepare_function": preparers.prepare_conifer,
    },
    "DialogStudio": {
        "download_function": downloaders.download_dialogstudio,
        "prepare_function": preparers.prepare_dialogstudio,
    },
    "UltraFeedback Argilla": {
        "download_function": downloaders.download_ultraFeedback_argilla,
        "prepare_function": preparers.prepare_ultraFeedback_argilla,
    },
    "LongAlign-10k": {
        "download_function": downloaders.download_longalign_10k,
        "prepare_function": preparers.prepare_longalign_10k,
    }
}<|MERGE_RESOLUTION|>--- conflicted
+++ resolved
@@ -314,11 +314,10 @@
         "download_function": downloaders.download_wildchat,
         "prepare_function": preparers.prepare_wildchat,
     },
-<<<<<<< HEAD
     "CollectiveCognition": {
         "download_function": downloaders.download_collective_cognition,
         "prepare_function": preparers.prepare_collective_cognition,
-=======
+    },
     "ChatbotArena": {
         "download_function": downloaders.download_chatbot_arena_conversations,
         "prepare_function": preparers.prepare_chatbot_arena_conversations,
@@ -326,7 +325,6 @@
     "KIWI": {
         "download_function": downloaders.download_kiwi,
         "prepare_function": preparers.prepare_kiwi,
->>>>>>> be5f9159
     },
     "Orca-Math": {
         "download_function": downloaders.download_orca_math,

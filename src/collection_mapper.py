import downloaders as downloaders
import preparers as preparers


COLLECTION_FN_MAPPER = {
    "Flan Collection (Super-NaturalInstructions)": {
        "download_function": downloaders.download_flan_collection_sni,
        "prepare_function": preparers.prepare_flan_collection,
    },
    "Flan Collection (Chain-of-Thought)": {
        "download_function": downloaders.download_flan_collection_cot,
        "prepare_function": preparers.prepare_flan_collection,
    },
    "Flan Collection (Dialog)": {
        "download_function": downloaders.download_flan_collection_dialog,
        "prepare_function": preparers.prepare_flan_collection,
    },
    "Flan Collection (Flan 2021)": {
        "download_function": downloaders.download_flan_collection_flan2021,
        "prepare_function": preparers.prepare_flan_collection,
    },
    "Flan Collection (P3)": {
        "download_function": downloaders.download_flan_collection_p3,
        "prepare_function": preparers.prepare_flan_collection,
    },
    "Dolly 15k": {
        "download_function": downloaders.download_dolly_15k,
        "prepare_function": preparers.prepare_dolly_15k,
    },
    "xP3x": {
        "download_function": downloaders.download_xp3x,
        "prepare_function": preparers.prepare_xp3x,
    },
    "CommitPackFT": {
        "download_function": downloaders.download_commitpackft,
        "prepare_function": preparers.prepare_commitpackft,
    },
    "Anthropic HH-RLHF": {
        "download_function": downloaders.download_anthropic_hh_rlhf,
        "prepare_function": preparers.prepare_anthropic_hh_rlhf,
    },
    "Self-Instruct": {
        "download_function": downloaders.download_self_instruct,
        "prepare_function": preparers.prepare_self_instuct,
    },
    "Stanford Human Preferences": {
        "download_function": downloaders.download_stanford_human_preferences,
        "prepare_function": preparers.prepare_stanford_human_preferences,
    },
    "Open Assistant": {
        "download_function": downloaders.download_open_assistant,
        "prepare_function": preparers.prepare_open_assistant,
        "custom_prepare": True,
    },
    "Open Assistant OctoPack": {
        "download_function": downloaders.download_open_assistant_octopack,
        "prepare_function": preparers.prepare_oasst_octopack,
    },
    "OpenAI (Summarize from Feedback)": {
        "download_function": downloaders.download_openai_summarization,
        "prepare_function": preparers.prepare_openai_summarization,
    },
    "OpenAI (WebGPT)": {
        "download_function": downloaders.download_openai_webgpt,
        "prepare_function": preparers.prepare_openai_webgpt,
    },
    "Longform": {
        "download_function": downloaders.download_longform,
        "prepare_function": preparers.prepare_longform,
    },
    "GPTeacher": {
        "download_function": downloaders.download_gpteacher,
        "prepare_function": preparers.prepare_gpteacher,
    },
    "Alpaca": {
        "download_function": downloaders.download_alpaca,
        "prepare_function": preparers.prepare_alpaca,
    },
    "MetaMathQA": {
        "download_function": downloaders.download_metamathqa,
        "prepare_function": preparers.prepare_metamathqa,
    },
    "EverythingLM": {
        "download_function": downloaders.download_everything_lm,
        "prepare_function": preparers.prepare_everything_lm,
    },
    "GPT-4-Alpaca": {
        "download_function": downloaders.download_gpt4_alpaca,
        "prepare_function": preparers.prepare_gpt4_alpaca,
    },
    "WizardLM Evol-Instruct": {
        "download_function": downloaders.download_evol_instruct,
        "prepare_function": preparers.prepare_evol_instruct,
    },
    "WizardLM Evol-Instruct V2": {
        "download_function": downloaders.download_evol_instruct_v2,
        "prepare_function": preparers.prepare_evol_instruct_v2,
    },
    "Pure-Dove": {
        "download_function": downloaders.download_pure_dove,
        "prepare_function": preparers.prepare_pure_dove,
    },
    "Llama2-MedTuned-Instructions": {
        "download_function": downloaders.download_llama2_med_tuned_instructions,
        "prepare_function": preparers.prepare_llama2_med_tuned_instructions,
    },
    "OIG": {
        "download_function": downloaders.download_laion_oig,
        "prepare_function": preparers.prepare_laion_oig,
    },
    "Thai Gen AI (Alpaca)": {
        "download_function": downloaders.download_thai_gen_ai_alpaca,
        "prepare_function": preparers.prepare_thai_gen_ai_alpaca,
    },
    "ShareGPT Vicuna": {
        "download_function": downloaders.download_sharegpt_vicuna,
        "prepare_function": preparers.prepare_sharegpt_vicuna,
    },
    "Code Alpaca": {
        "download_function": downloaders.download_code_alpaca,
        "prepare_function": preparers.prepare_code_alpaca,
    },
    "HC3 (English)": {
        "download_function": downloaders.download_hc3_en,
        "prepare_function": preparers.prepare_hc3_en,
    },
    "HC3 (Chinese)": {
        "download_function": downloaders.download_hc3_zh,
        "prepare_function": preparers.prepare_hc3_zh,
    },
    "Camel-AI Science": {
        "download_function": downloaders.download_camel_science,
        "prepare_function": preparers.prepare_camel_science,
    },
    "CoT Collection": {
        "download_function": downloaders.download_cot_collection,
        "prepare_function": preparers.prepare_cot_collection,
    },
    "NomicAI GPT4AllJ": {
        "download_function": downloaders.download_gpt4all,
        "prepare_function": preparers.prepare_gpt4all,
    },
    "Unnatural Instructions": {
        "download_function": downloaders.download_unnatural_instructions,
        "prepare_function": preparers.prepare_unnatural_instructions,
    },
    "StarCoder Self-Instruct": {
        "download_function": downloaders.download_starcoder_self_instruct,
        "prepare_function": preparers.prepare_starcoder_self_instruct,
    },
    "Thai Gen AI (GPTeacher)": {
        "download_function": downloaders.download_thai_gen_ai_gpteacher,
        "prepare_function": preparers.prepare_thai_gen_ai_gpteacher,
    },
    "Tiny Stories": {
        "download_function": downloaders.download_tiny_stories,
        "prepare_function": preparers.prepare_tiny_stories,
        "custom_prepare": True,
    },
    "Thai Gen AI (Dolly)": {
        "download_function": downloaders.download_thai_gen_ai_dolly,
        "prepare_function": preparers.prepare_thai_gen_ai_dolly,
    },
    "Tasksource Instruct": {
        "download_function": downloaders.download_tasksource_instruct,
        "prepare_function": preparers.prepare_tasksource_instruct,
    },
    "Tasksource Symbol-Tuning": {
        "download_function": downloaders.download_tasksource_symbol_tuning,
        "prepare_function": preparers.prepare_tasksource_instruct
    },
    "Stack Exchange Instruction": {
        "download_function": downloaders.download_stack_exchange_instruction,
        "prepare_function": preparers.prepare_stack_exchange_instruction,
    },
    "Joke Explanation": {
        "download_function": downloaders.download_joke_explanation,
        "prepare_function": preparers.prepare_joke_explanation,
    },
    "Book Summaries": {
        "download_function": downloaders.download_book_summaries,
        "prepare_function": preparers.prepare_book_summaries,
    },
    "UltraChat": {
        "download_function": downloaders.download_ultrachat,
        "prepare_function": preparers.prepare_ultrachat,
    },
    "Airoboros": {
        "download_function": downloaders.download_airoboros,
        "prepare_function": preparers.prepare_airoboros,
    },
    "LIMA": {
        "download_function": downloaders.download_lima,
        "prepare_function": preparers.prepare_lima,
    },
    "MathInstruct":{
        "download_function": downloaders.download_mathinstruct,
        "prepare_function": preparers.prepare_mathinstruct,
    },
    "Tool-Llama": {
        "download_function": downloaders.download_tool_llama,
        "prepare_function": preparers.prepare_tool_llama,
    },
    "Gorilla": {
        "download_function": downloaders.download_gorilla,
        "prepare_function": preparers.prepare_gorilla,
    },
    "Baize Chat Data": {
        "download_function": downloaders.download_baize_data,
        "prepare_function": preparers.prepare_baize_data,
    },
<<<<<<< HEAD
    "PMC-LLaMA Instructions": {
        "download_function": downloaders.download_pmc_llama,
        "prepare_function": preparers.prepare_pmc_llama,
    },
=======
    "Medical Meadow": {
        "download_function": downloaders.download_medical_meadow,
        "prepare_function": preparers.prepare_medical_meadow,
    },
    "MedInstruct": {
        "download_function": downloaders.download_medinstruct,
        "prepare_function": preparers.prepare_medinstruct,
    },   
>>>>>>> d2f9def7
    "Open Orca": {
        "download_function": downloaders.download_open_orca,
        "prepare_function": preparers.prepare_open_orca,
    },
    "ChatDoctor":{
        "download_function": downloaders.download_chatdoctor,
        "prepare_function": preparers.prepare_chatdoctor,
    },
    "AgentInstruct": {
        "download_function": downloaders.download_agentinstruct,
        "prepare_function": preparers.prepare_agentinstruct,
    }
}<|MERGE_RESOLUTION|>--- conflicted
+++ resolved
@@ -209,12 +209,10 @@
         "download_function": downloaders.download_baize_data,
         "prepare_function": preparers.prepare_baize_data,
     },
-<<<<<<< HEAD
     "PMC-LLaMA Instructions": {
         "download_function": downloaders.download_pmc_llama,
         "prepare_function": preparers.prepare_pmc_llama,
     },
-=======
     "Medical Meadow": {
         "download_function": downloaders.download_medical_meadow,
         "prepare_function": preparers.prepare_medical_meadow,
@@ -223,7 +221,6 @@
         "download_function": downloaders.download_medinstruct,
         "prepare_function": preparers.prepare_medinstruct,
     },   
->>>>>>> d2f9def7
     "Open Orca": {
         "download_function": downloaders.download_open_orca,
         "prepare_function": preparers.prepare_open_orca,

--- conflicted
+++ resolved
@@ -258,9 +258,6 @@
         "download_function": downloaders.download_open_orca,
         "prepare_function": preparers.prepare_open_orca,
     },
-<<<<<<< HEAD
-    "SelFee": {
-=======
     "COIG":{
         "download_function": downloaders.download_coig,
         "prepare_function": preparers.prepare_coig,
@@ -274,7 +271,6 @@
         "prepare_function": preparers.prepare_coig_cqia,
     },
     "SelFee":{
->>>>>>> 3969f277
         "download_function": downloaders.download_selfee,
         "prepare_function": preparers.prepare_selfee,
     },
@@ -318,12 +314,11 @@
         "download_function": downloaders.download_wildchat,
         "prepare_function": preparers.prepare_wildchat,
     },
-<<<<<<< HEAD
     "PygmalionAI-PIPPA": {
         "download_function": downloaders.download_pippa,
         "prepare_function": preparers.prepare_pippa,
     },
-=======
+
     "Orca-Math": {
         "download_function": downloaders.download_orca_math,
         "prepare_function": preparers.prepare_orca_math,
@@ -380,5 +375,4 @@
         "download_function": downloaders.download_longalign_10k,
         "prepare_function": preparers.prepare_longalign_10k,
     }
->>>>>>> 3969f277
 }
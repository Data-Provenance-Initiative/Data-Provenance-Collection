import downloaders as downloaders
import preparers as preparers


COLLECTION_FN_MAPPER = {
    "Flan Collection (Super-NaturalInstructions)": {
        "download_function": downloaders.download_flan_collection_sni,
        "prepare_function": preparers.prepare_flan_collection,
    },
    "Flan Collection (Chain-of-Thought)": {
        "download_function": downloaders.download_flan_collection_cot,
        "prepare_function": preparers.prepare_flan_collection,
    },
    "Flan Collection (Dialog)": {
        "download_function": downloaders.download_flan_collection_dialog,
        "prepare_function": preparers.prepare_flan_collection,
    },
    "Flan Collection (Flan 2021)": {
        "download_function": downloaders.download_flan_collection_flan2021,
        "prepare_function": preparers.prepare_flan_collection,
    },
    "Flan Collection (P3)": {
        "download_function": downloaders.download_flan_collection_p3,
        "prepare_function": preparers.prepare_flan_collection,
    },
    "Dolly 15k": {
        "download_function": downloaders.download_dolly_15k,
        "prepare_function": preparers.prepare_dolly_15k,
    },
    "xP3x": {
        "download_function": downloaders.download_xp3x,
        "prepare_function": preparers.prepare_xp3x,
    },
    "CommitPackFT": {
        "download_function": downloaders.download_commitpackft,
        "prepare_function": preparers.prepare_commitpackft,
    },
    "Anthropic HH-RLHF": {
        "download_function": downloaders.download_anthropic_hh_rlhf,
        "prepare_function": preparers.prepare_anthropic_hh_rlhf,
    },
    "Self-Instruct": {
        "download_function": downloaders.download_self_instruct,
        "prepare_function": preparers.prepare_self_instuct,
    },
    "Capybara": {
        "download_function": downloaders.download_capybara,
        "prepare_function": preparers.prepare_capybara,
    },
    "Stanford Human Preferences": {
        "download_function": downloaders.download_stanford_human_preferences,
        "prepare_function": preparers.prepare_stanford_human_preferences,
    },
    "Open Assistant": {
        "download_function": downloaders.download_open_assistant,
        "prepare_function": preparers.prepare_open_assistant,
        "custom_prepare": True,
    },
    "Open Assistant v2": {
        "download_function": downloaders.download_open_assistant_v2,
        "prepare_function": preparers.prepare_open_assistant,
        "custom_prepare": True,
    },
    "Open Assistant OctoPack": {
        "download_function": downloaders.download_open_assistant_octopack,
        "prepare_function": preparers.prepare_oasst_octopack,
    },
    "Indic-Instruct": {
        "download_function": downloaders.download_indic_instruct,
        "prepare_function": preparers.prepare_indic_instruct,
    },
    "OpenAI (Summarize from Feedback)": {
        "download_function": downloaders.download_openai_summarization,
        "prepare_function": preparers.prepare_openai_summarization,
    },
    "OpenAI (WebGPT)": {
        "download_function": downloaders.download_openai_webgpt,
        "prepare_function": preparers.prepare_openai_webgpt,
    },
    "Longform": {
        "download_function": downloaders.download_longform,
        "prepare_function": preparers.prepare_longform,
    },
    "GPTeacher": {
        "download_function": downloaders.download_gpteacher,
        "prepare_function": preparers.prepare_gpteacher,
    },
    "Alpaca": {
        "download_function": downloaders.download_alpaca,
        "prepare_function": preparers.prepare_alpaca,
    },
    "Nectar": {
        "download_function": downloaders.download_nectar,
        "prepare_function": preparers.prepare_nectar,
    },
    "MetaMathQA": {
        "download_function": downloaders.download_metamathqa,
        "prepare_function": preparers.prepare_metamathqa,
    },
    "EverythingLM": {
        "download_function": downloaders.download_everything_lm,
        "prepare_function": preparers.prepare_everything_lm,
    },
    "GPT-4-Alpaca": {
        "download_function": downloaders.download_gpt4_alpaca,
        "prepare_function": preparers.prepare_gpt4_alpaca,
    },
    "WizardLM Evol-Instruct": {
        "download_function": downloaders.download_evol_instruct,
        "prepare_function": preparers.prepare_evol_instruct,
    },
    "WizardLM Evol-Instruct V2": {
        "download_function": downloaders.download_evol_instruct_v2,
        "prepare_function": preparers.prepare_evol_instruct_v2,
    },
    "Pure-Dove": {
        "download_function": downloaders.download_pure_dove,
        "prepare_function": preparers.prepare_pure_dove,
    },
    "Feedback Collection": {
        "download_function": downloaders.download_feedback_collection,
        "prepare_function": preparers.prepare_feedback_collection,
    },
    "Llama2-MedTuned-Instructions": {
        "download_function": downloaders.download_llama2_med_tuned_instructions,
        "prepare_function": preparers.prepare_llama2_med_tuned_instructions,
    },
    "OIG": {
        "download_function": downloaders.download_laion_oig,
        "prepare_function": preparers.prepare_laion_oig,
    },
    "Thai Gen AI (Alpaca)": {
        "download_function": downloaders.download_thai_gen_ai_alpaca,
        "prepare_function": preparers.prepare_thai_gen_ai_alpaca,
    },
    "ShareGPT Vicuna": {
        "download_function": downloaders.download_sharegpt_vicuna,
        "prepare_function": preparers.prepare_sharegpt_vicuna,
    },
    "Code Alpaca": {
        "download_function": downloaders.download_code_alpaca,
        "prepare_function": preparers.prepare_code_alpaca,
    },
    "HC3 (English)": {
        "download_function": downloaders.download_hc3_en,
        "prepare_function": preparers.prepare_hc3_en,
    },
    "HC3 (Chinese)": {
        "download_function": downloaders.download_hc3_zh,
        "prepare_function": preparers.prepare_hc3_zh,
    },
    "Camel-AI Science": {
        "download_function": downloaders.download_camel_science,
        "prepare_function": preparers.prepare_camel_science,
    },
    "CoT Collection": {
        "download_function": downloaders.download_cot_collection,
        "prepare_function": preparers.prepare_cot_collection,
    },
    "NomicAI GPT4AllJ": {
        "download_function": downloaders.download_gpt4all,
        "prepare_function": preparers.prepare_gpt4all,
    },
    "Unnatural Instructions": {
        "download_function": downloaders.download_unnatural_instructions,
        "prepare_function": preparers.prepare_unnatural_instructions,
    },
    "StarCoder Self-Instruct": {
        "download_function": downloaders.download_starcoder_self_instruct,
        "prepare_function": preparers.prepare_starcoder_self_instruct,
    },
    "Thai Gen AI (GPTeacher)": {
        "download_function": downloaders.download_thai_gen_ai_gpteacher,
        "prepare_function": preparers.prepare_thai_gen_ai_gpteacher,
    },
    "Tiny Stories": {
        "download_function": downloaders.download_tiny_stories,
        "prepare_function": preparers.prepare_tiny_stories,
        "custom_prepare": True,
    },
    "Thai Gen AI (Dolly)": {
        "download_function": downloaders.download_thai_gen_ai_dolly,
        "prepare_function": preparers.prepare_thai_gen_ai_dolly,
    },
    "Tasksource Instruct": {
        "download_function": downloaders.download_tasksource_instruct,
        "prepare_function": preparers.prepare_tasksource_instruct,
    },
    "Tasksource Symbol-Tuning": {
        "download_function": downloaders.download_tasksource_symbol_tuning,
        "prepare_function": preparers.prepare_tasksource_instruct
    },
    "Stack Exchange Instruction": {
        "download_function": downloaders.download_stack_exchange_instruction,
        "prepare_function": preparers.prepare_stack_exchange_instruction,
    },
    "Joke Explanation": {
        "download_function": downloaders.download_joke_explanation,
        "prepare_function": preparers.prepare_joke_explanation,
    },
    "Book Summaries": {
        "download_function": downloaders.download_book_summaries,
        "prepare_function": preparers.prepare_book_summaries,
    },
    "UltraChat": {
        "download_function": downloaders.download_ultrachat,
        "prepare_function": preparers.prepare_ultrachat,
    },
    "Airoboros": {
        "download_function": downloaders.download_airoboros,
        "prepare_function": preparers.prepare_airoboros,
    },
    "LIMA": {
        "download_function": downloaders.download_lima,
        "prepare_function": preparers.prepare_lima,
    },
    "MathInstruct":{
        "download_function": downloaders.download_mathinstruct,
        "prepare_function": preparers.prepare_mathinstruct,
    },
    "Tool-Llama": {
        "download_function": downloaders.download_tool_llama,
        "prepare_function": preparers.prepare_tool_llama,
    },
    "Gorilla": {
        "download_function": downloaders.download_gorilla,
        "prepare_function": preparers.prepare_gorilla,
    },
    "Baize Chat Data": {
        "download_function": downloaders.download_baize_data,
        "prepare_function": preparers.prepare_baize_data,
    },
    "PMC-LLaMA Instructions": {
        "download_function": downloaders.download_pmc_llama,
        "prepare_function": preparers.prepare_pmc_llama,
    },
    "Medical Meadow": {
        "download_function": downloaders.download_medical_meadow,
        "prepare_function": preparers.prepare_medical_meadow,
    },
    "MedInstruct": {
        "download_function": downloaders.download_medinstruct,
        "prepare_function": preparers.prepare_medinstruct,
    },
    "Open Orca": {
        "download_function": downloaders.download_open_orca,
        "prepare_function": preparers.prepare_open_orca,
    },
    "SelFee":{
        "download_function": downloaders.download_selfee,
        "prepare_function": preparers.prepare_selfee,
    },
    "SeaBench": {
        "download_function": downloaders.download_seabench,
        "prepare_function": preparers.prepare_seabench,
    },
    "Deita 10K": {
        "download_function": downloaders.download_deita_10k,
        "prepare_function": preparers.prepare_deita_10k,
    },
    "ChatDoctor":{
        "download_function": downloaders.download_chatdoctor,
        "prepare_function": preparers.prepare_chatdoctor,
    },
    "AgentInstruct": {
        "download_function": downloaders.download_agentinstruct,
        "prepare_function": preparers.prepare_agentinstruct,
    },
    "Cidar": {
        "download_function": downloaders.download_cidar,
        "prepare_function": preparers.prepare_cidar,
    },
    "PII-Masking-200k": {
        "download_function": downloaders.download_pii_masking_200k,
        "prepare_function": preparers.prepare_pii_masking_200k,
    },
    "No Robots": {
        "download_function": downloaders.download_no_robots,
        "prepare_function": preparers.prepare_no_robots,
    },
    "HelpSteer": {
        "download_function": downloaders.download_help_steer,
        "prepare_function": preparers.prepare_help_steer,
    },
    "Bactrian-X": {
        "download_function": downloaders.download_bactrianx,
        "prepare_function": preparers.prepare_bactrianx,
    },
    "WildChat": {
        "download_function": downloaders.download_wildchat,
        "prepare_function": preparers.prepare_wildchat,
    },
    "Cobra Frames": {
        "download_function": downloaders.download_cobra_frames,
        "prepare_function": preparers.prepare_cobra_frames,
    },
    "Aya Dataset": {
        "download_function": downloaders.download_aya_dataset,
        "prepare_function": preparers.prepare_aya_dataset,
    },
    "MegaWika": {
        "download_function": downloaders.download_megawika,
        "prepare_function": preparers.prepare_megawika,
    },
    "Gretel Text-to-SQL": {
        "download_function": downloaders.download_gretel_text_to_sql,
        "prepare_function": preparers.prepare_gretel_text_to_sql,
    },
    "ExpertQA": {
        "download_function": downloaders.download_expertqa,
        "prepare_function": preparers.prepare_expertqa,
    },
<<<<<<< HEAD
    "OpenMathInstruct-1": {
        "download_function": downloaders.download_openmath_instruct,
        "prepare_function": preparers.prepare_openmath_instruct,
=======
    "OpenGPT Healthcare": {
        "download_function": downloaders.download_opengpt_healthcare,
        "prepare_function": preparers.prepare_opengpt_healthcare,
    },
    "Conifer": {
        "download_function": downloaders.download_conifer,
        "prepare_function": preparers.prepare_conifer,
>>>>>>> c42ae3c2
    }
}<|MERGE_RESOLUTION|>--- conflicted
+++ resolved
@@ -310,11 +310,10 @@
         "download_function": downloaders.download_expertqa,
         "prepare_function": preparers.prepare_expertqa,
     },
-<<<<<<< HEAD
     "OpenMathInstruct-1": {
         "download_function": downloaders.download_openmath_instruct,
         "prepare_function": preparers.prepare_openmath_instruct,
-=======
+    },
     "OpenGPT Healthcare": {
         "download_function": downloaders.download_opengpt_healthcare,
         "prepare_function": preparers.prepare_opengpt_healthcare,
@@ -322,6 +321,5 @@
     "Conifer": {
         "download_function": downloaders.download_conifer,
         "prepare_function": preparers.prepare_conifer,
->>>>>>> c42ae3c2
     }
 }
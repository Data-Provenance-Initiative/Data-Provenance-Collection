import downloaders as downloaders
import preparers as preparers


COLLECTION_FN_MAPPER = {
    "Flan Collection (Super-NaturalInstructions)": {
        "download_function": downloaders.download_flan_collection_sni,
        "prepare_function": preparers.prepare_flan_collection,
    },
    "Flan Collection (Chain-of-Thought)": {
        "download_function": downloaders.download_flan_collection_cot,
        "prepare_function": preparers.prepare_flan_collection,
    },
    "Flan Collection (Dialog)": {
        "download_function": downloaders.download_flan_collection_dialog,
        "prepare_function": preparers.prepare_flan_collection,
    },
    "Flan Collection (Flan 2021)": {
        "download_function": downloaders.download_flan_collection_flan2021,
        "prepare_function": preparers.prepare_flan_collection,
    },
    "Flan Collection (P3)": {
        "download_function": downloaders.download_flan_collection_p3,
        "prepare_function": preparers.prepare_flan_collection,
    },
    "Dolly 15k": {
        "download_function": downloaders.download_dolly_15k,
        "prepare_function": preparers.prepare_dolly_15k,
    },
    "xP3x": {
        "download_function": downloaders.download_xp3x,
        "prepare_function": preparers.prepare_xp3x,
    },
    "CommitPackFT": {
        "download_function": downloaders.download_commitpackft,
        "prepare_function": preparers.prepare_commitpackft,
    },
    "Anthropic HH-RLHF": {
        "download_function": downloaders.download_anthropic_hh_rlhf,
        "prepare_function": preparers.prepare_anthropic_hh_rlhf,
    },
    "Self-Instruct": {
        "download_function": downloaders.download_self_instruct,
        "prepare_function": preparers.prepare_self_instuct,
    },
    "Capybara": {
        "download_function": downloaders.download_capybara,
        "prepare_function": preparers.prepare_capybara,
    },
    "Stanford Human Preferences": {
        "download_function": downloaders.download_stanford_human_preferences,
        "prepare_function": preparers.prepare_stanford_human_preferences,
    },
    "Open Assistant": {
        "download_function": downloaders.download_open_assistant,
        "prepare_function": preparers.prepare_open_assistant,
        "custom_prepare": True,
    },
    "Open Assistant v2": {
        "download_function": downloaders.download_open_assistant_v2,
        "prepare_function": preparers.prepare_open_assistant,
        "custom_prepare": True,
    },
    "Open Assistant OctoPack": {
        "download_function": downloaders.download_open_assistant_octopack,
        "prepare_function": preparers.prepare_oasst_octopack,
    },
    "Indic-Instruct": {
        "download_function": downloaders.download_indic_instruct,
        "prepare_function": preparers.prepare_indic_instruct,
    },
    "OpenAI (Summarize from Feedback)": {
        "download_function": downloaders.download_openai_summarization,
        "prepare_function": preparers.prepare_openai_summarization,
    },
    "OpenAI (WebGPT)": {
        "download_function": downloaders.download_openai_webgpt,
        "prepare_function": preparers.prepare_openai_webgpt,
    },
    "Longform": {
        "download_function": downloaders.download_longform,
        "prepare_function": preparers.prepare_longform,
    },
    "GPTeacher": {
        "download_function": downloaders.download_gpteacher,
        "prepare_function": preparers.prepare_gpteacher,
    },
    "Alpaca": {
        "download_function": downloaders.download_alpaca,
        "prepare_function": preparers.prepare_alpaca,
    },
    "Nectar": {
        "download_function": downloaders.download_nectar,
        "prepare_function": preparers.prepare_nectar,
    },
    "MetaMathQA": {
        "download_function": downloaders.download_metamathqa,
        "prepare_function": preparers.prepare_metamathqa,
    },
    "EverythingLM": {
        "download_function": downloaders.download_everything_lm,
        "prepare_function": preparers.prepare_everything_lm,
    },
    "GPT-4-Alpaca": {
        "download_function": downloaders.download_gpt4_alpaca,
        "prepare_function": preparers.prepare_gpt4_alpaca,
    },
    "WizardLM Evol-Instruct": {
        "download_function": downloaders.download_evol_instruct,
        "prepare_function": preparers.prepare_evol_instruct,
    },
    "WizardLM Evol-Instruct V2": {
        "download_function": downloaders.download_evol_instruct_v2,
        "prepare_function": preparers.prepare_evol_instruct_v2,
    },
    "Pure-Dove": {
        "download_function": downloaders.download_pure_dove,
        "prepare_function": preparers.prepare_pure_dove,
    },
    "Feedback Collection": {
        "download_function": downloaders.download_feedback_collection,
        "prepare_function": preparers.prepare_feedback_collection,
    },
    "Llama2-MedTuned-Instructions": {
        "download_function": downloaders.download_llama2_med_tuned_instructions,
        "prepare_function": preparers.prepare_llama2_med_tuned_instructions,
    },
    "OIG": {
        "download_function": downloaders.download_laion_oig,
        "prepare_function": preparers.prepare_laion_oig,
    },
    "Thai Gen AI (Alpaca)": {
        "download_function": downloaders.download_thai_gen_ai_alpaca,
        "prepare_function": preparers.prepare_thai_gen_ai_alpaca,
    },
    "ShareGPT Vicuna": {
        "download_function": downloaders.download_sharegpt_vicuna,
        "prepare_function": preparers.prepare_sharegpt_vicuna,
    },
    "Code Alpaca": {
        "download_function": downloaders.download_code_alpaca,
        "prepare_function": preparers.prepare_code_alpaca,
    },
    "HC3 (English)": {
        "download_function": downloaders.download_hc3_en,
        "prepare_function": preparers.prepare_hc3_en,
    },
    "HC3 (Chinese)": {
        "download_function": downloaders.download_hc3_zh,
        "prepare_function": preparers.prepare_hc3_zh,
    },
    "Camel-AI Science": {
        "download_function": downloaders.download_camel_science,
        "prepare_function": preparers.prepare_camel_science,
    },
    "CoT Collection": {
        "download_function": downloaders.download_cot_collection,
        "prepare_function": preparers.prepare_cot_collection,
    },
    "NomicAI GPT4AllJ": {
        "download_function": downloaders.download_gpt4all,
        "prepare_function": preparers.prepare_gpt4all,
    },
    "Unnatural Instructions": {
        "download_function": downloaders.download_unnatural_instructions,
        "prepare_function": preparers.prepare_unnatural_instructions,
    },
    "StarCoder Self-Instruct": {
        "download_function": downloaders.download_starcoder_self_instruct,
        "prepare_function": preparers.prepare_starcoder_self_instruct,
    },
    "Thai Gen AI (GPTeacher)": {
        "download_function": downloaders.download_thai_gen_ai_gpteacher,
        "prepare_function": preparers.prepare_thai_gen_ai_gpteacher,
    },
    "Tiny Stories": {
        "download_function": downloaders.download_tiny_stories,
        "prepare_function": preparers.prepare_tiny_stories,
        "custom_prepare": True,
    },
    "Thai Gen AI (Dolly)": {
        "download_function": downloaders.download_thai_gen_ai_dolly,
        "prepare_function": preparers.prepare_thai_gen_ai_dolly,
    },
    "Tasksource Instruct": {
        "download_function": downloaders.download_tasksource_instruct,
        "prepare_function": preparers.prepare_tasksource_instruct,
    },
    "Tasksource Symbol-Tuning": {
        "download_function": downloaders.download_tasksource_symbol_tuning,
        "prepare_function": preparers.prepare_tasksource_instruct
    },
    "Stack Exchange Instruction": {
        "download_function": downloaders.download_stack_exchange_instruction,
        "prepare_function": preparers.prepare_stack_exchange_instruction,
    },
    "Joke Explanation": {
        "download_function": downloaders.download_joke_explanation,
        "prepare_function": preparers.prepare_joke_explanation,
    },
    "Book Summaries": {
        "download_function": downloaders.download_book_summaries,
        "prepare_function": preparers.prepare_book_summaries,
    },
    "UltraChat": {
        "download_function": downloaders.download_ultrachat,
        "prepare_function": preparers.prepare_ultrachat,
    },
    "Airoboros": {
        "download_function": downloaders.download_airoboros,
        "prepare_function": preparers.prepare_airoboros,
    },
    "LIMA": {
        "download_function": downloaders.download_lima,
        "prepare_function": preparers.prepare_lima,
    },
    "MathInstruct":{
        "download_function": downloaders.download_mathinstruct,
        "prepare_function": preparers.prepare_mathinstruct,
    },
    "Tool-Llama": {
        "download_function": downloaders.download_tool_llama,
        "prepare_function": preparers.prepare_tool_llama,
    },
    "Gorilla": {
        "download_function": downloaders.download_gorilla,
        "prepare_function": preparers.prepare_gorilla,
    },
    "Baize Chat Data": {
        "download_function": downloaders.download_baize_data,
        "prepare_function": preparers.prepare_baize_data,
    },
    "PMC-LLaMA Instructions": {
        "download_function": downloaders.download_pmc_llama,
        "prepare_function": preparers.prepare_pmc_llama,
    },
    "Medical Meadow": {
        "download_function": downloaders.download_medical_meadow,
        "prepare_function": preparers.prepare_medical_meadow,
    },
    "MedInstruct": {
        "download_function": downloaders.download_medinstruct,
        "prepare_function": preparers.prepare_medinstruct,
    },
    "Open Orca": {
        "download_function": downloaders.download_open_orca,
        "prepare_function": preparers.prepare_open_orca,
    },
    "SelFee":{
        "download_function": downloaders.download_selfee,
        "prepare_function": preparers.prepare_selfee,
    },
    "SeaBench": {
        "download_function": downloaders.download_seabench,
        "prepare_function": preparers.prepare_seabench,
    },
    "Deita 10K": {
        "download_function": downloaders.download_deita_10k,
        "prepare_function": preparers.prepare_deita_10k,
    },
    "ChatDoctor":{
        "download_function": downloaders.download_chatdoctor,
        "prepare_function": preparers.prepare_chatdoctor,
    },
    "AgentInstruct": {
        "download_function": downloaders.download_agentinstruct,
        "prepare_function": preparers.prepare_agentinstruct,
    },
    "Cidar": {
        "download_function": downloaders.download_cidar,
        "prepare_function": preparers.prepare_cidar,
    },
    "PII-Masking-200k": {
        "download_function": downloaders.download_pii_masking_200k,
        "prepare_function": preparers.prepare_pii_masking_200k,
    },
    "No Robots": {
        "download_function": downloaders.download_no_robots,
        "prepare_function": preparers.prepare_no_robots,
    },
    "HelpSteer": {
        "download_function": downloaders.download_help_steer,
        "prepare_function": preparers.prepare_help_steer,
    },
    "Bactrian-X": {
        "download_function": downloaders.download_bactrianx,
        "prepare_function": preparers.prepare_bactrianx,
    },
    "WildChat": {
        "download_function": downloaders.download_wildchat,
        "prepare_function": preparers.prepare_wildchat,
    },
    "Cobra Frames": {
        "download_function": downloaders.download_cobra_frames,
        "prepare_function": preparers.prepare_cobra_frames,
    },
<<<<<<< HEAD
    "Aya Dataset": {
        "download_function": downloaders.download_aya_dataset,
        "prepare_function": preparers.prepare_aya_dataset,
=======
    "MegaWika": {
        "download_function": downloaders.download_megawika,
        "prepare_function": preparers.prepare_megawika,
    },
    "Gretel Text-to-SQL": {
        "download_function": downloaders.download_gretel_text_to_sql,
        "prepare_function": preparers.prepare_gretel_text_to_sql,
    },
    "ExpertQA": {
        "download_function": downloaders.download_expertqa,
        "prepare_function": preparers.prepare_expertqa,
>>>>>>> 7b43c8b1
    }
}<|MERGE_RESOLUTION|>--- conflicted
+++ resolved
@@ -294,11 +294,10 @@
         "download_function": downloaders.download_cobra_frames,
         "prepare_function": preparers.prepare_cobra_frames,
     },
-<<<<<<< HEAD
     "Aya Dataset": {
         "download_function": downloaders.download_aya_dataset,
         "prepare_function": preparers.prepare_aya_dataset,
-=======
+    },
     "MegaWika": {
         "download_function": downloaders.download_megawika,
         "prepare_function": preparers.prepare_megawika,
@@ -310,6 +309,5 @@
     "ExpertQA": {
         "download_function": downloaders.download_expertqa,
         "prepare_function": preparers.prepare_expertqa,
->>>>>>> 7b43c8b1
     }
 }
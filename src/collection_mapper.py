--- conflicted
+++ resolved
@@ -209,15 +209,11 @@
         "download_function": downloaders.download_baize_data,
         "prepare_function": preparers.prepare_baize_data,
     },
-<<<<<<< HEAD
     "Medical Meadow": {
         "download_function": downloaders.download_medical_meadow,
         "prepare_function": preparers.prepare_medical_meadow,
     },
-    "Open Orca":{
-=======
     "Open Orca": {
->>>>>>> fadfd6fc
         "download_function": downloaders.download_open_orca,
         "prepare_function": preparers.prepare_open_orca,
     },

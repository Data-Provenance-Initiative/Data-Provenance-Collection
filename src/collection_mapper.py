--- conflicted
+++ resolved
@@ -290,15 +290,12 @@
         "download_function": downloaders.download_wildchat,
         "prepare_function": preparers.prepare_wildchat,
     },
-<<<<<<< HEAD
     "Orca-Math": {
         "download_function": downloaders.download_orca_math,
         "prepare_function": preparers.prepare_orca_math,
     },
-=======
     "Cobra Frames": {
         "download_function": downloaders.download_cobra_frames,
         "prepare_function": preparers.prepare_cobra_frames,
     }
->>>>>>> 3bae81f6
 }
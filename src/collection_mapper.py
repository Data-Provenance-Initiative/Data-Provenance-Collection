import downloaders as downloaders
import preparers as preparers


COLLECTION_FN_MAPPER = {
    "Flan Collection (Super-NaturalInstructions)": {
        "download_function": downloaders.download_flan_collection_sni,
        "prepare_function": preparers.prepare_flan_collection,
    },
    "Flan Collection (Chain-of-Thought)": {
        "download_function": downloaders.download_flan_collection_cot,
        "prepare_function": preparers.prepare_flan_collection,
    },
    "Flan Collection (Dialog)": {
        "download_function": downloaders.download_flan_collection_dialog,
        "prepare_function": preparers.prepare_flan_collection,
    },
    "Flan Collection (Flan 2021)": {
        "download_function": downloaders.download_flan_collection_flan2021,
        "prepare_function": preparers.prepare_flan_collection,
    },
    "Flan Collection (P3)": {
        "download_function": downloaders.download_flan_collection_p3,
        "prepare_function": preparers.prepare_flan_collection,
    },
    "Dolly 15k": {
        "download_function": downloaders.download_dolly_15k,
        "prepare_function": preparers.prepare_dolly_15k,
    },
    "xP3x": {
        "download_function": downloaders.download_xp3x,
        "prepare_function": preparers.prepare_xp3x,
    },
    "CommitPackFT": {
        "download_function": downloaders.download_commitpackft,
        "prepare_function": preparers.prepare_commitpackft,
    },
    "Anthropic HH-RLHF": {
        "download_function": downloaders.download_anthropic_hh_rlhf,
        "prepare_function": preparers.prepare_anthropic_hh_rlhf,
    },
    "Self-Instruct": {
        "download_function": downloaders.download_self_instruct,
        "prepare_function": preparers.prepare_self_instuct,
    },
    "Capybara": {
        "download_function": downloaders.download_capybara,
        "prepare_function": preparers.prepare_capybara,
    },
    "Stanford Human Preferences": {
        "download_function": downloaders.download_stanford_human_preferences,
        "prepare_function": preparers.prepare_stanford_human_preferences,
    },
    "Open Assistant": {
        "download_function": downloaders.download_open_assistant,
        "prepare_function": preparers.prepare_open_assistant,
        "custom_prepare": True,
    },
    "Open Assistant v2": {
        "download_function": downloaders.download_open_assistant_v2,
        "prepare_function": preparers.prepare_open_assistant,
        "custom_prepare": True,
    },
    "Open Assistant OctoPack": {
        "download_function": downloaders.download_open_assistant_octopack,
        "prepare_function": preparers.prepare_oasst_octopack,
    },
    "OpenAI (Summarize from Feedback)": {
        "download_function": downloaders.download_openai_summarization,
        "prepare_function": preparers.prepare_openai_summarization,
    },
    "OpenAI (WebGPT)": {
        "download_function": downloaders.download_openai_webgpt,
        "prepare_function": preparers.prepare_openai_webgpt,
    },
    "Longform": {
        "download_function": downloaders.download_longform,
        "prepare_function": preparers.prepare_longform,
    },
    "GPTeacher": {
        "download_function": downloaders.download_gpteacher,
        "prepare_function": preparers.prepare_gpteacher,
    },
    "Alpaca": {
        "download_function": downloaders.download_alpaca,
        "prepare_function": preparers.prepare_alpaca,
    },
    "MetaMathQA": {
        "download_function": downloaders.download_metamathqa,
        "prepare_function": preparers.prepare_metamathqa,
    },
    "EverythingLM": {
        "download_function": downloaders.download_everything_lm,
        "prepare_function": preparers.prepare_everything_lm,
    },
    "GPT-4-Alpaca": {
        "download_function": downloaders.download_gpt4_alpaca,
        "prepare_function": preparers.prepare_gpt4_alpaca,
    },
    "WizardLM Evol-Instruct": {
        "download_function": downloaders.download_evol_instruct,
        "prepare_function": preparers.prepare_evol_instruct,
    },
    "WizardLM Evol-Instruct V2": {
        "download_function": downloaders.download_evol_instruct_v2,
        "prepare_function": preparers.prepare_evol_instruct_v2,
    },
    "Pure-Dove": {
        "download_function": downloaders.download_pure_dove,
        "prepare_function": preparers.prepare_pure_dove,
    },
    "Feedback-Collection": {
        "download_function": downloaders.download_feedback_collection,
        "prepare_function": preparers.prepare_feedback_collection,
    },
    "Llama2-MedTuned-Instructions": {
        "download_function": downloaders.download_llama2_med_tuned_instructions,
        "prepare_function": preparers.prepare_llama2_med_tuned_instructions,
    },
    "OIG": {
        "download_function": downloaders.download_laion_oig,
        "prepare_function": preparers.prepare_laion_oig,
    },
    "Thai Gen AI (Alpaca)": {
        "download_function": downloaders.download_thai_gen_ai_alpaca,
        "prepare_function": preparers.prepare_thai_gen_ai_alpaca,
    },
    "ShareGPT Vicuna": {
        "download_function": downloaders.download_sharegpt_vicuna,
        "prepare_function": preparers.prepare_sharegpt_vicuna,
    },
    "Code Alpaca": {
        "download_function": downloaders.download_code_alpaca,
        "prepare_function": preparers.prepare_code_alpaca,
    },
    "HC3 (English)": {
        "download_function": downloaders.download_hc3_en,
        "prepare_function": preparers.prepare_hc3_en,
    },
    "HC3 (Chinese)": {
        "download_function": downloaders.download_hc3_zh,
        "prepare_function": preparers.prepare_hc3_zh,
    },
    "Camel-AI Science": {
        "download_function": downloaders.download_camel_science,
        "prepare_function": preparers.prepare_camel_science,
    },
    "CoT Collection": {
        "download_function": downloaders.download_cot_collection,
        "prepare_function": preparers.prepare_cot_collection,
    },
    "NomicAI GPT4AllJ": {
        "download_function": downloaders.download_gpt4all,
        "prepare_function": preparers.prepare_gpt4all,
    },
    "Unnatural Instructions": {
        "download_function": downloaders.download_unnatural_instructions,
        "prepare_function": preparers.prepare_unnatural_instructions,
    },
    "StarCoder Self-Instruct": {
        "download_function": downloaders.download_starcoder_self_instruct,
        "prepare_function": preparers.prepare_starcoder_self_instruct,
    },
    "Thai Gen AI (GPTeacher)": {
        "download_function": downloaders.download_thai_gen_ai_gpteacher,
        "prepare_function": preparers.prepare_thai_gen_ai_gpteacher,
    },
    "Tiny Stories": {
        "download_function": downloaders.download_tiny_stories,
        "prepare_function": preparers.prepare_tiny_stories,
        "custom_prepare": True,
    },
    "Thai Gen AI (Dolly)": {
        "download_function": downloaders.download_thai_gen_ai_dolly,
        "prepare_function": preparers.prepare_thai_gen_ai_dolly,
    },
    "Tasksource Instruct": {
        "download_function": downloaders.download_tasksource_instruct,
        "prepare_function": preparers.prepare_tasksource_instruct,
    },
    "Tasksource Symbol-Tuning": {
        "download_function": downloaders.download_tasksource_symbol_tuning,
        "prepare_function": preparers.prepare_tasksource_instruct
    },
    "Stack Exchange Instruction": {
        "download_function": downloaders.download_stack_exchange_instruction,
        "prepare_function": preparers.prepare_stack_exchange_instruction,
    },
    "Joke Explanation": {
        "download_function": downloaders.download_joke_explanation,
        "prepare_function": preparers.prepare_joke_explanation,
    },
    "Book Summaries": {
        "download_function": downloaders.download_book_summaries,
        "prepare_function": preparers.prepare_book_summaries,
    },
    "UltraChat": {
        "download_function": downloaders.download_ultrachat,
        "prepare_function": preparers.prepare_ultrachat,
    },
    "Airoboros": {
        "download_function": downloaders.download_airoboros,
        "prepare_function": preparers.prepare_airoboros,
    },
    "LIMA": {
        "download_function": downloaders.download_lima,
        "prepare_function": preparers.prepare_lima,
    },
    "MathInstruct":{
        "download_function": downloaders.download_mathinstruct,
        "prepare_function": preparers.prepare_mathinstruct,
    },
    "Tool-Llama": {
        "download_function": downloaders.download_tool_llama,
        "prepare_function": preparers.prepare_tool_llama,
    },
    "Gorilla": {
        "download_function": downloaders.download_gorilla,
        "prepare_function": preparers.prepare_gorilla,
    },
    "Baize Chat Data": {
        "download_function": downloaders.download_baize_data,
        "prepare_function": preparers.prepare_baize_data,
    },
    "PMC-LLaMA Instructions": {
        "download_function": downloaders.download_pmc_llama,
        "prepare_function": preparers.prepare_pmc_llama,
    },
    "Medical Meadow": {
        "download_function": downloaders.download_medical_meadow,
        "prepare_function": preparers.prepare_medical_meadow,
    },
    "MedInstruct": {
        "download_function": downloaders.download_medinstruct,
        "prepare_function": preparers.prepare_medinstruct,
    },
    "Open Orca": {
        "download_function": downloaders.download_open_orca,
        "prepare_function": preparers.prepare_open_orca,
    },
<<<<<<< HEAD
    "SelFee":{
        "download_function": downloaders.download_selfee,
        "prepare_function": preparers.prepare_selfee,
=======
    "SeaBench": {
        "download_function": downloaders.download_seabench,
        "prepare_function": preparers.prepare_seabench,
    },
    "Deita 10K": {
        "download_function": downloaders.download_deita_10k,
        "prepare_function": preparers.prepare_deita_10k,
    },
    "ChatDoctor":{
        "download_function": downloaders.download_chatdoctor,
        "prepare_function": preparers.prepare_chatdoctor,
    },
    "AgentInstruct": {
        "download_function": downloaders.download_agentinstruct,
        "prepare_function": preparers.prepare_agentinstruct,
    },
    "PII-Masking-200k": {
        "download_function": downloaders.download_pii_masking_200k,
        "prepare_function": preparers.prepare_pii_masking_200k,
    },
    "No Robots": {
        "download_function": downloaders.download_no_robots,
        "prepare_function": preparers.prepare_no_robots,
    },
    "HelpSteer": {
        "download_function": downloaders.download_help_steer,
        "prepare_function": preparers.prepare_help_steer,
    },
    "Bactrian-X": {
        "download_function": downloaders.download_bactrianx,
        "prepare_function": preparers.prepare_bactrianx,
    },
    "WildChat": {
        "download_function": downloaders.download_wildchat,
        "prepare_function": preparers.prepare_wildchat,
>>>>>>> 8d309a85
    }
}<|MERGE_RESOLUTION|>--- conflicted
+++ resolved
@@ -238,11 +238,10 @@
         "download_function": downloaders.download_open_orca,
         "prepare_function": preparers.prepare_open_orca,
     },
-<<<<<<< HEAD
     "SelFee":{
         "download_function": downloaders.download_selfee,
         "prepare_function": preparers.prepare_selfee,
-=======
+    },
     "SeaBench": {
         "download_function": downloaders.download_seabench,
         "prepare_function": preparers.prepare_seabench,
@@ -278,6 +277,5 @@
     "WildChat": {
         "download_function": downloaders.download_wildchat,
         "prepare_function": preparers.prepare_wildchat,
->>>>>>> 8d309a85
     }
 }
import downloaders as downloaders
import preparers as preparers


COLLECTION_FN_MAPPER = {
    "Flan Collection (Super-NaturalInstructions)": {
        "download_function": downloaders.download_flan_collection_sni,
        "prepare_function": preparers.prepare_flan_collection,
    },
    "Flan Collection (Chain-of-Thought)": {
        "download_function": downloaders.download_flan_collection_cot,
        "prepare_function": preparers.prepare_flan_collection,
    },
    "Flan Collection (Dialog)": {
        "download_function": downloaders.download_flan_collection_dialog,
        "prepare_function": preparers.prepare_flan_collection,
    },
    "Flan Collection (Flan 2021)": {
        "download_function": downloaders.download_flan_collection_flan2021,
        "prepare_function": preparers.prepare_flan_collection,
    },
    "Flan Collection (P3)": {
        "download_function": downloaders.download_flan_collection_p3,
        "prepare_function": preparers.prepare_flan_collection,
    },
    "Dolly 15k": {
        "download_function": downloaders.download_dolly_15k,
        "prepare_function": preparers.prepare_dolly_15k,
    },
    "xP3x": {
        "download_function": downloaders.download_xp3x,
        "prepare_function": preparers.prepare_xp3x,
    },
    "CommitPackFT": {
        "download_function": downloaders.download_commitpackft,
        "prepare_function": preparers.prepare_commitpackft,
    },
    "Anthropic HH-RLHF": {
        "download_function": downloaders.download_anthropic_hh_rlhf,
        "prepare_function": preparers.prepare_anthropic_hh_rlhf,
    },
    "Self-Instruct": {
        "download_function": downloaders.download_self_instruct,
        "prepare_function": preparers.prepare_self_instuct,
    },
    "Stanford Human Preferences": {
        "download_function": downloaders.download_stanford_human_preferences,
        "prepare_function": preparers.prepare_stanford_human_preferences,
    },
    "Open Assistant": {
        "download_function": downloaders.download_open_assistant,
        "prepare_function": preparers.prepare_open_assistant,
        "custom_prepare": True,
    },
    "Open Assistant OctoPack": {
        "download_function": downloaders.download_open_assistant_octopack,
        "prepare_function": preparers.prepare_oasst_octopack,
    },
    "OpenAI (Summarize from Feedback)": {
        "download_function": downloaders.download_openai_summarization,
        "prepare_function": preparers.prepare_openai_summarization,
    },
    "OpenAI (WebGPT)": {
        "download_function": downloaders.download_openai_webgpt,
        "prepare_function": preparers.prepare_openai_webgpt,
    },
    "Longform": {
        "download_function": downloaders.download_longform,
        "prepare_function": preparers.prepare_longform,
    },
    "GPTeacher": {
        "download_function": downloaders.download_gpteacher,
        "prepare_function": preparers.prepare_gpteacher,
    },
    "Alpaca": {
        "download_function": downloaders.download_alpaca,
        "prepare_function": preparers.prepare_alpaca,
    },
    "MetaMathQA": {
        "download_function": downloaders.download_metamathqa,
        "prepare_function": preparers.prepare_metamathqa,
    },
    "EverythingLM": {
        "download_function": downloaders.download_everything_lm,
        "prepare_function": preparers.prepare_everything_lm,
    },
    "GPT-4-Alpaca": {
        "download_function": downloaders.download_gpt4_alpaca,
        "prepare_function": preparers.prepare_gpt4_alpaca,
    },
    "WizardLM Evol-Instruct": {
        "download_function": downloaders.download_evol_instruct,
        "prepare_function": preparers.prepare_evol_instruct,
    },
    "WizardLM Evol-Instruct V2": {
        "download_function": downloaders.download_evol_instruct_v2,
        "prepare_function": preparers.prepare_evol_instruct_v2,
    },
    "Pure-Dove": {
        "download_function": downloaders.download_pure_dove,
        "prepare_function": preparers.prepare_pure_dove,
    },
    "Llama2-MedTuned-Instructions": {
        "download_function": downloaders.download_llama2_med_tuned_instructions,
        "prepare_function": preparers.prepare_llama2_med_tuned_instructions,
    },
    "OIG": {
        "download_function": downloaders.download_laion_oig,
        "prepare_function": preparers.prepare_laion_oig,
    },
    "Thai Gen AI (Alpaca)": {
        "download_function": downloaders.download_thai_gen_ai_alpaca,
        "prepare_function": preparers.prepare_thai_gen_ai_alpaca,
    },
    "ShareGPT Vicuna": {
        "download_function": downloaders.download_sharegpt_vicuna,
        "prepare_function": preparers.prepare_sharegpt_vicuna,
    },
    "Code Alpaca": {
        "download_function": downloaders.download_code_alpaca,
        "prepare_function": preparers.prepare_code_alpaca,
    },
    "HC3 (English)": {
        "download_function": downloaders.download_hc3_en,
        "prepare_function": preparers.prepare_hc3_en,
    },
    "HC3 (Chinese)": {
        "download_function": downloaders.download_hc3_zh,
        "prepare_function": preparers.prepare_hc3_zh,
    },
    "Camel-AI Science": {
        "download_function": downloaders.download_camel_science,
        "prepare_function": preparers.prepare_camel_science,
    },
    "CoT Collection": {
        "download_function": downloaders.download_cot_collection,
        "prepare_function": preparers.prepare_cot_collection,
    },
    "NomicAI GPT4AllJ": {
        "download_function": downloaders.download_gpt4all,
        "prepare_function": preparers.prepare_gpt4all,
    },
    "Unnatural Instructions": {
        "download_function": downloaders.download_unnatural_instructions,
        "prepare_function": preparers.prepare_unnatural_instructions,
    },
    "StarCoder Self-Instruct": {
        "download_function": downloaders.download_starcoder_self_instruct,
        "prepare_function": preparers.prepare_starcoder_self_instruct,
    },
    "Thai Gen AI (GPTeacher)": {
        "download_function": downloaders.download_thai_gen_ai_gpteacher,
        "prepare_function": preparers.prepare_thai_gen_ai_gpteacher,
    },
    "Tiny Stories": {
        "download_function": downloaders.download_tiny_stories,
        "prepare_function": preparers.prepare_tiny_stories,
        "custom_prepare": True,
    },
    "Thai Gen AI (Dolly)": {
        "download_function": downloaders.download_thai_gen_ai_dolly,
        "prepare_function": preparers.prepare_thai_gen_ai_dolly,
    },
    "Tasksource Instruct": {
        "download_function": downloaders.download_tasksource_instruct,
        "prepare_function": preparers.prepare_tasksource_instruct,
    },
    "Tasksource Symbol-Tuning": {
        "download_function": downloaders.download_tasksource_symbol_tuning,
        "prepare_function": preparers.prepare_tasksource_instruct
    },
    "Stack Exchange Instruction": {
        "download_function": downloaders.download_stack_exchange_instruction,
        "prepare_function": preparers.prepare_stack_exchange_instruction,
    },
    "Joke Explanation": {
        "download_function": downloaders.download_joke_explanation,
        "prepare_function": preparers.prepare_joke_explanation,
    },
    "Book Summaries": {
        "download_function": downloaders.download_book_summaries,
        "prepare_function": preparers.prepare_book_summaries,
    },
    "UltraChat": {
        "download_function": downloaders.download_ultrachat,
        "prepare_function": preparers.prepare_ultrachat,
    },
    "Airoboros": {
        "download_function": downloaders.download_airoboros,
        "prepare_function": preparers.prepare_airoboros,
    },
    "LIMA": {
        "download_function": downloaders.download_lima,
        "prepare_function": preparers.prepare_lima,
    },
    "Tool-Llama": {
        "download_function": downloaders.download_tool_llama,
        "prepare_function": preparers.prepare_tool_llama,
    },
    "Gorilla": {
        "download_function": downloaders.download_gorilla,
        "prepare_function": preparers.prepare_gorilla,
    },
    "Baize Chat Data": {
        "download_function": downloaders.download_baize_data,
        "prepare_function": preparers.prepare_baize_data,
<<<<<<< HEAD
    },    
    "Open Orca":{
        "download_function": downloaders.download_open_orca,
        "prepare_function": preparers.prepare_open_orca,
    },
    "ChatDoctor":{
        "download_function": downloaders.download_chatdoctor,
        "prepare_function": preparers.prepare_chatdoctor,
=======
    },
    "Open Orca": {
        "download_function": downloaders.download_open_orca,
        "prepare_function": preparers.prepare_open_orca,
    },
    "AgentInstruct": {
        "download_function": downloaders.download_agentinstruct,
        "prepare_function": preparers.prepare_agentinstruct,
>>>>>>> ab5b26e8
    }
}<|MERGE_RESOLUTION|>--- conflicted
+++ resolved
@@ -204,7 +204,6 @@
     "Baize Chat Data": {
         "download_function": downloaders.download_baize_data,
         "prepare_function": preparers.prepare_baize_data,
-<<<<<<< HEAD
     },    
     "Open Orca":{
         "download_function": downloaders.download_open_orca,
@@ -213,15 +212,9 @@
     "ChatDoctor":{
         "download_function": downloaders.download_chatdoctor,
         "prepare_function": preparers.prepare_chatdoctor,
-=======
-    },
-    "Open Orca": {
-        "download_function": downloaders.download_open_orca,
-        "prepare_function": preparers.prepare_open_orca,
     },
     "AgentInstruct": {
         "download_function": downloaders.download_agentinstruct,
         "prepare_function": preparers.prepare_agentinstruct,
->>>>>>> ab5b26e8
     }
 }
--- conflicted
+++ resolved
@@ -205,15 +205,11 @@
         "download_function": downloaders.download_baize_data,
         "prepare_function": preparers.prepare_baize_data,
     },
-<<<<<<< HEAD
     "MedInstruct": {
         "download_function": downloaders.download_medinstruct,
         "prepare_function": preparers.prepare_medinstruct,
     },   
-    "Open Orca":{
-=======
     "Open Orca": {
->>>>>>> ab5b26e8
         "download_function": downloaders.download_open_orca,
         "prepare_function": preparers.prepare_open_orca,
     },

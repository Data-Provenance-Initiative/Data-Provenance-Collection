import downloaders as downloaders
import preparers as preparers


COLLECTION_FN_MAPPER = {
    "Flan Collection (Super-NaturalInstructions)": {
        "download_function": downloaders.download_flan_collection_sni,
        "prepare_function": preparers.prepare_flan_collection,
    },
    "Flan Collection (Chain-of-Thought)": {
        "download_function": downloaders.download_flan_collection_cot,
        "prepare_function": preparers.prepare_flan_collection,
    },
    "Flan Collection (Dialog)": {
        "download_function": downloaders.download_flan_collection_dialog,
        "prepare_function": preparers.prepare_flan_collection,
    },
    "Flan Collection (Flan 2021)": {
        "download_function": downloaders.download_flan_collection_flan2021,
        "prepare_function": preparers.prepare_flan_collection,
    },
    "Flan Collection (P3)": {
        "download_function": downloaders.download_flan_collection_p3,
        "prepare_function": preparers.prepare_flan_collection,
    },
    "Dolly 15k": {
        "download_function": downloaders.download_dolly_15k,
        "prepare_function": preparers.prepare_dolly_15k,
    },
    "xP3x": {
        "download_function": downloaders.download_xp3x,
        "prepare_function": preparers.prepare_xp3x,
    },
    "CommitPackFT": {
        "download_function": downloaders.download_commitpackft,
        "prepare_function": preparers.prepare_commitpackft,
    },
    "Anthropic HH-RLHF": {
        "download_function": downloaders.download_anthropic_hh_rlhf,
        "prepare_function": preparers.prepare_anthropic_hh_rlhf,
    },
    "Self-Instruct": {
        "download_function": downloaders.download_self_instruct,
        "prepare_function": preparers.prepare_self_instuct,
    },
    "Capybara": {
        "download_function": downloaders.download_capybara,
        "prepare_function": preparers.prepare_capybara,
    },
    "Stanford Human Preferences": {
        "download_function": downloaders.download_stanford_human_preferences,
        "prepare_function": preparers.prepare_stanford_human_preferences,
    },
    "Open Assistant": {
        "download_function": downloaders.download_open_assistant,
        "prepare_function": preparers.prepare_open_assistant,
        "custom_prepare": True,
    },
    "Open Assistant v2": {
        "download_function": downloaders.download_open_assistant_v2,
        "prepare_function": preparers.prepare_open_assistant,
        "custom_prepare": True,
    },
    "Open Assistant OctoPack": {
        "download_function": downloaders.download_open_assistant_octopack,
        "prepare_function": preparers.prepare_oasst_octopack,
    },
    "Indic-Instruct": {
        "download_function": downloaders.download_indic_instruct,
        "prepare_function": preparers.prepare_indic_instruct,
    },
    "OpenAI (Summarize from Feedback)": {
        "download_function": downloaders.download_openai_summarization,
        "prepare_function": preparers.prepare_openai_summarization,
    },
    "OpenAI (WebGPT)": {
        "download_function": downloaders.download_openai_webgpt,
        "prepare_function": preparers.prepare_openai_webgpt,
    },
    "Longform": {
        "download_function": downloaders.download_longform,
        "prepare_function": preparers.prepare_longform,
    },
    "GPTeacher": {
        "download_function": downloaders.download_gpteacher,
        "prepare_function": preparers.prepare_gpteacher,
    },
    "Alpaca": {
        "download_function": downloaders.download_alpaca,
        "prepare_function": preparers.prepare_alpaca,
    },
    "Glaive Code Assistant": {
        "download_function": downloaders.download_glaive_code_assistant,
        "prepare_function": preparers.prepare_glaive_code_assistant,
    },
    "Nectar": {
        "download_function": downloaders.download_nectar,
        "prepare_function": preparers.prepare_nectar,
    },
    "MetaMathQA": {
        "download_function": downloaders.download_metamathqa,
        "prepare_function": preparers.prepare_metamathqa,
    },
    "RiddleSense": {
        "download_function": downloaders.download_riddle_sense,
        "prepare_function": preparers.prepare_riddle_sense,
    },
    "EverythingLM": {
        "download_function": downloaders.download_everything_lm,
        "prepare_function": preparers.prepare_everything_lm,
    },
    "GPT-4-Alpaca": {
        "download_function": downloaders.download_gpt4_alpaca,
        "prepare_function": preparers.prepare_gpt4_alpaca,
    },
    "lmsys_chat_1m": {
        "download_function": downloaders.download_lmsys_chat_1m,
        "prepare_function": preparers.prepare_lmsys_chat_1m,
    },
    "WizardLM Evol-Instruct": {
        "download_function": downloaders.download_evol_instruct,
        "prepare_function": preparers.prepare_evol_instruct,
    },
    "WizardLM Evol-Instruct V2": {
        "download_function": downloaders.download_evol_instruct_v2,
        "prepare_function": preparers.prepare_evol_instruct_v2,
    },
    "Pure-Dove": {
        "download_function": downloaders.download_pure_dove,
        "prepare_function": preparers.prepare_pure_dove,
    },
    "Feedback Collection": {
        "download_function": downloaders.download_feedback_collection,
        "prepare_function": preparers.prepare_feedback_collection,
    },
    "Llama2-MedTuned-Instructions": {
        "download_function": downloaders.download_llama2_med_tuned_instructions,
        "prepare_function": preparers.prepare_llama2_med_tuned_instructions,
    },
    "OIG": {
        "download_function": downloaders.download_laion_oig,
        "prepare_function": preparers.prepare_laion_oig,
    },
    "Thai Gen AI (Alpaca)": {
        "download_function": downloaders.download_thai_gen_ai_alpaca,
        "prepare_function": preparers.prepare_thai_gen_ai_alpaca,
    },
    "ShareGPT Vicuna": {
        "download_function": downloaders.download_sharegpt_vicuna,
        "prepare_function": preparers.prepare_sharegpt_vicuna,
    },
    "Code Alpaca": {
        "download_function": downloaders.download_code_alpaca,
        "prepare_function": preparers.prepare_code_alpaca,
    },
    "HC3 (English)": {
        "download_function": downloaders.download_hc3_en,
        "prepare_function": preparers.prepare_hc3_en,
    },
    "HC3 (Chinese)": {
        "download_function": downloaders.download_hc3_zh,
        "prepare_function": preparers.prepare_hc3_zh,
    },
    "Camel-AI Science": {
        "download_function": downloaders.download_camel_science,
        "prepare_function": preparers.prepare_camel_science,
    },
    "CoT Collection": {
        "download_function": downloaders.download_cot_collection,
        "prepare_function": preparers.prepare_cot_collection,
    },
    "NomicAI GPT4AllJ": {
        "download_function": downloaders.download_gpt4all,
        "prepare_function": preparers.prepare_gpt4all,
    },
    "Unnatural Instructions": {
        "download_function": downloaders.download_unnatural_instructions,
        "prepare_function": preparers.prepare_unnatural_instructions,
    },
    "StarCoder Self-Instruct": {
        "download_function": downloaders.download_starcoder_self_instruct,
        "prepare_function": preparers.prepare_starcoder_self_instruct,
    },
    "Thai Gen AI (GPTeacher)": {
        "download_function": downloaders.download_thai_gen_ai_gpteacher,
        "prepare_function": preparers.prepare_thai_gen_ai_gpteacher,
    },
    "Tiny Stories": {
        "download_function": downloaders.download_tiny_stories,
        "prepare_function": preparers.prepare_tiny_stories,
        "custom_prepare": True,
    },
    "Thai Gen AI (Dolly)": {
        "download_function": downloaders.download_thai_gen_ai_dolly,
        "prepare_function": preparers.prepare_thai_gen_ai_dolly,
    },
    "Tasksource Instruct": {
        "download_function": downloaders.download_tasksource_instruct,
        "prepare_function": preparers.prepare_tasksource_instruct,
    },
    "Tasksource Symbol-Tuning": {
        "download_function": downloaders.download_tasksource_symbol_tuning,
        "prepare_function": preparers.prepare_tasksource_instruct,
    },
    "Stack Exchange Instruction": {
        "download_function": downloaders.download_stack_exchange_instruction,
        "prepare_function": preparers.prepare_stack_exchange_instruction,
    },
    "Joke Explanation": {
        "download_function": downloaders.download_joke_explanation,
        "prepare_function": preparers.prepare_joke_explanation,
    },
    "Book Summaries": {
        "download_function": downloaders.download_book_summaries,
        "prepare_function": preparers.prepare_book_summaries,
    },
    "UltraChat": {
        "download_function": downloaders.download_ultrachat,
        "prepare_function": preparers.prepare_ultrachat,
    },
    "Airoboros": {
        "download_function": downloaders.download_airoboros,
        "prepare_function": preparers.prepare_airoboros,
    },
    "LIMA": {
        "download_function": downloaders.download_lima,
        "prepare_function": preparers.prepare_lima,
    },
    "MathInstruct": {
        "download_function": downloaders.download_mathinstruct,
        "prepare_function": preparers.prepare_mathinstruct,
    },
    "Tool-Llama": {
        "download_function": downloaders.download_tool_llama,
        "prepare_function": preparers.prepare_tool_llama,
    },
    "Gorilla": {
        "download_function": downloaders.download_gorilla,
        "prepare_function": preparers.prepare_gorilla,
    },
    "Baize Chat Data": {
        "download_function": downloaders.download_baize_data,
        "prepare_function": preparers.prepare_baize_data,
    },
    "PMC-LLaMA Instructions": {
        "download_function": downloaders.download_pmc_llama,
        "prepare_function": preparers.prepare_pmc_llama,
    },
    "Medical Meadow": {
        "download_function": downloaders.download_medical_meadow,
        "prepare_function": preparers.prepare_medical_meadow,
    },
    "MedInstruct": {
        "download_function": downloaders.download_medinstruct,
        "prepare_function": preparers.prepare_medinstruct,
    },
    "Open Orca": {
        "download_function": downloaders.download_open_orca,
        "prepare_function": preparers.prepare_open_orca,
    },
    "COIG":{
        "download_function": downloaders.download_coig,
        "prepare_function": preparers.prepare_coig,
    },
    # "COIG-Kun":{
    #     "download_function": downloaders.download_coig_kun,
    #     "prepare_function": preparers.prepare_coig_kun,
    # },
    "COIG-CQIA":{
        "download_function": downloaders.download_coig_cqia,
        "prepare_function": preparers.prepare_coig_cqia,
    },
    "SelFee":{
        "download_function": downloaders.download_selfee,
        "prepare_function": preparers.prepare_selfee,
    },
    "SeaBench": {
        "download_function": downloaders.download_seabench,
        "prepare_function": preparers.prepare_seabench,
    },
    "Deita 10K": {
        "download_function": downloaders.download_deita_10k,
        "prepare_function": preparers.prepare_deita_10k,
    },
    "ChatDoctor": {
        "download_function": downloaders.download_chatdoctor,
        "prepare_function": preparers.prepare_chatdoctor,
    },
    "AgentInstruct": {
        "download_function": downloaders.download_agentinstruct,
        "prepare_function": preparers.prepare_agentinstruct,
    },
    "Cidar": {
        "download_function": downloaders.download_cidar,
        "prepare_function": preparers.prepare_cidar,
    },
    "PII-Masking-200k": {
        "download_function": downloaders.download_pii_masking_200k,
        "prepare_function": preparers.prepare_pii_masking_200k,
    },
    "No Robots": {
        "download_function": downloaders.download_no_robots,
        "prepare_function": preparers.prepare_no_robots,
    },
    "HelpSteer": {
        "download_function": downloaders.download_help_steer,
        "prepare_function": preparers.prepare_help_steer,
    },
    "Bactrian-X": {
        "download_function": downloaders.download_bactrianx,
        "prepare_function": preparers.prepare_bactrianx,
    },
    "WildChat": {
        "download_function": downloaders.download_wildchat,
        "prepare_function": preparers.prepare_wildchat,
    },
<<<<<<< HEAD
    "ChatbotArena": {
        "download_function": downloaders.download_chatbot_arena_conversations,
        "prepare_function": preparers.prepare_chatbot_arena_conversations,
=======

    "KIWI": {
        "download_function": downloaders.download_kiwi,
        "prepare_function": preparers.prepare_kiwi,
>>>>>>> da130834
    },
    "Orca-Math": {
        "download_function": downloaders.download_orca_math,
        "prepare_function": preparers.prepare_orca_math,
    },
    "Cobra Frames": {
        "download_function": downloaders.download_cobra_frames,
        "prepare_function": preparers.prepare_cobra_frames,
    },
    "MathDial": {
        "download_function": downloaders.download_mathdial,
        "prepare_function": preparers.prepare_mathdial,
    },
    "10k Prompt Ranked": {
        "download_function": downloaders.download_10k_prompt_ranked,
        "prepare_function": preparers.prepare_10k_prompt_ranked,
    },
    "Aya Dataset": {
        "download_function": downloaders.download_aya_dataset,
        "prepare_function": preparers.prepare_aya_dataset,
    },
    "MegaWika": {
        "download_function": downloaders.download_megawika,
        "prepare_function": preparers.prepare_megawika,
    },
    "Gretel Text-to-SQL": {
        "download_function": downloaders.download_gretel_text_to_sql,
        "prepare_function": preparers.prepare_gretel_text_to_sql,
    },
    "ExpertQA": {
        "download_function": downloaders.download_expertqa,
        "prepare_function": preparers.prepare_expertqa,
    },
    "OpenMathInstruct-1": {
        "download_function": downloaders.download_openmath_instruct,
        "prepare_function": preparers.prepare_openmath_instruct,
    },
    "OpenGPT Healthcare": {
        "download_function": downloaders.download_opengpt_healthcare,
        "prepare_function": preparers.prepare_opengpt_healthcare,
    },
    "Conifer": {
        "download_function": downloaders.download_conifer,
        "prepare_function": preparers.prepare_conifer,
    },
    "DialogStudio": {
        "download_function": downloaders.download_dialogstudio,
        "prepare_function": preparers.prepare_dialogstudio,
    },
    "UltraFeedback Argilla": {
        "download_function": downloaders.download_ultraFeedback_argilla,
        "prepare_function": preparers.prepare_ultraFeedback_argilla,
    },
    "LongAlign-10k": {
        "download_function": downloaders.download_longalign_10k,
        "prepare_function": preparers.prepare_longalign_10k,
    }
}<|MERGE_RESOLUTION|>--- conflicted
+++ resolved
@@ -314,16 +314,13 @@
         "download_function": downloaders.download_wildchat,
         "prepare_function": preparers.prepare_wildchat,
     },
-<<<<<<< HEAD
     "ChatbotArena": {
         "download_function": downloaders.download_chatbot_arena_conversations,
         "prepare_function": preparers.prepare_chatbot_arena_conversations,
-=======
-
+    },
     "KIWI": {
         "download_function": downloaders.download_kiwi,
         "prepare_function": preparers.prepare_kiwi,
->>>>>>> da130834
     },
     "Orca-Math": {
         "download_function": downloaders.download_orca_math,

--- conflicted
+++ resolved
@@ -237,11 +237,9 @@
         "download_function": downloaders.download_agentinstruct,
         "prepare_function": preparers.prepare_agentinstruct,
     },
-<<<<<<< HEAD
     "PII-Masking-200k": {
         "download_function": downloaders.download_pii_masking_200k,
         "prepare_function": preparers.prepare_pii_masking_200k,
-=======
     "Bactrian-X": {
         "download_function": downloaders.download_bactrianx,
         "prepare_function": preparers.prepare_bactrianx,
@@ -249,6 +247,5 @@
     "WildChat":{
         "download_function": downloaders.download_wildchat,
         "prepare_function": preparers.prepare_wildchat,
->>>>>>> 2c7f3e8a
     }
 }
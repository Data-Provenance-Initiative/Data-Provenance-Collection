import downloaders as downloaders
import preparers as preparers


COLLECTION_FN_MAPPER = {
    "Flan Collection (Super-NaturalInstructions)": {
        "download_function": downloaders.download_flan_collection_sni,
        "prepare_function": preparers.prepare_flan_collection,
    },
    "Flan Collection (Chain-of-Thought)": {
        "download_function": downloaders.download_flan_collection_cot,
        "prepare_function": preparers.prepare_flan_collection,
    },
    "Flan Collection (Dialog)": {
        "download_function": downloaders.download_flan_collection_dialog,
        "prepare_function": preparers.prepare_flan_collection,
    },
    "Flan Collection (Flan 2021)": {
        "download_function": downloaders.download_flan_collection_flan2021,
        "prepare_function": preparers.prepare_flan_collection,
    },
    "Flan Collection (P3)": {
        "download_function": downloaders.download_flan_collection_p3,
        "prepare_function": preparers.prepare_flan_collection,
    },
    "Dolly 15k": {
        "download_function": downloaders.download_dolly_15k,
        "prepare_function": preparers.prepare_dolly_15k,
    },
    "xP3x": {
        "download_function": downloaders.download_xp3x,
        "prepare_function": preparers.prepare_xp3x,
    },
    "CommitPackFT": {
        "download_function": downloaders.download_commitpackft,
        "prepare_function": preparers.prepare_commitpackft,
    },
    "Anthropic HH-RLHF": {
        "download_function": downloaders.download_anthropic_hh_rlhf,
        "prepare_function": preparers.prepare_anthropic_hh_rlhf,
    },
    "Self-Instruct": {
        "download_function": downloaders.download_self_instruct,
        "prepare_function": preparers.prepare_self_instuct,
    },
    "Capybara": {
        "download_function": downloaders.download_capybara,
        "prepare_function": preparers.prepare_capybara,
    },
    "Stanford Human Preferences": {
        "download_function": downloaders.download_stanford_human_preferences,
        "prepare_function": preparers.prepare_stanford_human_preferences,
    },
    "Open Assistant": {
        "download_function": downloaders.download_open_assistant,
        "prepare_function": preparers.prepare_open_assistant,
        "custom_prepare": True,
    },
    "Open Assistant v2": {
        "download_function": downloaders.download_open_assistant_v2,
        "prepare_function": preparers.prepare_open_assistant,
        "custom_prepare": True,
    },
    "Open Assistant OctoPack": {
        "download_function": downloaders.download_open_assistant_octopack,
        "prepare_function": preparers.prepare_oasst_octopack,
    },
    "Indic-Instruct": {
        "download_function": downloaders.download_indic_instruct,
        "prepare_function": preparers.prepare_indic_instruct,
    },
    "OpenAI (Summarize from Feedback)": {
        "download_function": downloaders.download_openai_summarization,
        "prepare_function": preparers.prepare_openai_summarization,
    },
    "OpenAI (WebGPT)": {
        "download_function": downloaders.download_openai_webgpt,
        "prepare_function": preparers.prepare_openai_webgpt,
    },
    "Longform": {
        "download_function": downloaders.download_longform,
        "prepare_function": preparers.prepare_longform,
    },
    "GPTeacher": {
        "download_function": downloaders.download_gpteacher,
        "prepare_function": preparers.prepare_gpteacher,
    },
    "Alpaca": {
        "download_function": downloaders.download_alpaca,
        "prepare_function": preparers.prepare_alpaca,
    },
    "Nectar": {
        "download_function": downloaders.download_nectar,
        "prepare_function": preparers.prepare_nectar,
    },
    "MetaMathQA": {
        "download_function": downloaders.download_metamathqa,
        "prepare_function": preparers.prepare_metamathqa,
    },
    "EverythingLM": {
        "download_function": downloaders.download_everything_lm,
        "prepare_function": preparers.prepare_everything_lm,
    },
    "GPT-4-Alpaca": {
        "download_function": downloaders.download_gpt4_alpaca,
        "prepare_function": preparers.prepare_gpt4_alpaca,
    },
    "WizardLM Evol-Instruct": {
        "download_function": downloaders.download_evol_instruct,
        "prepare_function": preparers.prepare_evol_instruct,
    },
    "WizardLM Evol-Instruct V2": {
        "download_function": downloaders.download_evol_instruct_v2,
        "prepare_function": preparers.prepare_evol_instruct_v2,
    },
    "Pure-Dove": {
        "download_function": downloaders.download_pure_dove,
        "prepare_function": preparers.prepare_pure_dove,
    },
    "Feedback Collection": {
        "download_function": downloaders.download_feedback_collection,
        "prepare_function": preparers.prepare_feedback_collection,
    },
    "Llama2-MedTuned-Instructions": {
        "download_function": downloaders.download_llama2_med_tuned_instructions,
        "prepare_function": preparers.prepare_llama2_med_tuned_instructions,
    },
    "OIG": {
        "download_function": downloaders.download_laion_oig,
        "prepare_function": preparers.prepare_laion_oig,
    },
    "Thai Gen AI (Alpaca)": {
        "download_function": downloaders.download_thai_gen_ai_alpaca,
        "prepare_function": preparers.prepare_thai_gen_ai_alpaca,
    },
    "ShareGPT Vicuna": {
        "download_function": downloaders.download_sharegpt_vicuna,
        "prepare_function": preparers.prepare_sharegpt_vicuna,
    },
    "Code Alpaca": {
        "download_function": downloaders.download_code_alpaca,
        "prepare_function": preparers.prepare_code_alpaca,
    },
    "HC3 (English)": {
        "download_function": downloaders.download_hc3_en,
        "prepare_function": preparers.prepare_hc3_en,
    },
    "HC3 (Chinese)": {
        "download_function": downloaders.download_hc3_zh,
        "prepare_function": preparers.prepare_hc3_zh,
    },
    "Camel-AI Science": {
        "download_function": downloaders.download_camel_science,
        "prepare_function": preparers.prepare_camel_science,
    },
    "CoT Collection": {
        "download_function": downloaders.download_cot_collection,
        "prepare_function": preparers.prepare_cot_collection,
    },
    "NomicAI GPT4AllJ": {
        "download_function": downloaders.download_gpt4all,
        "prepare_function": preparers.prepare_gpt4all,
    },
    "Unnatural Instructions": {
        "download_function": downloaders.download_unnatural_instructions,
        "prepare_function": preparers.prepare_unnatural_instructions,
    },
    "StarCoder Self-Instruct": {
        "download_function": downloaders.download_starcoder_self_instruct,
        "prepare_function": preparers.prepare_starcoder_self_instruct,
    },
    "Thai Gen AI (GPTeacher)": {
        "download_function": downloaders.download_thai_gen_ai_gpteacher,
        "prepare_function": preparers.prepare_thai_gen_ai_gpteacher,
    },
    "Tiny Stories": {
        "download_function": downloaders.download_tiny_stories,
        "prepare_function": preparers.prepare_tiny_stories,
        "custom_prepare": True,
    },
    "Thai Gen AI (Dolly)": {
        "download_function": downloaders.download_thai_gen_ai_dolly,
        "prepare_function": preparers.prepare_thai_gen_ai_dolly,
    },
    "Tasksource Instruct": {
        "download_function": downloaders.download_tasksource_instruct,
        "prepare_function": preparers.prepare_tasksource_instruct,
    },
    "Tasksource Symbol-Tuning": {
        "download_function": downloaders.download_tasksource_symbol_tuning,
        "prepare_function": preparers.prepare_tasksource_instruct
    },
    "Stack Exchange Instruction": {
        "download_function": downloaders.download_stack_exchange_instruction,
        "prepare_function": preparers.prepare_stack_exchange_instruction,
    },
    "Joke Explanation": {
        "download_function": downloaders.download_joke_explanation,
        "prepare_function": preparers.prepare_joke_explanation,
    },
    "Book Summaries": {
        "download_function": downloaders.download_book_summaries,
        "prepare_function": preparers.prepare_book_summaries,
    },
    "UltraChat": {
        "download_function": downloaders.download_ultrachat,
        "prepare_function": preparers.prepare_ultrachat,
    },
    "Airoboros": {
        "download_function": downloaders.download_airoboros,
        "prepare_function": preparers.prepare_airoboros,
    },
    "LIMA": {
        "download_function": downloaders.download_lima,
        "prepare_function": preparers.prepare_lima,
    },
    "MathInstruct":{
        "download_function": downloaders.download_mathinstruct,
        "prepare_function": preparers.prepare_mathinstruct,
    },
    "Tool-Llama": {
        "download_function": downloaders.download_tool_llama,
        "prepare_function": preparers.prepare_tool_llama,
    },
    "Gorilla": {
        "download_function": downloaders.download_gorilla,
        "prepare_function": preparers.prepare_gorilla,
    },
    "Baize Chat Data": {
        "download_function": downloaders.download_baize_data,
        "prepare_function": preparers.prepare_baize_data,
    },
    "PMC-LLaMA Instructions": {
        "download_function": downloaders.download_pmc_llama,
        "prepare_function": preparers.prepare_pmc_llama,
    },
    "Medical Meadow": {
        "download_function": downloaders.download_medical_meadow,
        "prepare_function": preparers.prepare_medical_meadow,
    },
    "MedInstruct": {
        "download_function": downloaders.download_medinstruct,
        "prepare_function": preparers.prepare_medinstruct,
    },
    "Open Orca": {
        "download_function": downloaders.download_open_orca,
        "prepare_function": preparers.prepare_open_orca,
    },
    "SelFee":{
        "download_function": downloaders.download_selfee,
        "prepare_function": preparers.prepare_selfee,
    },
    "SeaBench": {
        "download_function": downloaders.download_seabench,
        "prepare_function": preparers.prepare_seabench,
    },
    "Deita 10K": {
        "download_function": downloaders.download_deita_10k,
        "prepare_function": preparers.prepare_deita_10k,
    },
    "ChatDoctor":{
        "download_function": downloaders.download_chatdoctor,
        "prepare_function": preparers.prepare_chatdoctor,
    },
    "AgentInstruct": {
        "download_function": downloaders.download_agentinstruct,
        "prepare_function": preparers.prepare_agentinstruct,
    },
    "Cidar": {
        "download_function": downloaders.download_cidar,
        "prepare_function": preparers.prepare_cidar,
    },
    "PII-Masking-200k": {
        "download_function": downloaders.download_pii_masking_200k,
        "prepare_function": preparers.prepare_pii_masking_200k,
    },
    "No Robots": {
        "download_function": downloaders.download_no_robots,
        "prepare_function": preparers.prepare_no_robots,
    },
    "HelpSteer": {
        "download_function": downloaders.download_help_steer,
        "prepare_function": preparers.prepare_help_steer,
    },
    "Bactrian-X": {
        "download_function": downloaders.download_bactrianx,
        "prepare_function": preparers.prepare_bactrianx,
    },
    "WildChat": {
        "download_function": downloaders.download_wildchat,
        "prepare_function": preparers.prepare_wildchat,
    },
    "Cobra Frames": {
        "download_function": downloaders.download_cobra_frames,
        "prepare_function": preparers.prepare_cobra_frames,
    },
<<<<<<< HEAD
    "10k Prompt Ranked": {
        "download_function": downloaders.download_10k_prompt_ranked,
        "prepare_function": preparers.prepare_10k_prompt_ranked,
    },
=======
    "MegaWika": {
        "download_function": downloaders.download_megawika,
        "prepare_function": preparers.prepare_megawika,
    },
    "Gretel Text-to-SQL": {
        "download_function": downloaders.download_gretel_text_to_sql,
        "prepare_function": preparers.prepare_gretel_text_to_sql,
    },
    "ExpertQA": {
        "download_function": downloaders.download_expertqa,
        "prepare_function": preparers.prepare_expertqa,
    }
>>>>>>> f2f89272
}<|MERGE_RESOLUTION|>--- conflicted
+++ resolved
@@ -294,12 +294,10 @@
         "download_function": downloaders.download_cobra_frames,
         "prepare_function": preparers.prepare_cobra_frames,
     },
-<<<<<<< HEAD
     "10k Prompt Ranked": {
         "download_function": downloaders.download_10k_prompt_ranked,
         "prepare_function": preparers.prepare_10k_prompt_ranked,
     },
-=======
     "MegaWika": {
         "download_function": downloaders.download_megawika,
         "prepare_function": preparers.prepare_megawika,
@@ -312,5 +310,4 @@
         "download_function": downloaders.download_expertqa,
         "prepare_function": preparers.prepare_expertqa,
     }
->>>>>>> f2f89272
 }
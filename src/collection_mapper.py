--- conflicted
+++ resolved
@@ -205,15 +205,11 @@
         "download_function": downloaders.download_baize_data,
         "prepare_function": preparers.prepare_baize_data,
     },
-<<<<<<< HEAD
     "PMC-LLaMA Instructions": {
         "download_function": downloaders.download_pmc_llama,
         "prepare_function": preparers.prepare_pmc_llama,
     },
-    "Open Orca":{
-=======
     "Open Orca": {
->>>>>>> 18ccadaa
         "download_function": downloaders.download_open_orca,
         "prepare_function": preparers.prepare_open_orca,
     },

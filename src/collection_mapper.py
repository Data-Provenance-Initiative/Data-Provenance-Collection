import downloaders as downloaders
import preparers as preparers


COLLECTION_FN_MAPPER = {
    "Flan Collection (Super-NaturalInstructions)": {
        "download_function": downloaders.download_flan_collection_sni,
        "prepare_function": preparers.prepare_flan_collection,
    },
    "Flan Collection (Chain-of-Thought)": {
        "download_function": downloaders.download_flan_collection_cot,
        "prepare_function": preparers.prepare_flan_collection,
    },
    "Flan Collection (Dialog)": {
        "download_function": downloaders.download_flan_collection_dialog,
        "prepare_function": preparers.prepare_flan_collection,
    },
    "Flan Collection (Flan 2021)": {
        "download_function": downloaders.download_flan_collection_flan2021,
        "prepare_function": preparers.prepare_flan_collection,
    },
    "Flan Collection (P3)": {
        "download_function": downloaders.download_flan_collection_p3,
        "prepare_function": preparers.prepare_flan_collection,
    },
    "Dolly 15k": {
        "download_function": downloaders.download_dolly_15k,
        "prepare_function": preparers.prepare_dolly_15k,
    },
    "xP3x": {
        "download_function": downloaders.download_xp3x,
        "prepare_function": preparers.prepare_xp3x,
    },
    "CommitPackFT": {
        "download_function": downloaders.download_commitpackft,
        "prepare_function": preparers.prepare_commitpackft,
    },
    "Anthropic HH-RLHF": {
        "download_function": downloaders.download_anthropic_hh_rlhf,
        "prepare_function": preparers.prepare_anthropic_hh_rlhf,
    },
    "Self-Instruct": {
        "download_function": downloaders.download_self_instruct,
        "prepare_function": preparers.prepare_self_instuct,
    },
    "Capybara": {
        "download_function": downloaders.download_capybara,
        "prepare_function": preparers.prepare_capybara,
    },
    "Stanford Human Preferences": {
        "download_function": downloaders.download_stanford_human_preferences,
        "prepare_function": preparers.prepare_stanford_human_preferences,
    },
    "Open Assistant": {
        "download_function": downloaders.download_open_assistant,
        "prepare_function": preparers.prepare_open_assistant,
        "custom_prepare": True,
    },
    "Open Assistant v2": {
        "download_function": downloaders.download_open_assistant_v2,
        "prepare_function": preparers.prepare_open_assistant,
        "custom_prepare": True,
    },
    "Open Assistant OctoPack": {
        "download_function": downloaders.download_open_assistant_octopack,
        "prepare_function": preparers.prepare_oasst_octopack,
    },
    "Indic-Instruct": {
        "download_function": downloaders.download_indic_instruct,
        "prepare_function": preparers.prepare_indic_instruct,
    },
    "OpenAI (Summarize from Feedback)": {
        "download_function": downloaders.download_openai_summarization,
        "prepare_function": preparers.prepare_openai_summarization,
    },
    "OpenAI (WebGPT)": {
        "download_function": downloaders.download_openai_webgpt,
        "prepare_function": preparers.prepare_openai_webgpt,
    },
    "Longform": {
        "download_function": downloaders.download_longform,
        "prepare_function": preparers.prepare_longform,
    },
    "GPTeacher": {
        "download_function": downloaders.download_gpteacher,
        "prepare_function": preparers.prepare_gpteacher,
    },
    "Alpaca": {
        "download_function": downloaders.download_alpaca,
        "prepare_function": preparers.prepare_alpaca,
    },
    "Nectar": {
        "download_function": downloaders.download_nectar,
        "prepare_function": preparers.prepare_nectar,
    },
    "MetaMathQA": {
        "download_function": downloaders.download_metamathqa,
        "prepare_function": preparers.prepare_metamathqa,
    },
    "EverythingLM": {
        "download_function": downloaders.download_everything_lm,
        "prepare_function": preparers.prepare_everything_lm,
    },
    "GPT-4-Alpaca": {
        "download_function": downloaders.download_gpt4_alpaca,
        "prepare_function": preparers.prepare_gpt4_alpaca,
    },
    "WizardLM Evol-Instruct": {
        "download_function": downloaders.download_evol_instruct,
        "prepare_function": preparers.prepare_evol_instruct,
    },
    "WizardLM Evol-Instruct V2": {
        "download_function": downloaders.download_evol_instruct_v2,
        "prepare_function": preparers.prepare_evol_instruct_v2,
    },
    "Pure-Dove": {
        "download_function": downloaders.download_pure_dove,
        "prepare_function": preparers.prepare_pure_dove,
    },
    "Feedback Collection": {
        "download_function": downloaders.download_feedback_collection,
        "prepare_function": preparers.prepare_feedback_collection,
    },
    "Llama2-MedTuned-Instructions": {
        "download_function": downloaders.download_llama2_med_tuned_instructions,
        "prepare_function": preparers.prepare_llama2_med_tuned_instructions,
    },
    "OIG": {
        "download_function": downloaders.download_laion_oig,
        "prepare_function": preparers.prepare_laion_oig,
    },
    "Thai Gen AI (Alpaca)": {
        "download_function": downloaders.download_thai_gen_ai_alpaca,
        "prepare_function": preparers.prepare_thai_gen_ai_alpaca,
    },
    "ShareGPT Vicuna": {
        "download_function": downloaders.download_sharegpt_vicuna,
        "prepare_function": preparers.prepare_sharegpt_vicuna,
    },
    "Code Alpaca": {
        "download_function": downloaders.download_code_alpaca,
        "prepare_function": preparers.prepare_code_alpaca,
    },
    "HC3 (English)": {
        "download_function": downloaders.download_hc3_en,
        "prepare_function": preparers.prepare_hc3_en,
    },
    "HC3 (Chinese)": {
        "download_function": downloaders.download_hc3_zh,
        "prepare_function": preparers.prepare_hc3_zh,
    },
    "Camel-AI Science": {
        "download_function": downloaders.download_camel_science,
        "prepare_function": preparers.prepare_camel_science,
    },
    "CoT Collection": {
        "download_function": downloaders.download_cot_collection,
        "prepare_function": preparers.prepare_cot_collection,
    },
    "NomicAI GPT4AllJ": {
        "download_function": downloaders.download_gpt4all,
        "prepare_function": preparers.prepare_gpt4all,
    },
    "Unnatural Instructions": {
        "download_function": downloaders.download_unnatural_instructions,
        "prepare_function": preparers.prepare_unnatural_instructions,
    },
    "StarCoder Self-Instruct": {
        "download_function": downloaders.download_starcoder_self_instruct,
        "prepare_function": preparers.prepare_starcoder_self_instruct,
    },
    "Thai Gen AI (GPTeacher)": {
        "download_function": downloaders.download_thai_gen_ai_gpteacher,
        "prepare_function": preparers.prepare_thai_gen_ai_gpteacher,
    },
    "Tiny Stories": {
        "download_function": downloaders.download_tiny_stories,
        "prepare_function": preparers.prepare_tiny_stories,
        "custom_prepare": True,
    },
    "Thai Gen AI (Dolly)": {
        "download_function": downloaders.download_thai_gen_ai_dolly,
        "prepare_function": preparers.prepare_thai_gen_ai_dolly,
    },
    "Tasksource Instruct": {
        "download_function": downloaders.download_tasksource_instruct,
        "prepare_function": preparers.prepare_tasksource_instruct,
    },
    "Tasksource Symbol-Tuning": {
        "download_function": downloaders.download_tasksource_symbol_tuning,
        "prepare_function": preparers.prepare_tasksource_instruct
    },
    "Stack Exchange Instruction": {
        "download_function": downloaders.download_stack_exchange_instruction,
        "prepare_function": preparers.prepare_stack_exchange_instruction,
    },
    "Joke Explanation": {
        "download_function": downloaders.download_joke_explanation,
        "prepare_function": preparers.prepare_joke_explanation,
    },
    "Book Summaries": {
        "download_function": downloaders.download_book_summaries,
        "prepare_function": preparers.prepare_book_summaries,
    },
    "UltraChat": {
        "download_function": downloaders.download_ultrachat,
        "prepare_function": preparers.prepare_ultrachat,
    },
    "Airoboros": {
        "download_function": downloaders.download_airoboros,
        "prepare_function": preparers.prepare_airoboros,
    },
    "LIMA": {
        "download_function": downloaders.download_lima,
        "prepare_function": preparers.prepare_lima,
    },
    "MathInstruct":{
        "download_function": downloaders.download_mathinstruct,
        "prepare_function": preparers.prepare_mathinstruct,
    },
    "Tool-Llama": {
        "download_function": downloaders.download_tool_llama,
        "prepare_function": preparers.prepare_tool_llama,
    },
    "Gorilla": {
        "download_function": downloaders.download_gorilla,
        "prepare_function": preparers.prepare_gorilla,
    },
    "Baize Chat Data": {
        "download_function": downloaders.download_baize_data,
        "prepare_function": preparers.prepare_baize_data,
    },
    "PMC-LLaMA Instructions": {
        "download_function": downloaders.download_pmc_llama,
        "prepare_function": preparers.prepare_pmc_llama,
    },
    "Medical Meadow": {
        "download_function": downloaders.download_medical_meadow,
        "prepare_function": preparers.prepare_medical_meadow,
    },
    "MedInstruct": {
        "download_function": downloaders.download_medinstruct,
        "prepare_function": preparers.prepare_medinstruct,
    },
    "Open Orca": {
        "download_function": downloaders.download_open_orca,
        "prepare_function": preparers.prepare_open_orca,
    },
<<<<<<< HEAD
    "COIG":{
        "download_function": downloaders.download_coig,
        "prepare_function": preparers.prepare_coig,
    },
    "COIG-Kun":{
        "download_function": downloaders.download_coig_kun,
        "prepare_function": preparers.prepare_coig_kun,
    },
    "COIG-CQIA":{
        "download_function": downloaders.download_coig_cqia,
        "prepare_function": preparers.prepare_coig_cqia,
=======
    "SelFee":{
        "download_function": downloaders.download_selfee,
        "prepare_function": preparers.prepare_selfee,
>>>>>>> 3bae81f6
    },
    "SeaBench": {
        "download_function": downloaders.download_seabench,
        "prepare_function": preparers.prepare_seabench,
    },
    "Deita 10K": {
        "download_function": downloaders.download_deita_10k,
        "prepare_function": preparers.prepare_deita_10k,
    },
    "ChatDoctor":{
        "download_function": downloaders.download_chatdoctor,
        "prepare_function": preparers.prepare_chatdoctor,
    },
    "AgentInstruct": {
        "download_function": downloaders.download_agentinstruct,
        "prepare_function": preparers.prepare_agentinstruct,
    },
    "Cidar": {
        "download_function": downloaders.download_cidar,
        "prepare_function": preparers.prepare_cidar,
    },
    "PII-Masking-200k": {
        "download_function": downloaders.download_pii_masking_200k,
        "prepare_function": preparers.prepare_pii_masking_200k,
    },
    "No Robots": {
        "download_function": downloaders.download_no_robots,
        "prepare_function": preparers.prepare_no_robots,
    },
    "HelpSteer": {
        "download_function": downloaders.download_help_steer,
        "prepare_function": preparers.prepare_help_steer,
    },
    "Bactrian-X": {
        "download_function": downloaders.download_bactrianx,
        "prepare_function": preparers.prepare_bactrianx,
    },
    "WildChat": {
        "download_function": downloaders.download_wildchat,
        "prepare_function": preparers.prepare_wildchat,
    },
    "Cobra Frames": {
        "download_function": downloaders.download_cobra_frames,
        "prepare_function": preparers.prepare_cobra_frames,
    }
}<|MERGE_RESOLUTION|>--- conflicted
+++ resolved
@@ -246,7 +246,6 @@
         "download_function": downloaders.download_open_orca,
         "prepare_function": preparers.prepare_open_orca,
     },
-<<<<<<< HEAD
     "COIG":{
         "download_function": downloaders.download_coig,
         "prepare_function": preparers.prepare_coig,
@@ -258,11 +257,10 @@
     "COIG-CQIA":{
         "download_function": downloaders.download_coig_cqia,
         "prepare_function": preparers.prepare_coig_cqia,
-=======
+    },
     "SelFee":{
         "download_function": downloaders.download_selfee,
         "prepare_function": preparers.prepare_selfee,
->>>>>>> 3bae81f6
     },
     "SeaBench": {
         "download_function": downloaders.download_seabench,

--- conflicted
+++ resolved
@@ -89,15 +89,12 @@
         "download_function": downloaders.download_alpaca,
         "prepare_function": preparers.prepare_alpaca,
     },
-<<<<<<< HEAD
     "Glaive Code Assistant": {
         "download_function": downloaders.download_glaive_code_assistant,
         "prepare_function": preparers.prepare_glaive_code_assistant,
-=======
     "Nectar": {
         "download_function": downloaders.download_nectar,
         "prepare_function": preparers.prepare_nectar,
->>>>>>> a4fa348a
     },
     "MetaMathQA": {
         "download_function": downloaders.download_metamathqa,

import downloaders as downloaders
import preparers as preparers


COLLECTION_FN_MAPPER = {
    "Flan Collection (Super-NaturalInstructions)": {
        "download_function": downloaders.download_flan_collection_sni,
        "prepare_function": preparers.prepare_flan_collection,
    },
    "Flan Collection (Chain-of-Thought)": {
        "download_function": downloaders.download_flan_collection_cot,
        "prepare_function": preparers.prepare_flan_collection,
    },
    "Flan Collection (Dialog)": {
        "download_function": downloaders.download_flan_collection_dialog,
        "prepare_function": preparers.prepare_flan_collection,
    },
    "Flan Collection (Flan 2021)": {
        "download_function": downloaders.download_flan_collection_flan2021,
        "prepare_function": preparers.prepare_flan_collection,
    },
    "Flan Collection (P3)": {
        "download_function": downloaders.download_flan_collection_p3,
        "prepare_function": preparers.prepare_flan_collection,
    },
    "Dolly 15k": {
        "download_function": downloaders.download_dolly_15k,
        "prepare_function": preparers.prepare_dolly_15k,
    },
    "xP3x": {
        "download_function": downloaders.download_xp3x,
        "prepare_function": preparers.prepare_xp3x,
    },
    "CommitPackFT": {
        "download_function": downloaders.download_commitpackft,
        "prepare_function": preparers.prepare_commitpackft,
    },
    "Anthropic HH-RLHF": {
        "download_function": downloaders.download_anthropic_hh_rlhf,
        "prepare_function": preparers.prepare_anthropic_hh_rlhf,
    },
    "Self-Instruct": {
        "download_function": downloaders.download_self_instruct,
        "prepare_function": preparers.prepare_self_instuct,
    },
    "Capybara": {
        "download_function": downloaders.download_capybara,
        "prepare_function": preparers.prepare_capybara,
    },
    "Stanford Human Preferences": {
        "download_function": downloaders.download_stanford_human_preferences,
        "prepare_function": preparers.prepare_stanford_human_preferences,
    },
    "Open Assistant": {
        "download_function": downloaders.download_open_assistant,
        "prepare_function": preparers.prepare_open_assistant,
        "custom_prepare": True,
    },
    "Open Assistant OctoPack": {
        "download_function": downloaders.download_open_assistant_octopack,
        "prepare_function": preparers.prepare_oasst_octopack,
    },
    "OpenAI (Summarize from Feedback)": {
        "download_function": downloaders.download_openai_summarization,
        "prepare_function": preparers.prepare_openai_summarization,
    },
    "OpenAI (WebGPT)": {
        "download_function": downloaders.download_openai_webgpt,
        "prepare_function": preparers.prepare_openai_webgpt,
    },
    "Longform": {
        "download_function": downloaders.download_longform,
        "prepare_function": preparers.prepare_longform,
    },
    "GPTeacher": {
        "download_function": downloaders.download_gpteacher,
        "prepare_function": preparers.prepare_gpteacher,
    },
    "Alpaca": {
        "download_function": downloaders.download_alpaca,
        "prepare_function": preparers.prepare_alpaca,
    },
    "MetaMathQA": {
        "download_function": downloaders.download_metamathqa,
        "prepare_function": preparers.prepare_metamathqa,
    },
    "EverythingLM": {
        "download_function": downloaders.download_everything_lm,
        "prepare_function": preparers.prepare_everything_lm,
    },
    "GPT-4-Alpaca": {
        "download_function": downloaders.download_gpt4_alpaca,
        "prepare_function": preparers.prepare_gpt4_alpaca,
    },
    "WizardLM Evol-Instruct": {
        "download_function": downloaders.download_evol_instruct,
        "prepare_function": preparers.prepare_evol_instruct,
    },
    "WizardLM Evol-Instruct V2": {
        "download_function": downloaders.download_evol_instruct_v2,
        "prepare_function": preparers.prepare_evol_instruct_v2,
    },
    "Pure-Dove": {
        "download_function": downloaders.download_pure_dove,
        "prepare_function": preparers.prepare_pure_dove,
    },
    "Llama2-MedTuned-Instructions": {
        "download_function": downloaders.download_llama2_med_tuned_instructions,
        "prepare_function": preparers.prepare_llama2_med_tuned_instructions,
    },
    "OIG": {
        "download_function": downloaders.download_laion_oig,
        "prepare_function": preparers.prepare_laion_oig,
    },
    "Thai Gen AI (Alpaca)": {
        "download_function": downloaders.download_thai_gen_ai_alpaca,
        "prepare_function": preparers.prepare_thai_gen_ai_alpaca,
    },
    "ShareGPT Vicuna": {
        "download_function": downloaders.download_sharegpt_vicuna,
        "prepare_function": preparers.prepare_sharegpt_vicuna,
    },
    "Code Alpaca": {
        "download_function": downloaders.download_code_alpaca,
        "prepare_function": preparers.prepare_code_alpaca,
    },
    "HC3 (English)": {
        "download_function": downloaders.download_hc3_en,
        "prepare_function": preparers.prepare_hc3_en,
    },
    "HC3 (Chinese)": {
        "download_function": downloaders.download_hc3_zh,
        "prepare_function": preparers.prepare_hc3_zh,
    },
    "Camel-AI Science": {
        "download_function": downloaders.download_camel_science,
        "prepare_function": preparers.prepare_camel_science,
    },
    "CoT Collection": {
        "download_function": downloaders.download_cot_collection,
        "prepare_function": preparers.prepare_cot_collection,
    },
    "NomicAI GPT4AllJ": {
        "download_function": downloaders.download_gpt4all,
        "prepare_function": preparers.prepare_gpt4all,
    },
    "Unnatural Instructions": {
        "download_function": downloaders.download_unnatural_instructions,
        "prepare_function": preparers.prepare_unnatural_instructions,
    },
    "StarCoder Self-Instruct": {
        "download_function": downloaders.download_starcoder_self_instruct,
        "prepare_function": preparers.prepare_starcoder_self_instruct,
    },
    "Thai Gen AI (GPTeacher)": {
        "download_function": downloaders.download_thai_gen_ai_gpteacher,
        "prepare_function": preparers.prepare_thai_gen_ai_gpteacher,
    },
    "Tiny Stories": {
        "download_function": downloaders.download_tiny_stories,
        "prepare_function": preparers.prepare_tiny_stories,
        "custom_prepare": True,
    },
    "Thai Gen AI (Dolly)": {
        "download_function": downloaders.download_thai_gen_ai_dolly,
        "prepare_function": preparers.prepare_thai_gen_ai_dolly,
    },
    "Tasksource Instruct": {
        "download_function": downloaders.download_tasksource_instruct,
        "prepare_function": preparers.prepare_tasksource_instruct,
    },
    "Tasksource Symbol-Tuning": {
        "download_function": downloaders.download_tasksource_symbol_tuning,
        "prepare_function": preparers.prepare_tasksource_instruct
    },
    "Stack Exchange Instruction": {
        "download_function": downloaders.download_stack_exchange_instruction,
        "prepare_function": preparers.prepare_stack_exchange_instruction,
    },
    "Joke Explanation": {
        "download_function": downloaders.download_joke_explanation,
        "prepare_function": preparers.prepare_joke_explanation,
    },

    "Book Summaries": {
        "download_function": downloaders.download_book_summaries,
        "prepare_function": preparers.prepare_book_summaries,
    },
    "UltraChat": {
        "download_function": downloaders.download_ultrachat,
        "prepare_function": preparers.prepare_ultrachat,
    },
    "Airoboros": {
        "download_function": downloaders.download_airoboros,
        "prepare_function": preparers.prepare_airoboros,
    },
    "LIMA": {
        "download_function": downloaders.download_lima,
        "prepare_function": preparers.prepare_lima,
    },
    "MathInstruct":{
        "download_function": downloaders.download_mathinstruct,
        "prepare_function": preparers.prepare_mathinstruct,
    },
    "Tool-Llama": {
        "download_function": downloaders.download_tool_llama,
        "prepare_function": preparers.prepare_tool_llama,
    },
    "Gorilla": {
        "download_function": downloaders.download_gorilla,
        "prepare_function": preparers.prepare_gorilla,
    },
    "Baize Chat Data": {
        "download_function": downloaders.download_baize_data,
        "prepare_function": preparers.prepare_baize_data,
    },
    "PMC-LLaMA Instructions": {
        "download_function": downloaders.download_pmc_llama,
        "prepare_function": preparers.prepare_pmc_llama,
    },
    "Medical Meadow": {
        "download_function": downloaders.download_medical_meadow,
        "prepare_function": preparers.prepare_medical_meadow,
    },
    "MedInstruct": {
        "download_function": downloaders.download_medinstruct,
        "prepare_function": preparers.prepare_medinstruct,
    },
    "Open Orca": {
        "download_function": downloaders.download_open_orca,
        "prepare_function": preparers.prepare_open_orca,
    },
    "ChatDoctor":{
        "download_function": downloaders.download_chatdoctor,
        "prepare_function": preparers.prepare_chatdoctor,
    },
    "AgentInstruct": {
        "download_function": downloaders.download_agentinstruct,
        "prepare_function": preparers.prepare_agentinstruct,
    },
<<<<<<< HEAD
    "PII-Masking-200k": {
        "download_function": downloaders.download_pii_masking_200k,
        "prepare_function": preparers.prepare_pii_masking_200k,
=======
    "No Robots": {
        "download_function": downloaders.download_no_robots,
        "prepare_function": preparers.prepare_no_robots,
    },
    "HelpSteer": {
        "download_function": downloaders.download_help_steer,
        "prepare_function": preparers.prepare_help_steer,
    },
>>>>>>> b3045bdd
    "Bactrian-X": {
        "download_function": downloaders.download_bactrianx,
        "prepare_function": preparers.prepare_bactrianx,
    },
    "WildChat":{
        "download_function": downloaders.download_wildchat,
        "prepare_function": preparers.prepare_wildchat,
    }
}<|MERGE_RESOLUTION|>--- conflicted
+++ resolved
@@ -238,11 +238,10 @@
         "download_function": downloaders.download_agentinstruct,
         "prepare_function": preparers.prepare_agentinstruct,
     },
-<<<<<<< HEAD
     "PII-Masking-200k": {
         "download_function": downloaders.download_pii_masking_200k,
         "prepare_function": preparers.prepare_pii_masking_200k,
-=======
+    },
     "No Robots": {
         "download_function": downloaders.download_no_robots,
         "prepare_function": preparers.prepare_no_robots,
@@ -251,7 +250,6 @@
         "download_function": downloaders.download_help_steer,
         "prepare_function": preparers.prepare_help_steer,
     },
->>>>>>> b3045bdd
     "Bactrian-X": {
         "download_function": downloaders.download_bactrianx,
         "prepare_function": preparers.prepare_bactrianx,

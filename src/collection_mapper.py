--- conflicted
+++ resolved
@@ -310,14 +310,12 @@
         "download_function": downloaders.download_expertqa,
         "prepare_function": preparers.prepare_expertqa,
     },
-<<<<<<< HEAD
     "OpenGPT Healthcare": {
         "download_function": downloaders.download_opengpt_healthcare,
         "prepare_function": preparers.prepare_opengpt_healthcare,
-=======
+    },
     "Conifer": {
         "download_function": downloaders.download_conifer,
         "prepare_function": preparers.prepare_conifer,
->>>>>>> 2a03a421
     }
 }
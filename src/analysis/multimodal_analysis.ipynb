{
 "cells": [
  {
   "cell_type": "code",
   "execution_count": null,
   "metadata": {},
   "outputs": [],
   "source": [
    "!pip3 install -q -U pandas altair vega_datasets iso3166 vl-convert-python matplotlib seaborn scipy scikit-learn"
   ]
  },
  {
   "cell_type": "code",
   "execution_count": null,
   "metadata": {},
   "outputs": [],
   "source": [
    "import sys\n",
    "# Append system path\n",
    "sys.path = [p for p in sys.path if not p.endswith(\"../..\")]  # Cleans duplicated '../..\"\n",
    "sys.path.insert(0, \"../\")  # This adds `src` to the path\n",
    "import os\n",
    "import logging\n",
    "import pandas as pd\n",
    "import altair as alt\n",
    "alt.data_transformers.disable_max_rows() # Allow using more than 5000 rows, for now\n",
    "logging.basicConfig(level=logging.DEBUG, handlers=[logging.StreamHandler(stream=sys.stdout)])\n",
    "from vega_datasets import data\n",
    "from helpers import io\n",
    "from analysis import multimodal_util\n",
    "\n",
    "\n",
    "%load_ext autoreload\n",
    "%autoreload 2"
   ]
  },
  {
   "cell_type": "markdown",
   "metadata": {},
   "source": [
    "# Plotting Constants (All Plots)"
   ]
  },
  {
   "cell_type": "code",
   "execution_count": null,
   "metadata": {},
   "outputs": [],
   "source": [
    "def times_newroman():\n",
    "    font = \"Times New Roman\"\n",
    "\n",
    "    return {\n",
    "          \"config\" : {\n",
    "               \"title\": {\"font\": font},\n",
    "               \"axis\": {\n",
    "               \"labelFont\": font,\n",
    "               \"titleFont\": font\n",
    "          },\n",
    "          \"header\": {\n",
    "               \"labelFont\": font,\n",
    "               \"titleFont\": font\n",
    "          },\n",
    "          \"legend\": {\n",
    "               \"labelFont\": font,\n",
    "               \"titleFont\": font\n",
    "          },\n",
    "          \"text\": {\n",
    "               \"font\": font\n",
    "          }\n",
    "     }\n",
    "}\n",
    "\n",
    "alt.themes.register(\"times_newroman\", times_newroman)\n",
    "alt.themes.enable(\"times_newroman\")"
   ]
  },
  {
   "cell_type": "code",
   "execution_count": null,
   "metadata": {},
   "outputs": [],
   "source": [
    "FONT_SIZE = 16\n",
    "LEGEND_POSITION = \"bottom\"\n",
    "PLOT_TOFILE = True # Whether and where to output plots\n",
    "PLOT_DIR = \"~/dpi-plotsmultimodal/\"\n",
    "PLOT_PPI = 300\n",
    "MAX_LABELLIMIT = 400 # Large number to avoid label summarization in plots\n",
    "\n",
    "PLOT_DIR = os.path.expanduser(PLOT_DIR)\n",
    "\n",
    "# Create directory if needed\n",
    "if PLOT_TOFILE:\n",
    "    os.makedirs(PLOT_DIR, exist_ok=True)"
   ]
  },
  {
   "cell_type": "markdown",
   "metadata": {},
   "source": [
    "## Read Constants and Summaries\n",
    "\n",
    "Load constants and data summaries from JSON files. Constants provide mappings and criteria for licenses, creator groups, various other categories. Data summaries contain modality-specific information about datasets.\n",
    "\n",
    "- `all_constants`: Dictionary containing all predefined constants.\n",
    "- `{text/speech/video}_summaries`: Data summaries by modality."
   ]
  },
  {
   "cell_type": "code",
   "execution_count": null,
   "metadata": {},
   "outputs": [],
   "source": [
    "# Whether and where to output plots\n",
    "PLOT_TOFILE = True\n",
    "PLOT_DIR = \"~/dpi-plotsmultimodal/\"\n",
    "PLOT_PPI = 300\n",
    "MAX_LABELLIMIT = 400 # Large number to avoid label summarization in plots\n",
    "\n",
    "PLOT_DIR = os.path.expanduser(PLOT_DIR)\n",
    "\n",
    "# Create directory if needed\n",
    "if PLOT_TOFILE:\n",
    "    os.makedirs(PLOT_DIR, exist_ok=True)\n",
    "\n",
    "# Plotting constants\n",
    "LICENSE_ORDER = [\"NC/Acad\", \"Unspecified\", \"Commercial\"]\n",
    "LICENSE_PALETTE = [\"#e04c71\", \"#e0cd92\", \"#82b5cf\"]\n",
    "LICENSE_TERMS_ORDER = [\n",
    "    \"NC/Acad | Model Closed\", \"NC/Acad | Source Closed\", \"NC/Acad | Unspecified\", \"NC/Acad | Unrestricted\",\n",
    "    \"Unspecified | Model Closed\", \"Unspecified | Source Closed\", \"Unspecified | Unspecified\", \"Unspecified | Unrestricted\",\n",
    "    \"Commercial | Model Closed\", \"Commercial | Source Closed\", \"Commercial | Unspecified\", \"Commercial | Unrestricted\",\n",
    "]\n",
    "LICENSE_TERMS_PALETTE = [\n",
    "    '#9d354f', '#c24262', '#e04c71', '#e04c71',  # Shades of #e04c71\n",
    "    '#9d9066', '#c2b27f', '#e0cd92', '#e0cd92',  # Shades of #e0cd92\n",
    "    '#5b7f91', '#719db3', '#82b5cf', '#82b5cf',   # Shades of #82b5cf\n",
    "]\n",
    "\n",
    "LICENSE_PLOTW = 400\n",
    "LICENSE_PLOTH = 100\n",
    "YEAR_CATEGORIES = [\"Unknown\", \"<2013\", *list(map(str, range(2013, 2025)))]\n",
    "\n",
    "# Read constants\n",
    "all_constants = io.read_all_constants(\"../../constants/\")\n",
    "\n",
    "# Read Terms data\n",
    "collection_to_terms_mapper = multimodal_util.load_terms_metadata(\"data/multimodal_terms_data\")\n",
    "\n",
    "# Read individual modality summaries\n",
    "text_summaries = io.read_data_summary_json(\"../../data_summaries/\")\n",
    "logging.info(\"Checking Text Data Summaries against Constants\")\n",
    "# analysis_util.check_datasummary_in_constants(text_summaries, all_constants)\n",
    "\n",
    "speech_summaries = io.read_data_summary_json(\"../../data_summaries-speech/\")\n",
    "logging.info(\"Checking Speech Data Summaries against Constants\")\n",
    "# analysis_util.check_datasummary_in_constants(speech_summaries, all_constants)\n",
    "\n",
    "video_summaries = io.read_data_summary_json(\"../../data_summaries-video/\")\n",
    "logging.info(\"Checking Video Data Summaries against Constants\")\n",
    "# analysis_util.check_datasummary_in_constants(video_summaries, all_constants)\n"
   ]
  },
  {
   "cell_type": "code",
   "execution_count": null,
   "metadata": {},
   "outputs": [],
   "source": [
    "# Prep dataframes\n",
    "df = multimodal_util.prep_summaries_for_visualization(\n",
    "    text_summaries,\n",
    "    speech_summaries,\n",
    "    video_summaries,\n",
    "    all_constants,\n",
    "    collection_to_terms_mapper,\n",
    "    YEAR_CATEGORIES,\n",
    "    LICENSE_ORDER,\n",
    ")"
   ]
  },
  {
   "cell_type": "code",
   "execution_count": null,
   "metadata": {},
   "outputs": [],
   "source": [
    "# video_summaries"
   ]
  },
  {
   "cell_type": "code",
   "execution_count": null,
   "metadata": {},
   "outputs": [],
   "source": [
    "df[\"Data Terms\"].value_counts()"
   ]
  },
  {
   "cell_type": "code",
   "execution_count": null,
   "metadata": {},
   "outputs": [],
   "source": [
    "# df[\"License Type\"].unique()"
   ]
  },
  {
   "cell_type": "markdown",
   "metadata": {},
   "source": [
    "## License Use by Modality\n",
    "\n",
    "Show the proportion of license types by modality using a stacked bar chart (normalized). Licenses are mapped to a higher-level categorization: either **Non-Commercial/Academic**, **Unspecified**, or **Commercial** depending on the permisiveness of the original license."
   ]
  },
  {
   "cell_type": "code",
   "execution_count": null,
   "metadata": {},
   "outputs": [],
   "source": [
    "# multimodal_util.plot_license_terms_stacked_bar_chart(\n",
    "#     df, LICENSE_PALETTE, LICENSE_ORDER, LICENSE_PLOTW, LICENSE_PLOTH, PLOT_DIR, PLOT_PPI\n",
    "# )\n"
   ]
  },
  {
   "cell_type": "code",
   "execution_count": null,
   "metadata": {},
   "outputs": [],
   "source": [
    "license_chart, license_table = multimodal_util.plot_license_terms_stacked_bar_chart_collections(\n",
    "    df, \"License Type\", LICENSE_PALETTE, LICENSE_ORDER, LICENSE_PLOTW, LICENSE_PLOTH, PLOT_DIR, PLOT_PPI\n",
    ")\n",
    "\n",
    "license_chart"
   ]
  },
  {
   "cell_type": "code",
   "execution_count": null,
   "metadata": {},
   "outputs": [],
   "source": [
    "license_terms_chart, license_terms_table = multimodal_util.plot_license_terms_stacked_bar_chart_collections(\n",
    "    df, \"License | Terms\", LICENSE_TERMS_PALETTE, LICENSE_TERMS_ORDER, 800, 200, PLOT_DIR, PLOT_PPI\n",
    ")\n",
    "\n",
    "license_terms_chart"
   ]
  },
  {
   "cell_type": "code",
   "execution_count": null,
   "metadata": {},
   "outputs": [],
   "source": [
    "print(license_terms_table[\"Video\"])"
   ]
  },
  {
   "cell_type": "markdown",
   "metadata": {},
   "source": [
    "## Visualize Creator Categories (e.g. Academic, Industry) by Modality\n",
    "\n",
    "Show the distribution of creator categories across modalities. Plots a normalized stacked bar chart, and also donut/pie for comparison (for now).\n",
    "\n",
    "- `df_categories`: DataFrame unlisted to handle multiple creator categories."
   ]
  },
  {
   "cell_type": "code",
   "execution_count": null,
   "metadata": {},
   "outputs": [],
   "source": [
    "# Plotting constants\n",
    "CREATORCATEGORY_ORDER = [\"Academic\", \"Research Group\", \"Industry Lab\", \"Corporation\", \"Startup\", \"Other\", \"Government\", \"Unspecified\"]\n",
    "CREATORCATEGORY_PALETTE = [\"#CF4E9CFF\", \"#8C57A2FF\", \"#358DB9FF\", \"#82581FFF\", \"#2F509EFF\", \"#E5614CFF\", \"#97A1A7FF\", \"#2E2A2BFF\"]\n",
    "CREATORCATEGORY_PLOTW = 600\n",
    "CREATORCATEGORY_PLOTH = 200"
   ]
  },
  {
   "cell_type": "code",
   "execution_count": null,
   "metadata": {},
   "outputs": [],
   "source": [
    "creator_chart = multimodal_util.plot_stacked_creator_categories(\n",
    "    df, CREATORCATEGORY_ORDER, CREATORCATEGORY_PALETTE, CREATORCATEGORY_PLOTW, CREATORCATEGORY_PLOTH, PLOT_DIR\n",
    ")\n",
    "\n",
    "creator_chart"
   ]
  },
  {
   "cell_type": "code",
   "execution_count": null,
   "metadata": {},
   "outputs": [],
   "source": [
    "# multimodal_util.plot_donut_creator_categories(\n",
    "#     df, CREATORCATEGORY_ORDER, CREATORCATEGORY_PALETTE, CREATORCATEGORY_PLOTH, PLOT_DIR\n",
    "# )"
   ]
  },
  {
   "cell_type": "code",
   "execution_count": null,
   "metadata": {},
   "outputs": [],
   "source": []
  },
  {
   "cell_type": "markdown",
   "metadata": {},
   "source": [
    "## Visualize Dataset Count by Creator Country/Region and Modality\n",
    "\n",
    "Global distribution of datasets by modality. Uses a world map with color-coded regions to indicate the count of datasets from different regions.\n",
    "\n",
    "- `df_countries`: DataFrame with country codes for plotting.\n",
    "- `base`: Base map (shared across all modalities).\n",
    "- `charts`: List of modality-specific maps (to concatenate into facets)."
   ]
  },
  {
   "cell_type": "code",
   "execution_count": null,
   "metadata": {},
   "outputs": [],
   "source": [
    "# Plotting constants\n",
    "CREATORCOUNTRY_PLOTDIM = 400\n",
    "MODALITY_COLORS = {\n",
    "    \"Text\": \"reds\",\n",
    "    \"Speech\": \"blues\",\n",
    "    \"Video\": \"greens\"\n",
    "}"
   ]
  },
  {
   "cell_type": "code",
   "execution_count": null,
   "metadata": {},
   "outputs": [],
   "source": [
    "map_charts = multimodal_util.plot_altair_worldmap_country(\n",
    "    df,\n",
    "    data.world_110m.url, # World map for plotting\n",
    "    MODALITY_COLORS,\n",
    "    CREATORCOUNTRY_PLOTDIM,\n",
    "    PLOT_DIR\n",
    ")\n",
    "\n",
    "map_charts"
   ]
  },
  {
   "cell_type": "code",
   "execution_count": null,
   "metadata": {},
   "outputs": [],
   "source": [
    "map_charts = multimodal_util.plot_altair_worldmap_continent(\n",
    "    df,\n",
    "    data.world_110m.url, # World map for plotting\n",
    "    MODALITY_COLORS,\n",
    "    CREATORCOUNTRY_PLOTDIM,\n",
    "    PLOT_DIR\n",
    ")\n",
    "\n",
    "map_charts"
   ]
  },
  {
   "cell_type": "markdown",
   "metadata": {},
   "source": [
    "## Visualize Data Source Categories by Modality\n",
    "\n",
    "Distribution of source categories, mapped to higher-level groups in `domain_types.json`, across modalities.\n",
    "\n",
    "- `df_sources`: DataFrame with grouped sources."
   ]
  },
  {
   "cell_type": "code",
   "execution_count": null,
   "metadata": {},
   "outputs": [],
   "source": [
    "# Plotting constants\n",
    "DOMAIN_TYPEMAP = multimodal_util.invert_dict_of_lists(all_constants[\"DOMAIN_TYPES\"])\n",
    "SOURCECATEGORY_PLOTW = 400\n",
    "SOURCECATEGORY_PLOTH = 100\n",
    "SOURCECATEGORY_ORDER = sorted(set(DOMAIN_TYPEMAP.values()) - {\"Other\"}) + [\"Other\", \"Unspecified\"]"
   ]
  },
  {
   "cell_type": "code",
   "execution_count": null,
   "metadata": {},
   "outputs": [],
   "source": [
    "multimodal_util.plot_source_domain_stacked_chart(\n",
    "    df, DOMAIN_TYPEMAP, SOURCECATEGORY_ORDER, SOURCECATEGORY_PLOTW, SOURCECATEGORY_PLOTH, PLOT_DIR\n",
    ")"
   ]
  },
  {
   "cell_type": "markdown",
   "metadata": {},
   "source": [
    "Here, we plot source/domain type distributions by year and modality."
   ]
  },
  {
   "cell_type": "markdown",
   "metadata": {},
   "source": [
    "Here, we re-plot the source category distributions, but aggregating within collections for text data (i.e. we use the majority source within collections). For possible ToS mapping (since those annotations are collection level)."
   ]
  },
  {
   "cell_type": "code",
   "execution_count": null,
   "metadata": {},
   "outputs": [],
   "source": [
    "source_chart = multimodal_util.plot_source_domain_stacked_chart_collections(\n",
    "    df, DOMAIN_TYPEMAP, SOURCECATEGORY_ORDER, SOURCECATEGORY_PLOTW, SOURCECATEGORY_PLOTH, PLOT_DIR\n",
    ")\n",
    "\n",
    "source_chart"
   ]
  },
  {
   "cell_type": "markdown",
   "metadata": {},
   "source": [
    "## Combined Plots"
   ]
  },
  {
   "cell_type": "code",
   "execution_count": null,
   "metadata": {},
   "outputs": [],
   "source": [
    "combined_chart = alt.hconcat(\n",
    "    license_chart,\n",
    "    creator_chart,\n",
    "    source_chart\n",
    ").configure_axis(\n",
    "    labelFontSize=FONT_SIZE,\n",
    "    titleFontSize=FONT_SIZE\n",
    ").configure_legend(\n",
    "    titleFontSize=FONT_SIZE,\n",
    "    labelFontSize=FONT_SIZE,\n",
    "    orient=\"bottom\",\n",
    "    columns=2,\n",
    "    labelLimit=MAX_LABELLIMIT\n",
    ").configure_title(\n",
    "    fontSize=FONT_SIZE\n",
    ").resolve_scale(\n",
    "    color=\"independent\",\n",
    "    x=\"shared\",\n",
    "    y=\"shared\"\n",
    ").resolve_axis(\n",
    "    x=\"shared\",\n",
    "    y=\"shared\"\n",
    ")\n",
    "\n",
    "combined_chart_json = combined_chart.to_dict()\n",
    "\n",
    "combined_chart_json[\"hconcat\"][0][\"encoding\"][\"x\"][\"axis\"] = {\"title\": \"\\n\"} # For alignment\n",
    "combined_chart_json[\"hconcat\"][2][\"encoding\"][\"x\"][\"axis\"] = {\"title\": \"\\n\"}\n",
    "combined_chart_json[\"hconcat\"][1][\"encoding\"][\"y\"][\"axis\"] = {\"title\": None, \"ticks\": False, \"labels\": False}\n",
    "combined_chart_json[\"hconcat\"][2][\"encoding\"][\"y\"][\"axis\"] = {\"title\": None, \"ticks\": False, \"labels\": False}\n",
    "\n",
    "combined_chart = alt.Chart.from_dict(combined_chart_json)\n",
    "\n",
    "# Save the chart if required\n",
    "if PLOT_TOFILE:\n",
    "    combined_chart.save(\n",
    "        os.path.join(PLOT_DIR, \"multimodal-combined_chart.png\"),\n",
    "        ppi=300\n",
    "    )\n",
    "\n",
    "combined_chart"
   ]
  }
 ],
 "metadata": {
  "kernelspec": {
   "display_name": "Python 3 (ipykernel)",
   "language": "python",
   "name": "python3"
  },
  "language_info": {
   "codemirror_mode": {
    "name": "ipython",
    "version": 3
   },
   "file_extension": ".py",
   "mimetype": "text/x-python",
   "name": "python",
   "nbconvert_exporter": "python",
   "pygments_lexer": "ipython3",
<<<<<<< HEAD
   "version": "3.11.9"
=======
   "version": "3.10.9"
>>>>>>> ed0e687f
  },
  "nbdime-conflicts": {
   "local_diff": [
    {
     "diff": [
      {
       "diff": [
        {
         "key": 0,
         "length": 1,
         "op": "removerange"
        }
       ],
       "key": "version",
       "op": "patch"
      }
     ],
     "key": "language_info",
     "op": "patch"
    }
   ],
   "remote_diff": [
    {
     "diff": [
      {
       "diff": [
        {
         "diff": [
          {
           "key": 6,
           "op": "addrange",
           "valuelist": "4"
          },
          {
           "key": 6,
           "length": 1,
           "op": "removerange"
          }
         ],
         "key": 0,
         "op": "patch"
        }
       ],
       "key": "version",
       "op": "patch"
      }
     ],
     "key": "language_info",
     "op": "patch"
    }
   ]
  }
 },
 "nbformat": 4,
 "nbformat_minor": 4
}<|MERGE_RESOLUTION|>--- conflicted
+++ resolved
@@ -515,11 +515,7 @@
    "name": "python",
    "nbconvert_exporter": "python",
    "pygments_lexer": "ipython3",
-<<<<<<< HEAD
-   "version": "3.11.9"
-=======
    "version": "3.10.9"
->>>>>>> ed0e687f
   },
   "nbdime-conflicts": {
    "local_diff": [

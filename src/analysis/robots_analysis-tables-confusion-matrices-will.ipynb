--- conflicted
+++ resolved
@@ -1130,41 +1130,23 @@
       "text/html": [
        "\n",
        "<style>\n",
-<<<<<<< HEAD
-       "  #altair-viz-82b7eff81a1c4bcea700787de714692a.vega-embed {\n",
-=======
        "  #altair-viz-2842e5a69ef44657a891db56c83c28a6.vega-embed {\n",
->>>>>>> 51c41a74
        "    width: 100%;\n",
        "    display: flex;\n",
        "  }\n",
        "\n",
-<<<<<<< HEAD
-       "  #altair-viz-82b7eff81a1c4bcea700787de714692a.vega-embed details,\n",
-       "  #altair-viz-82b7eff81a1c4bcea700787de714692a.vega-embed details summary {\n",
-       "    position: relative;\n",
-       "  }\n",
-       "</style>\n",
-       "<div id=\"altair-viz-82b7eff81a1c4bcea700787de714692a\"></div>\n",
-=======
        "  #altair-viz-2842e5a69ef44657a891db56c83c28a6.vega-embed details,\n",
        "  #altair-viz-2842e5a69ef44657a891db56c83c28a6.vega-embed details summary {\n",
        "    position: relative;\n",
        "  }\n",
        "</style>\n",
        "<div id=\"altair-viz-2842e5a69ef44657a891db56c83c28a6\"></div>\n",
->>>>>>> 51c41a74
        "<script type=\"text/javascript\">\n",
        "  var VEGA_DEBUG = (typeof VEGA_DEBUG == \"undefined\") ? {} : VEGA_DEBUG;\n",
        "  (function(spec, embedOpt){\n",
        "    let outputDiv = document.currentScript.previousElementSibling;\n",
-<<<<<<< HEAD
-       "    if (outputDiv.id !== \"altair-viz-82b7eff81a1c4bcea700787de714692a\") {\n",
-       "      outputDiv = document.getElementById(\"altair-viz-82b7eff81a1c4bcea700787de714692a\");\n",
-=======
        "    if (outputDiv.id !== \"altair-viz-2842e5a69ef44657a891db56c83c28a6\") {\n",
        "      outputDiv = document.getElementById(\"altair-viz-2842e5a69ef44657a891db56c83c28a6\");\n",
->>>>>>> 51c41a74
        "    }\n",
        "    const paths = {\n",
        "      \"vega\": \"https://cdn.jsdelivr.net/npm/vega@5?noext\",\n",

--- conflicted
+++ resolved
@@ -799,10 +799,9 @@
 
     return dset
 
-<<<<<<< HEAD
+
 def download_cidar(accepted_filter_ids):
     return huggingface_download('arbml/CIDAR', split='train')
-=======
 
 def download_indic_instruct(accepted_filter_ids):
     dset = []
@@ -838,4 +837,3 @@
         dset = annotate_source(dset, dset_name)
         dsets.extend(dset)
     return dsets
->>>>>>> 014c0f56

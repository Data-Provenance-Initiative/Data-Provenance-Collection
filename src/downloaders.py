# import os
import re
import json
# import random
import zipfile
import multiprocessing
import itertools as it

from io import BytesIO
from functools import partial
# from collections import Counter

import chardet
import requests
import pandas as pd

from datasets import load_dataset, Dataset  # ,list_datasets

# `HfFileSystem` requires the latest version of `huggingface_hub`
from huggingface_hub import HfFileSystem, hf_hub_url, hf_hub_download  # , login

from helpers import io


# ##########################################################################
# ############## Download Utils
# ##########################################################################


def filter_dataset_on_task_name(ex, task_key, accepted_filter_ids):
    """ Filters a dataset based on the task name.

    Args:
        ex (dict): A single example from the dataset.
        task_key (str): The key in the example dict that contains the task name.
        acceptable_tasks (list): A list of acceptable task names.

    Returns:
        bool: True if the example's task name is in the acceptable tasks list, False otherwise.
    """
    return ex[task_key] in accepted_filter_ids


def pool_filter(candidates, task_key, accepted_filter_ids):
    """ Filters a list of candidates using multiprocessing.

    Args:
        candidates (list): A list of candidates to filter.
        task_key (str): The key in the example dict that contains the task name.
        acceptable_tasks (list): A list of acceptable task names.

    Returns:
        list: A list of candidates that passed the filter.
    """
    with multiprocessing.Pool() as pool:
        return [
            c for c, keep in zip(candidates, pool.map(
                partial(
                    filter_dataset_on_task_name,
                    task_key=task_key,
                    accepted_filter_ids=accepted_filter_ids
                ), candidates)) if keep
        ]


def annotate_source(dset, source):
    updated_dset = []
    for row in dset:
        row["_source"] = source
        updated_dset.append(row)
    return updated_dset


def direct_data_request(url):
    response = requests.get(url)
    # The response content is in bytes, we need to convert it to string
    content = response.content.decode('utf-8')
    # Now we can parse the JSON content into a Python list/dictionary
    return json.loads(content)


def huggingface_download(
        data_address, name=None, data_dir=None, data_files=None, split=None
):
    """Download a dataset from the Hugging Face Hub.

    It supports various options for specifying the dataset to download,
    such as providing a name, a data directory, data files, or a split.

    Args:
        data_address (str): The address or identifier of the dataset
        name (str, optional): Name of the dataset to download. Defaults to None.
        data_dir (str, optional): Path to the directory containing the dataset files. Defaults to None.
        data_files (str or list, optional): Path(s) to specific dataset files. Defaults to None.
        split (str, optional): Name of the split to take (usually "train"). Defaults to None.

    Returns:
        list or Dataset: The downloaded dataset as a list of items,
            or Hugging Face Dataset object (if failed converted to list).
    """
    assert not (data_dir and data_files)

    num_proc = max(multiprocessing.cpu_count() // 2, 1)
    if data_files:
        dset = load_dataset(data_address, data_files=data_files, num_proc=num_proc)
    elif data_dir:
        dset = load_dataset(data_address, data_dir=data_dir, num_proc=num_proc)
    elif name:
        dset = load_dataset(data_address, name)
    else:
        dset = load_dataset(data_address, num_proc=num_proc)

    if split:
        dset = dset[split]

    try:
        dset = dset.to_list()
    except ValueError:
        print("Trouble converting Hugging Face dataset to list...")
        pass
    return dset


def detect_encoding(file_path):
    with open(file_path, 'rb') as f:
        rawdata = f.read()
    result = chardet.detect(rawdata)
    return result['encoding']


def convert_to_utf8(file_path):
    encoding = detect_encoding(file_path)
    with open(file_path, 'r', encoding=encoding) as f:
        content = f.read()
    utf8_content = content.encode('utf-8')
    return json.loads(utf8_content.decode('utf-8'))


def process_zipped_file(zip_file):
    dset = []
    with zipfile.ZipFile(zip_file, 'r') as z:
        for json_file in z.namelist():
            if json_file.endswith(".json"):
                data = json.load(z.open(json_file))
                dset.append(data)
    return dset


# ##########################################################################
# ############## Collection Downloader Functions
# ##########################################################################


def download_flan_collection_sni(accepted_filter_ids):
    dset = huggingface_download("DataProvenanceInitiative/niv2_submix_original", split="train")
    return pool_filter(dset, "task_name", accepted_filter_ids)


def download_flan_collection_cot(accepted_filter_ids):
    dset = huggingface_download("DataProvenanceInitiative/cot_submix_original", split="train")
    return pool_filter(dset, "task_name", accepted_filter_ids)


def download_flan_collection_dialog(accepted_filter_ids):
    dset = huggingface_download("DataProvenanceInitiative/dialog_submix_original", split="train")
    return pool_filter(dset, "task_name", accepted_filter_ids)


def download_flan_collection_flan2021(accepted_filter_ids):
    dset = huggingface_download("DataProvenanceInitiative/flan2021_submix_original", split="train")
    return pool_filter(dset, "task_name", accepted_filter_ids)


def download_flan_collection_p3(accepted_filter_ids):
    dset = huggingface_download("DataProvenanceInitiative/t0_submix_original", split="train")
    return pool_filter(dset, "task_name", accepted_filter_ids)


def download_xp3x(accepted_filter_ids, sample_threshold=100):
    # The more accepted_filter_ids the longer it will take. So if it's too many switch to the sample (likely e.g. when people just choose everything).
    # Meanwhile if people just choose a few ids, maybe just one language or so, then use the big one.
    if len(accepted_filter_ids) > sample_threshold:
        print(f"xP3x: Detected {len(accepted_filter_ids)} filter IDs. Defaulting to xP3x-sample to reduce download size. Increase sample_threshold to download full dataset.")
        return download_xp3x_sample(accepted_filter_ids)

    fs = HfFileSystem()
    fps = [
        (task, fs.resolve_path(fp)) for task in accepted_filter_ids
        for fp in fs.glob(f"datasets/Muennighoff/xP3x/data/{task.split('/')[0]}/*{task.split('/')[1].replace('-', '_')}*")
    ]

    data_files = [
        hf_hub_url(
            resolved_path.repo_id,
            resolved_path.path_in_repo,
            repo_type=resolved_path.repo_type)
        for (task, resolved_path) in fps
    ]

    dset = []
    if data_files:
        dset = huggingface_download("json", data_files=data_files, split="train")
        dset = pd.DataFrame(dset).to_dict('records')
    return dset


def download_xp3x_sample(accepted_filter_ids):
    dset = []
    tasks = set([task.split('/')[1].lower().replace("-", "_") for task in accepted_filter_ids])
    langs = list(set([task.split('/')[0] for task in accepted_filter_ids]))

    for t in tasks:
        raw_dset = huggingface_download('Muennighoff/xP3x-sample', t, split='train')
        raw_dset = pool_filter(raw_dset, "language", langs)
        dset.extend(raw_dset)

    return dset


def download_commitpackft(accepted_filter_ids):
    dset = []
    for lang in accepted_filter_ids:
        raw_dset = huggingface_download('bigcode/commitpackft', lang, split='train')
        dset.extend(raw_dset)
    return dset


def download_dolly_15k(accepted_filter_ids):
    dset = huggingface_download("databricks/databricks-dolly-15k", split="train")
    return pool_filter(dset, "category", accepted_filter_ids)

def download_thai_gen_ai_dolly(accepted_filter_ids):
    dset = huggingface_download("Thaweewat/databricks-dolly-15k-th", split="train")
    return pool_filter(dset, "category", accepted_filter_ids)

def download_laion_oig(accepted_filter_ids):
    dsets = []
    for dset_name in accepted_filter_ids:
        dset = huggingface_download("laion/oig", data_files=f"{dset_name}.jsonl", split="train")
        # annotate each example with source
        dset = annotate_source(dset, dset_name)
        dsets.extend(dset)
    return dsets


def download_self_instruct(accepted_filter_ids):
    return huggingface_download('yizhongw/self_instruct', split='train')


def download_everything_lm(accepted_filter_ids):
    return huggingface_download('totally-not-an-llm/EverythingLM-data-V3', split='train')


def download_anthropic_hh_rlhf(accepted_filter_ids):
    return huggingface_download('anthropic/hh-rlhf', split='train')

def download_thai_gen_ai_alpaca(accepted_filter_ids):
    return huggingface_download('Thaweewat/alpaca-cleaned-52k-th', split='train')

def download_stanford_human_preferences(accepted_filter_ids):
    dset = huggingface_download('stanfordnlp/SHP', split='train')
    return pool_filter(dset, "domain", accepted_filter_ids)


def download_open_assistant(accepted_filter_ids):
    dset = huggingface_download("OpenAssistant/oasst1", split='train')
    return pool_filter(dset, "lang", accepted_filter_ids)


def download_open_assistant_octopack(accepted_filter_ids):
    return huggingface_download("bigcode/oasst-octopack", split='train')


def download_longform(accepted_filter_ids):
    # Intentionally omitting BigBench.
    dset = huggingface_download("akoksal/LongForm", split='train')
    return pool_filter(dset, "source", accepted_filter_ids)


def download_gpteacher(accepted_filter_ids):
    dset = []
    if "gpteacher_instruct" in accepted_filter_ids:
        instruct_dset = huggingface_download("teknium/GPTeacher-General-Instruct", split='train')
        dset += annotate_source(instruct_dset, "gpteacher_instruct")
    if "gpteacher_codegen" in accepted_filter_ids:
        codegen_dset = direct_data_request("https://raw.githubusercontent.com/teknium1/GPTeacher/main/Codegen/codegen-instruct.json")
        dset += annotate_source(codegen_dset, "gpteacher_codegen")
    if "gpteacher_toolformer" in accepted_filter_ids:
        toolformer_dset = direct_data_request("https://raw.githubusercontent.com/teknium1/GPTeacher/main/Toolformer/toolformer-dedupe-only-dataset.json")
        dset += annotate_source(toolformer_dset, "gpteacher_toolformer")
    if "gpteacher_roleplay" in accepted_filter_ids:
        roleplay_dset = direct_data_request("https://raw.githubusercontent.com/teknium1/GPTeacher/main/Roleplay/roleplay-simple-deduped-roleplay-instruct.json")
        dset += annotate_source(roleplay_dset, "gpteacher_roleplay")
    return dset


def download_baize_data(accepted_filter_ids):
    dset = []
    if "alpaca_chat_data" in accepted_filter_ids:
        alpaca_chat_dataset = direct_data_request("https://raw.githubusercontent.com/project-baize/baize-chatbot/main/data/alpaca_chat_data.json")
        dset += annotate_source(alpaca_chat_dataset, "alpaca_chat_data")

    if "medical_chat_data" in accepted_filter_ids:
        medical_chat_dataset = direct_data_request("https://raw.githubusercontent.com/project-baize/baize-chatbot/main/data/medical_chat_data.json")
        dset += annotate_source(medical_chat_dataset, "medical_chat_data")

    if "quora_chat_data" in accepted_filter_ids:
        quora_chat_dataset = direct_data_request("https://raw.githubusercontent.com/project-baize/baize-chatbot/main/data/quora_chat_data.json")
        dset += annotate_source(quora_chat_dataset, "quora_chat_data")

    if "stackoverflow_chat_data" in accepted_filter_ids:
        stackoverflow_chat_dataset = direct_data_request("https://raw.githubusercontent.com/project-baize/baize-chatbot/main/data/stackoverflow_chat_data.json")
        dset += annotate_source(stackoverflow_chat_dataset, "stackoverflow_chat_data")
    return dset


def download_openai_summarization(accepted_filter_ids):
    # we don't need any filtering because comparisons>train contains rows only from Reddit TL;DR dataset.
    return huggingface_download("openai/summarize_from_feedback", name="comparisons", split="train")


def download_openai_webgpt(accepted_filter_ids):
    dset = huggingface_download("openai/webgpt_comparisons", split="train")
    # we copy the dataset key from `question::dataset` as a top-level key in each instance
    for ex in dset:
        ex["dataset"] = ex["question"]["dataset"]
    return pool_filter(dset, "dataset", accepted_filter_ids)


def download_alpaca(accepted_filter_ids):
    return huggingface_download('tatsu-lab/alpaca', split='train')

def download_metamathqa(accepted_filter_ids):
    dset = huggingface_download('meta-math/MetaMathQA', split='train')
    return pool_filter(dset, "type", accepted_filter_ids)

def download_pure_dove(accepted_filter_ids):
    return huggingface_download('LDJnr/Pure-Dove', split='train')

def download_evol_instruct(accepted_filter_ids):
    return huggingface_download('WizardLM/evol_instruct_70k', split='train')

def download_llama2_med_tuned_instructions(accepted_filter_ids):
    return huggingface_download('nlpie/Llama2-MedTuned-Instructions', split='train')

def download_sharegpt_vicuna(accepted_filter_ids):
    sharegpt_dir = "anon8231489123/ShareGPT_Vicuna_unfiltered"
    sv_dset_p1 = hf_hub_download(
        repo_id=sharegpt_dir,
        filename="sg_90k_part1_html_cleaned.json",
        subfolder="HTML_cleaned_raw_dataset",
        repo_type="dataset"
    )
    sv_dset_p2 = hf_hub_download(
        repo_id=sharegpt_dir,
        filename="sg_90k_part1_html_cleaned.json",
        subfolder="HTML_cleaned_raw_dataset",
        repo_type="dataset"
    )
    return pd.concat(
        [pd.read_json(sv_dset_p1), pd.read_json(sv_dset_p2)]
    ).to_dict('records')


def download_code_alpaca(accepted_filter_ids):
    return huggingface_download("sahil2801/CodeAlpaca-20k", split="train")


def download_hc3_en(accepted_filter_ids):
    dset_fpath = hf_hub_download(
        repo_id="Hello-SimpleAI/HC3",
        filename="all.jsonl",
        repo_type="dataset"
    )
    dset = pd.read_json(dset_fpath, lines=True).to_dict('records')
    return pool_filter(dset, "source", accepted_filter_ids)


def download_hc3_zh(accepted_filter_ids):
    dset_fpath = hf_hub_download(
        repo_id="Hello-SimpleAI/HC3-Chinese",
        filename="all.jsonl",
        repo_type="dataset"
    )
    dset = pd.read_json(dset_fpath, lines=True).to_dict('records')
    return pool_filter(dset, "source", accepted_filter_ids)


def download_camel_science(accepted_filter_ids):
    dset = []
    if "physics" in accepted_filter_ids:
        physics_zip = hf_hub_download(
            repo_id="camel-ai/physics",
            filename="physics.zip",
            repo_type="dataset"
        )
        physics_dset = process_zipped_file(physics_zip)
        dset += annotate_source(physics_dset, "physics")
    if "chemistry" in accepted_filter_ids:
        chemistry_zip = hf_hub_download(
            repo_id="camel-ai/chemistry",
            filename="chemistry.zip",
            repo_type="dataset"
        )
        chemistry_dset = process_zipped_file(chemistry_zip)
        dset += annotate_source(chemistry_dset, "chemistry")
    if "biology" in accepted_filter_ids:
        biology_zip = hf_hub_download(
            repo_id="camel-ai/biology",
            filename="biology.zip",
            repo_type="dataset"
        )
        biology_dset = process_zipped_file(biology_zip)
        dset += annotate_source(biology_dset, "biology")
    return dset


def download_cot_collection(accepted_filter_ids):
    dset = []
    for lang in accepted_filter_ids:
        if lang == "en":
            raw_dset = huggingface_download('kaist-ai/CoT-Collection', split='train')
            dset.extend(annotate_source(raw_dset, "en"))
        else:
            fpath = hf_hub_download(
                repo_id='kaist-ai/CoT-Collection_multilingual',
                filename=f"CoT_collection_{lang}.json",
                subfolder="data",
                repo_type="dataset",
            )
            raw_dset = [row for _, row in io.read_json(fpath).items()]
            raw_dset = annotate_source(raw_dset, lang)
            dset.extend(raw_dset)
    return dset


def download_gpt4all(accepted_filter_ids):
    dset = huggingface_download('nomic-ai/gpt4all-j-prompt-generations', split='train')
    return pool_filter(dset, "source", accepted_filter_ids)


def download_evol_instruct_v2(accepted_filter_ids):
    return huggingface_download('WizardLM/WizardLM_evol_instruct_V2_196k', split='train')


def download_gpt4_alpaca(accepted_filter_ids):
    return huggingface_download('teknium/GPT4-LLM-Cleaned', split='train')


def download_tasksource_instruct(accepted_filter_ids):
    dset = huggingface_download('tasksource/tasksource-instruct-v0', split='train')
    return pool_filter(dset, "task", accepted_filter_ids)


def download_tasksource_symbol_tuning(accepted_filter_ids):
    dset = huggingface_download('tasksource/icl-symbol-tuning-instruct', split='train')
    return pool_filter(dset, "task", accepted_filter_ids)


def download_stack_exchange_instruction(accepted_filter_ids):
    return huggingface_download('ArmelR/stack-exchange-instruction', split='train')


def download_unnatural_instructions(accepted_filter_ids):
    return huggingface_download('mrm8488/unnatural-instructions', name='core', split='train')


def download_starcoder_self_instruct(accepted_filter_ids):
    return huggingface_download('codeparrot/self-instruct-starcoder', split='curated')

def download_thai_gen_ai_gpteacher(accepted_filter_ids):
    return huggingface_download('Thaweewat/gpteacher-20k-th', split='train')

def download_tiny_stories(accepted_filter_ids):
    return huggingface_download('roneneldan/TinyStoriesInstruct', split='train')


def download_joke_explanation(accepted_filter_ids):
    return huggingface_download('theblackcat102/joke_explaination', split='train')


def download_book_summaries(accepted_filter_ids):
    dset = huggingface_download('emozilla/booksum-summary-analysis_gptneox-8192', split='train')
    return pool_filter(dset, "type", accepted_filter_ids)


def download_ultrachat(accepted_filter_ids):
    return huggingface_download('stingning/ultrachat', split='train')


def download_airoboros(accepted_filter_ids):
    dset_fpath = hf_hub_download(
        repo_id="jondurbin/airoboros-gpt4-1.2",
        filename="as_conversations.json",
        repo_type="dataset"
    )
    dset = convert_to_utf8(dset_fpath)
    return dset


def download_lima(accepted_filter_ids):
    dset = huggingface_download('GAIR/lima', split='train')
    return pool_filter(dset, "source", accepted_filter_ids)


def download_open_orca(accepeted_filter_ids):
    dset = huggingface_download('Open-Orca/OpenOrca', split='train')
    dset = list(map(lambda x: {**x, 'source': x['id'].split('.')[0]}, dset))
    return pool_filter(dset, "source", accepeted_filter_ids)

<<<<<<< HEAD
def download_medical_meadow(accepted_filter_ids):
    dset = []
    if "medical-meadow-med-flashcards" in accepted_filter_ids:
        med_flashcards = huggingface_download("medalpaca/medical_meadow_medical_flashcards", split='train')
        dset += annotate_source(med_flashcards, "medical-meadow-med-flashcards")
    if "medical-meadow-wikidoc-living-textbook" in accepted_filter_ids:
        wikidoc_living_textbook = huggingface_download("medalpaca/medical_meadow_wikidoc", split='train')
        dset += annotate_source(wikidoc_living_textbook, "medical-meadow-wikidoc-living-textbook")
    if "medical-meadow-wikidoc-patient-information" in accepted_filter_ids:
        wikidoc_patient_information = huggingface_download("medalpaca/medical_meadow_wikidoc_patient_information", split='train')
        dset += annotate_source(wikidoc_patient_information, "medical-meadow-wikidoc-patient-information")
    if "medical-meadow-cord19" in accepted_filter_ids:
        cord19 = huggingface_download("medalpaca/medical_meadow_cord19", split='train')
        dset += annotate_source(cord19, "medical-meadow-cord19")
    if "medical-meadow-health-advice" in accepted_filter_ids:
        health_advice = huggingface_download("medalpaca/medical_meadow_health_advice", split='train')
        dset += annotate_source(health_advice, "medical-meadow-health-advice")
    if "medical-meadow-pubmed-causal" in accepted_filter_ids:
        pubmed_causal = huggingface_download("medalpaca/medical_meadow_pubmed_causal", split='train')
        dset += annotate_source(pubmed_causal, "medical-meadow-pubmed-causal")
    if "medical-meadow-mmlu" in accepted_filter_ids:
        mmlu = huggingface_download("medalpaca/medical_meadow_mmmlu", split='train')
        dset += annotate_source(mmlu, "medical-meadow-mmlu")
    if "medical-meadow-medqa" in accepted_filter_ids:
        medqa = huggingface_download("medalpaca/medical_meadow_medqa", split='train')
        dset += annotate_source(medqa, "medical-meadow-medqa")
    if "medical-meadow-mediqa" in accepted_filter_ids:
        mediqa = huggingface_download("medalpaca/medical_meadow_mediqa", split='train')
        dset += annotate_source(mediqa, "medical-meadow-mediqa")
    return dset
=======
def download_mathinstruct(accepted_filter_ids):
    mathinstruct = load_dataset('TIGER-Lab/MathInstruct', split='train')
    dset = []
    if 'cot_MATH_train' in accepted_filter_ids:
        cot_MATH_train = mathinstruct.filter(lambda row: row['source'] == 'data/CoT/MATH_train.json').to_list()
        dset += annotate_source(cot_MATH_train, 'cot_MATH_train')
    if 'cot_TheoremQA' in accepted_filter_ids:
        cot_TheoremQA = mathinstruct.filter(lambda row: row['source'] == 'data/CoT/TheoremQA.json').to_list()
        dset += annotate_source(cot_TheoremQA, 'cot_TheoremQA')
    if 'cot_aqua_rat' in accepted_filter_ids:
        cot_aqua_rat = mathinstruct.filter(lambda row: row['source'] == 'data/CoT/aqua_rat.json').to_list()
        dset += annotate_source(cot_aqua_rat, 'cot_aqua_rat')
    if 'cot_college_math' in accepted_filter_ids:
        cot_college_math = mathinstruct.filter(lambda row: row['source'] == 'data/CoT/college_math.json').to_list()
        dset += annotate_source(cot_college_math, 'cot_college_math')
    if 'cot_gsm_rft' in accepted_filter_ids:
        cot_gsm_rft = mathinstruct.filter(lambda row: row['source'] == 'data/CoT/gsm_rft.json').to_list()
        dset += annotate_source(cot_gsm_rft, 'cot_gsm_rft')
    if 'cot_gsm_train' in accepted_filter_ids:
        cot_gsm_train = mathinstruct.filter(lambda row: row['source'] == 'data/CoT/gsm_train.json').to_list()
        dset += annotate_source(cot_gsm_train, 'cot_gsm_train')
    if 'cot_math50k_camel' in accepted_filter_ids:
        cot_math50k_camel = mathinstruct.filter(lambda row: row['source'] == 'data/CoT/math50k_camel.json').to_list()
        dset += annotate_source(cot_math50k_camel, 'cot_math50k_camel')
    if 'cot_number_comparison' in accepted_filter_ids:
        cot_number_comparison = mathinstruct.filter(lambda row: row['source'] == 'data/CoT/number_comparison.json').to_list()
        dset += annotate_source(cot_number_comparison, 'cot_number_comparison')
    if 'pot_MATH_train' in accepted_filter_ids:
        pot_MATH_train = mathinstruct.filter(lambda row: row['source'] == 'data/PoT/MATH_train.json').to_list()
        dset += annotate_source(pot_MATH_train, 'pot_MATH_train')
    if 'pot_TheoremQA' in accepted_filter_ids:
        pot_TheoremQA = mathinstruct.filter(lambda row: row['source'] == 'data/PoT/TheoremQA.json').to_list()
        dset += annotate_source(pot_TheoremQA, 'pot_TheoremQA')
    if 'pot_aqua_rat_filtered' in accepted_filter_ids:
        pot_aqua_rat_filtered = mathinstruct.filter(lambda row: row['source'] == 'data/PoT/aqua_rat_filtered.json').to_list()
        dset += annotate_source(pot_aqua_rat_filtered, 'pot_aqua_rat_filtered')
    if 'pot_gsm_gpt4' in accepted_filter_ids:
        pot_gsm_gpt4 = mathinstruct.filter(lambda row: row['source'] == 'data/PoT/gsm_gpt4.json').to_list()
        dset += annotate_source(pot_gsm_gpt4, 'pot_gsm_gpt4')
    if 'pot_mathqa' in accepted_filter_ids:
        pot_mathqa = mathinstruct.filter(lambda row: row['source'] == 'data/PoT/mathqa.json').to_list()
        dset += annotate_source(pot_mathqa, 'pot_mathqa')
    if 'pot_numglue' in accepted_filter_ids:
        pot_numglue = mathinstruct.filter(lambda row: row['source'] == 'data/PoT/numglue.json').to_list()
        dset += annotate_source(pot_numglue, 'pot_numglue')
    return dset   
>>>>>>> fadfd6fc

def split_by_user(pairs):
    '''
    Group (user, value) pairs into lists of pairs with the same user value
    '''

    groups = []
    current_group = []

    for kind, value in pairs:
        if kind == 'user':
            if current_group:
                groups.append(current_group)
            current_group = [(kind, value)]
        else:
            current_group.append((kind, value))

    if current_group:
        groups.append(current_group)

    return groups


def download_tool_llama(accepted_filter_ids):
    '''
    Download Tool-Llama data and parse into (context, instruction, response)
    triples, with system prompts put into the context slots. The return value
    is a huggingface dataset rather than a list of tuples or dicts.
    '''

    # The data is distributed as a Google Drive file in the Github readme,
    # rather than via e.g. Huggingface
    url = "https://docs.google.com/uc"
    params = {
        'export': 'download',
        'id': '1Vis-RxBstXLKC1W1agIQUJNuumPJrrw0',
        'confirm': 'yes'
    }

    response = requests.get(url, params=params, verify=False, stream=True)
    response.raise_for_status()

    # Docs describe a directory hierarchy in this zip file containing all the
    # tasks, and says their training splits are consolidated in this one file
    with zipfile.ZipFile(BytesIO(response.content), 'r') as z:
        with z.open("data/toolllama_G123_dfs_train.json", 'r') as f:
            data = json.load(f)

    # This is possibly multi-turn dialog, though often it's only one turn
    tmp = []
    for line in data:
        line = line['conversations']
        assert line[0]['from'] == 'system'
        assert line[1]['from'] == 'user'

        context = line[0]['value'].strip()

        # we have arbitrary {'from': user, 'value': text} stuff, sometimes with
        # the same user speaking twice in a row, sometimes multi-turn,
        # sometimes single-turn; we want to group it up to turns: lists s.t.
        # the first element is a user statement and all subsequent statements
        # are assistant responses
        groups = it.groupby(line[1:], key=lambda s: s['from'])
        groups = [
            [g[0], '\n'.join(s['value'] for s in g[1])]
            for g in groups
        ]
        groups = split_by_user(groups)

        for group in groups:
            assert group[0][0] == 'user'
            instruction = group[0][1].strip()

            response = '\n'.join(g[1] for g in group[1:]).strip()

            tmp += [{
                'context': context,
                'instruction': instruction,
                'response': response,
            }]

    ret = {}
    for key in tmp[0].keys():
        for ex in tmp:
            ret[key] = ret.get(key, []) + [ex[key]]

    return Dataset.from_dict(ret)


def download_gorilla(accepted_filter_ids):
    '''
    Download Gorilla data from Huggingface, handle string manipulation issues,
    return a Huggingface dataset.
    '''

    # Something went wrong with the formatting in these source files and
    # datasets.load_dataset dies complaining of some obscure error. On
    # inspection it turns out that the problem is inconsistent formatting of
    # the 'code' attribute; we can handle it fine for purposes of getting
    # (instruction, response) pairs with some regex and string manipulation.
    base_url = 'https://huggingface.co/datasets/gorilla-llm/APIBench/resolve/main/'
    files = ['torchhub_train.json', 'tensorflow_train.json', 'huggingface_train.json']

    tmp = []
    for file in files:
        url = base_url + file
        txt = requests.get(url).text

        for line in txt.splitlines():
            line = json.loads(line)
            code = line['code'].strip()
            response = line['api_call']

            if not code.startswith('###'):  # torchhub
                rx = re.compile(r"'Instruction': (.*), 'Output'.*")
                instruction = re.search(rx, code).group(1)
            else:  # tensorflow, huggingface
                instruction = code.splitlines()[0].replace('###Instruction: ', '')
            instruction = instruction.lstrip("'").rstrip("'").strip()

            # this passes but let's not have assertions in production
            # assert len(instruction) > 0

            tmp += [{
                'instruction': instruction,
                'response': response,
            }]

    ret = {}
    for key in tmp[0].keys():
        for ex in tmp:
            ret[key] = ret.get(key, []) + [ex[key]]

    return Dataset.from_dict(ret)


def download_agentinstruct(accepted_filter_ids):
    dset = []
    if 'alfworld' in accepted_filter_ids:
        dset.append(huggingface_download('THUDM/AgentInstruct', split='alfworld'))
    if 'db' in accepted_filter_ids:
        dset.append(huggingface_download('THUDM/AgentInstruct', split='db'))
    if 'os' in accepted_filter_ids:
        dset.append(huggingface_download('THUDM/AgentInstruct', split='os'))
    if 'kg' in accepted_filter_ids:
        dset.append(huggingface_download('THUDM/AgentInstruct', split='kg'))
    if 'webshop' in accepted_filter_ids:
        dset.append(huggingface_download('THUDM/AgentInstruct', split='webshop'))
    if 'mind2web' in accepted_filter_ids:
        dset.append(huggingface_download('THUDM/AgentInstruct', split='mind2web'))

    return dset<|MERGE_RESOLUTION|>--- conflicted
+++ resolved
@@ -508,7 +508,6 @@
     dset = list(map(lambda x: {**x, 'source': x['id'].split('.')[0]}, dset))
     return pool_filter(dset, "source", accepeted_filter_ids)
 
-<<<<<<< HEAD
 def download_medical_meadow(accepted_filter_ids):
     dset = []
     if "medical-meadow-med-flashcards" in accepted_filter_ids:
@@ -539,7 +538,7 @@
         mediqa = huggingface_download("medalpaca/medical_meadow_mediqa", split='train')
         dset += annotate_source(mediqa, "medical-meadow-mediqa")
     return dset
-=======
+
 def download_mathinstruct(accepted_filter_ids):
     mathinstruct = load_dataset('TIGER-Lab/MathInstruct', split='train')
     dset = []
@@ -586,7 +585,6 @@
         pot_numglue = mathinstruct.filter(lambda row: row['source'] == 'data/PoT/numglue.json').to_list()
         dset += annotate_source(pot_numglue, 'pot_numglue')
     return dset   
->>>>>>> fadfd6fc
 
 def split_by_user(pairs):
     '''

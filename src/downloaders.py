import os
import re
import json
import random
import zipfile
import multiprocessing
import itertools as it

from io import BytesIO
from functools import partial
from collections import Counter

import chardet
import requests
import pandas as pd

from datasets import load_dataset, list_datasets, Dataset

# `HfFileSystem` requires the latest version of `huggingface_hub`
from huggingface_hub import HfFileSystem, hf_hub_url, hf_hub_download, login

from helpers import io

###########################################################################
############### Download Utils
###########################################################################

def filter_dataset_on_task_name(ex, task_key, accepted_filter_ids):
    """ Filters a dataset based on the task name.

    Args:
        ex (dict): A single example from the dataset.
        task_key (str): The key in the example dict that contains the task name.
        acceptable_tasks (list): A list of acceptable task names.

    Returns:
        bool: True if the example's task name is in the acceptable tasks list, False otherwise.
    """
    return ex[task_key] in accepted_filter_ids


def pool_filter(candidates, task_key, accepted_filter_ids):
    """ Filters a list of candidates using multiprocessing.

    Args:
        candidates (list): A list of candidates to filter.
        task_key (str): The key in the example dict that contains the task name.
        acceptable_tasks (list): A list of acceptable task names.

    Returns:
        list: A list of candidates that passed the filter.
    """
    with multiprocessing.Pool() as pool:
        return [
            c for c, keep in zip(candidates, pool.map(
                partial(
                    filter_dataset_on_task_name,
                    task_key=task_key,
                    accepted_filter_ids=accepted_filter_ids
                ), candidates)) if keep
        ]


def annotate_source(dset, source):
    updated_dset = []
    for row in dset:
        row["_source"] = source
        updated_dset.append(row)
    return updated_dset


def direct_data_request(url):
    response = requests.get(url)
    # The response content is in bytes, we need to convert it to string
    content = response.content.decode('utf-8')
    # Now we can parse the JSON content into a Python list/dictionary
    return json.loads(content)


def huggingface_download(
        data_address, name=None, data_dir=None, data_files=None, split=None
):
    """Download a dataset from the Hugging Face Hub.

    It supports various options for specifying the dataset to download,
    such as providing a name, a data directory, data files, or a split.

    Args:
        data_address (str): The address or identifier of the dataset
        name (str, optional): Name of the dataset to download. Defaults to None.
        data_dir (str, optional): Path to the directory containing the dataset files. Defaults to None.
        data_files (str or list, optional): Path(s) to specific dataset files. Defaults to None.
        split (str, optional): Name of the split to take (usually "train"). Defaults to None.

    Returns:
        list or Dataset: The downloaded dataset as a list of items,
            or Hugging Face Dataset object (if failed converted to list).
    """
    assert not (data_dir and data_files)

    num_proc = max(multiprocessing.cpu_count() // 2,1)
    if data_files:
        dset = load_dataset(data_address, data_files=data_files, num_proc=num_proc)
    elif data_dir:
        dset = load_dataset(data_address, data_dir=data_dir, num_proc=num_proc)
    elif name:
        dset = load_dataset(data_address, name)
    else:
        dset = load_dataset(data_address, num_proc=num_proc)

    if split:
        dset = dset[split]

    try:
        dset = dset.to_list()
    except:
        print("Trouble converting Hugging Face dataset to list...")
        pass
    return dset


def detect_encoding(file_path):
    with open(file_path, 'rb') as f:
        rawdata = f.read()
    result = chardet.detect(rawdata)
    return result['encoding']

def convert_to_utf8(file_path):
    encoding = detect_encoding(file_path)
    with open(file_path, 'r', encoding=encoding) as f:
        content = f.read()
    utf8_content = content.encode('utf-8')
    return json.loads(utf8_content.decode('utf-8'))

def process_zipped_file(zip_file):
    dset = []
    with zipfile.ZipFile(zip_file, 'r') as z:
            for json_file in z.namelist():
                if json_file.endswith(".json"):
                    data = json.load(z.open(json_file))
                    dset.append(data)
    return dset




###########################################################################
############### Collection Downloader Functions
###########################################################################


def download_flan_collection_sni(accepted_filter_ids):
    dset = huggingface_download("DataProvenanceInitiative/niv2_submix_original", split="train")
    return pool_filter(dset, "task_name", accepted_filter_ids)


def download_flan_collection_cot(accepted_filter_ids):
    dset = huggingface_download("DataProvenanceInitiative/cot_submix_original", split="train")
    return pool_filter(dset, "task_name", accepted_filter_ids)


def download_flan_collection_dialog(accepted_filter_ids):
    dset = huggingface_download("DataProvenanceInitiative/dialog_submix_original", split="train")
    return pool_filter(dset, "task_name", accepted_filter_ids)


def download_flan_collection_flan2021(accepted_filter_ids):
    dset = huggingface_download("DataProvenanceInitiative/flan2021_submix_original", split="train")
    return pool_filter(dset, "task_name", accepted_filter_ids)


def download_flan_collection_p3(accepted_filter_ids):
    dset = huggingface_download("DataProvenanceInitiative/t0_submix_original", split="train")
    return pool_filter(dset, "task_name", accepted_filter_ids)


def download_xp3x(accepted_filter_ids, sample_threshold=100):

    # The more accepted_filter_ids the longer it will take. So if it's too many switch to the sample (likely e.g. when people just choose everything). 
    # Meanwhile if people just choose a few ids, maybe just one language or so, then use the big one.
    if len(accepted_filter_ids) > sample_threshold:
        print(f"xP3x: Detected {len(accepted_filter_ids)} filter IDs. Defaulting to xP3x-sample to reduce download size. Increase sample_threshold to download full dataset.")
        return download_xp3x_sample(accepted_filter_ids)

    fs = HfFileSystem()
    fps = [
        (task, fs.resolve_path(fp)) for task in accepted_filter_ids
        for fp in fs.glob(f"datasets/Muennighoff/xP3x/data/{task.split('/')[0]}/*{task.split('/')[1].replace('-', '_')}*")
    ]

    data_files = [
        hf_hub_url(
            resolved_path.repo_id,
            resolved_path.path_in_repo,
            repo_type=resolved_path.repo_type)
        for (task, resolved_path) in fps
    ]

    dset = []
    if data_files:
        dset = huggingface_download("json", data_files=data_files, split="train")
        dset = pd.DataFrame(dset).to_dict('records')
    return dset


def download_xp3x_sample(accepted_filter_ids):
    dset = []
    tasks = set([task.split('/')[1].lower().replace("-", "_") for task in accepted_filter_ids])
    langs = list(set([task.split('/')[0] for task in accepted_filter_ids]))

    for t in tasks:
        raw_dset = huggingface_download('Muennighoff/xP3x-sample', t, split='train')
        raw_dset = pool_filter(raw_dset, "language", langs)
        dset.extend(raw_dset)

    return dset


def download_commitpackft(accepted_filter_ids):
    dset = []
    for lang in accepted_filter_ids:
        raw_dset = huggingface_download('bigcode/commitpackft', lang, split='train')
        dset.extend(raw_dset)
    return dset


def download_dolly_15k(accepted_filter_ids):
    dset = huggingface_download("databricks/databricks-dolly-15k", split="train")
    return pool_filter(dset, "category", accepted_filter_ids)

def download_thai_gen_ai_dolly(accepted_filter_ids):
    dset = huggingface_download("Thaweewat/databricks-dolly-15k-th", split="train")
    return pool_filter(dset, "category", accepted_filter_ids)

def download_laion_oig(accepted_filter_ids):
    dsets = []
    for dset_name in accepted_filter_ids:
        dset = huggingface_download("laion/oig", data_files=f"{dset_name}.jsonl", split="train")
        # annotate each example with source
        dset = annotate_source(dset, dset_name)
        dsets.extend(dset)
    return dsets

def download_capybara(accepted_filter_ids):
    dset = huggingface_download('LDJnr/Capybara', split='train')
    return pool_filter(dset, "source", accepted_filter_ids)

def download_self_instruct(accepted_filter_ids):
    return huggingface_download('yizhongw/self_instruct', split='train')

def download_everything_lm(accepted_filter_ids):
    return huggingface_download('totally-not-an-llm/EverythingLM-data-V3', split='train')

def download_anthropic_hh_rlhf(accepted_filter_ids):
    return huggingface_download('anthropic/hh-rlhf', split='train')

def download_thai_gen_ai_alpaca(accepted_filter_ids):
    return huggingface_download('Thaweewat/alpaca-cleaned-52k-th', split='train')

def download_stanford_human_preferences(accepted_filter_ids):
    dset = huggingface_download('stanfordnlp/SHP', split='train')
    return pool_filter(dset, "domain", accepted_filter_ids)


def download_open_assistant(accepted_filter_ids):
    dset = huggingface_download("OpenAssistant/oasst1", split='train')
    return pool_filter(dset, "lang", accepted_filter_ids)

def download_open_assistant_v2(accepted_filter_ids):
    dset = huggingface_download("OpenAssistant/oasst2", split='train')
    return pool_filter(dset, "lang", accepted_filter_ids)

def download_open_assistant_octopack(accepted_filter_ids):
    return huggingface_download("bigcode/oasst-octopack", split='train')


def download_longform(accepted_filter_ids):
    # Intentionally omitting BigBench.
    dset = huggingface_download("akoksal/LongForm", split='train')
    return pool_filter(dset, "source", accepted_filter_ids)


def download_gpteacher(accepted_filter_ids):
    dset = []
    if "gpteacher_instruct" in accepted_filter_ids:
        instruct_dset = huggingface_download("teknium/GPTeacher-General-Instruct", split='train')
        dset += annotate_source(instruct_dset, "gpteacher_instruct")
    if "gpteacher_codegen" in accepted_filter_ids:
        codegen_dset = direct_data_request("https://raw.githubusercontent.com/teknium1/GPTeacher/main/Codegen/codegen-instruct.json")
        dset += annotate_source(codegen_dset, "gpteacher_codegen")
    if "gpteacher_toolformer" in accepted_filter_ids:
        toolformer_dset = direct_data_request("https://raw.githubusercontent.com/teknium1/GPTeacher/main/Toolformer/toolformer-dedupe-only-dataset.json")
        dset += annotate_source(toolformer_dset, "gpteacher_toolformer")
    if "gpteacher_roleplay" in accepted_filter_ids:
        roleplay_dset = direct_data_request("https://raw.githubusercontent.com/teknium1/GPTeacher/main/Roleplay/roleplay-simple-deduped-roleplay-instruct.json")
        dset += annotate_source(roleplay_dset, "gpteacher_roleplay")
    return dset

def download_baize_data(accepted_filter_ids):
    dset = []
    if "alpaca_chat_data" in accepted_filter_ids:
        alpaca_chat_dataset = direct_data_request("https://raw.githubusercontent.com/project-baize/baize-chatbot/main/data/alpaca_chat_data.json")
        dset += annotate_source(alpaca_chat_dataset, "alpaca_chat_data")

    if "medical_chat_data" in accepted_filter_ids:
        medical_chat_dataset = direct_data_request("https://raw.githubusercontent.com/project-baize/baize-chatbot/main/data/medical_chat_data.json")
        dset += annotate_source(medical_chat_dataset, "medical_chat_data")

    if "quora_chat_data" in accepted_filter_ids:
        quora_chat_dataset = direct_data_request("https://raw.githubusercontent.com/project-baize/baize-chatbot/main/data/quora_chat_data.json")
        dset += annotate_source(quora_chat_dataset, "quora_chat_data")

    if "stackoverflow_chat_data" in accepted_filter_ids:
        stackoverflow_chat_dataset = direct_data_request("https://raw.githubusercontent.com/project-baize/baize-chatbot/main/data/stackoverflow_chat_data.json")
        dset += annotate_source(stackoverflow_chat_dataset, "stackoverflow_chat_data")
    return dset


def download_openai_summarization(accepted_filter_ids):
    # we don't need any filtering because comparisons>train contains rows only from Reddit TL;DR dataset.
    return huggingface_download("openai/summarize_from_feedback", name="comparisons", split="train")


def download_openai_webgpt(accepted_filter_ids):
    dset = huggingface_download("openai/webgpt_comparisons", split="train")
    # we copy the dataset key from `question::dataset` as a top-level key in each instance
    for ex in dset:
        ex["dataset"] = ex["question"]["dataset"]
    return pool_filter(dset, "dataset", accepted_filter_ids)


def download_alpaca(accepted_filter_ids):
    return huggingface_download('tatsu-lab/alpaca', split='train')


def download_deita_10k(accepted_filter_ids):
    dset = huggingface_download("hkust-nlp/deita-10k-v0", split="train")
    return pool_filter(dset, "source", accepted_filter_ids)

 
def download_metamathqa(accepted_filter_ids):
    dset = huggingface_download('meta-math/MetaMathQA', split='train')
    return pool_filter(dset, "type", accepted_filter_ids)


def download_pure_dove(accepted_filter_ids):
    return huggingface_download('LDJnr/Pure-Dove', split='train')

def download_nectar(accepted_filter_ids):
    return huggingface_download('berkeley-nest/Nectar', split='train')
    
def download_feedback_collection(accepted_filter_ids):
    return huggingface_download('kaist-ai/Feedback-Collection')

def download_evol_instruct(accepted_filter_ids):
    return huggingface_download('WizardLM/evol_instruct_70k', split='train')

  
def download_selfee(accepted_filter_ids):
    return huggingface_download('kaist-ai/selfee-train', split='train')


def download_llama2_med_tuned_instructions(accepted_filter_ids):
    return huggingface_download('nlpie/Llama2-MedTuned-Instructions', split='train')


def download_sharegpt_vicuna(accepted_filter_ids):
    sharegpt_dir = "anon8231489123/ShareGPT_Vicuna_unfiltered"
    sv_dset_p1 = hf_hub_download(
        repo_id=sharegpt_dir,
        filename="sg_90k_part1_html_cleaned.json",
        subfolder="HTML_cleaned_raw_dataset",
        repo_type="dataset"
    )
    sv_dset_p2 = hf_hub_download(
        repo_id=sharegpt_dir,
        filename="sg_90k_part1_html_cleaned.json",
        subfolder="HTML_cleaned_raw_dataset",
        repo_type="dataset"
    )
    return pd.concat(
        [pd.read_json(sv_dset_p1), pd.read_json(sv_dset_p2)]
    ).to_dict('records')


def download_code_alpaca(accepted_filter_ids):
    return huggingface_download("sahil2801/CodeAlpaca-20k", split="train")


def download_hc3_en(accepted_filter_ids):
    dset_fpath = hf_hub_download(
        repo_id="Hello-SimpleAI/HC3",
        filename="all.jsonl",
        repo_type="dataset"
    )
    dset = pd.read_json(dset_fpath, lines=True).to_dict('records')
    return pool_filter(dset, "source", accepted_filter_ids)


def download_hc3_zh(accepted_filter_ids):
    dset_fpath = hf_hub_download(
        repo_id="Hello-SimpleAI/HC3-Chinese",
        filename="all.jsonl",
        repo_type="dataset"
    )
    dset = pd.read_json(dset_fpath, lines=True).to_dict('records')
    return pool_filter(dset, "source", accepted_filter_ids)



def download_camel_science(accepted_filter_ids):
    dset = []
    if "physics" in accepted_filter_ids:
        physics_zip = hf_hub_download(
            repo_id="camel-ai/physics",
            filename="physics.zip",
            repo_type="dataset"
        )
        physics_dset = process_zipped_file(physics_zip)
        dset += annotate_source(physics_dset, "physics")
    if "chemistry" in accepted_filter_ids:
        chemistry_zip = hf_hub_download(
            repo_id="camel-ai/chemistry",
            filename="chemistry.zip",
            repo_type="dataset"
        )
        chemistry_dset = process_zipped_file(chemistry_zip)
        dset += annotate_source(chemistry_dset, "chemistry")
    if "biology" in accepted_filter_ids:
        biology_zip = hf_hub_download(
            repo_id="camel-ai/biology",
            filename="biology.zip",
            repo_type="dataset"
        )
        biology_dset = process_zipped_file(biology_zip)
        dset += annotate_source(biology_dset, "biology")
    return dset


def download_cot_collection(accepted_filter_ids):
    dset = []
    for lang in accepted_filter_ids:
        if lang == "en":
            raw_dset = huggingface_download('kaist-ai/CoT-Collection', split='train')
            dset.extend(annotate_source(raw_dset, "en"))
        else:
            fpath = hf_hub_download(
                repo_id='kaist-ai/CoT-Collection_multilingual',
                filename=f"CoT_collection_{lang}.json",
                subfolder="data",
                repo_type="dataset",
            )
            raw_dset = [row for _, row in io.read_json(fpath).items()]
            raw_dset = annotate_source(raw_dset, lang)
            dset.extend(raw_dset)
    return dset


def download_gpt4all(accepted_filter_ids):
    dset = huggingface_download('nomic-ai/gpt4all-j-prompt-generations', split='train')
    return pool_filter(dset, "source", accepted_filter_ids)


def download_evol_instruct_v2(accepted_filter_ids):
    return huggingface_download('WizardLM/WizardLM_evol_instruct_V2_196k', split='train')


def download_gpt4_alpaca(accepted_filter_ids):
    return huggingface_download('teknium/GPT4-LLM-Cleaned', split='train')


def download_tasksource_instruct(accepted_filter_ids):
    dset = huggingface_download('tasksource/tasksource-instruct-v0', split='train')
    return pool_filter(dset, "task", accepted_filter_ids)


def download_tasksource_symbol_tuning(accepted_filter_ids):
    dset = huggingface_download('tasksource/icl-symbol-tuning-instruct', split='train')
    return pool_filter(dset, "task", accepted_filter_ids)

def download_stack_exchange_instruction(accepted_filter_ids):
    return huggingface_download('ArmelR/stack-exchange-instruction', split='train')

def download_unnatural_instructions(accepted_filter_ids):
    return huggingface_download('mrm8488/unnatural-instructions', name='core', split='train')

def download_starcoder_self_instruct(accepted_filter_ids):
    return huggingface_download('codeparrot/self-instruct-starcoder', split='curated')

def download_thai_gen_ai_gpteacher(accepted_filter_ids):
    return huggingface_download('Thaweewat/gpteacher-20k-th', split='train')

def download_tiny_stories(accepted_filter_ids):
    return huggingface_download('roneneldan/TinyStoriesInstruct', split='train')


def download_joke_explanation(accepted_filter_ids):
    return huggingface_download('theblackcat102/joke_explaination', split='train')

def download_book_summaries(accepted_filter_ids):
    dset = huggingface_download('emozilla/booksum-summary-analysis_gptneox-8192', split='train')
    return pool_filter(dset, "type", accepted_filter_ids)


def download_pii_masking_200k(accepted_filter_ids):
    return huggingface_download('ai4privacy/pii-masking-200k', split='train')

  
def download_no_robots(accepted_filter_ids):
    dset = huggingface_download('HuggingFaceH4/no_robots', split='train_sft')
    return pool_filter(dset, "category", accepted_filter_ids)


def download_help_steer(accepted_filter_ids):
    return huggingface_download('nvidia/HelpSteer', split='train')



def download_ultrachat(accepted_filter_ids):
    return huggingface_download('stingning/ultrachat', split='train')

def download_wildchat(accepted_filter_ids):
    '''downloads in the wild chat dataset from hugging face'''
    dset = huggingface_download('allenai/WildChat', split='train')
    return pool_filter(dset, "model", accepted_filter_ids)


def download_airoboros(accepted_filter_ids):
    dset_fpath = hf_hub_download(
        repo_id="jondurbin/airoboros-gpt4-1.2",
        filename="as_conversations.json",
        repo_type="dataset"
    )
    dset = convert_to_utf8(dset_fpath)
    return dset


def download_lima(accepted_filter_ids):
    dset = huggingface_download('GAIR/lima', split='train')
    return pool_filter(dset, "source", accepted_filter_ids)

def download_open_orca(accepeted_filter_ids):
    dset =  huggingface_download('Open-Orca/OpenOrca', split='train')
    dset = list(map(lambda x: {**x, 'source': x['id'].split('.')[0]}, dset))
    return pool_filter(dset, "source", accepeted_filter_ids)


def download_pmc_llama(accepted_filter_ids):
    dset = huggingface_download("axiong/pmc_llama_instructions", split="train")
    return pool_filter(dset, "source", accepted_filter_ids)
  
  
def download_medical_meadow(accepted_filter_ids):
    dset = []
    if "medical-meadow-med-flashcards" in accepted_filter_ids:
        med_flashcards = huggingface_download("medalpaca/medical_meadow_medical_flashcards", split='train')
        dset += annotate_source(med_flashcards, "medical-meadow-med-flashcards")
    if "medical-meadow-wikidoc-living-textbook" in accepted_filter_ids:
        wikidoc_living_textbook = huggingface_download("medalpaca/medical_meadow_wikidoc", split='train')
        dset += annotate_source(wikidoc_living_textbook, "medical-meadow-wikidoc-living-textbook")
    if "medical-meadow-wikidoc-patient-information" in accepted_filter_ids:
        wikidoc_patient_information = huggingface_download("medalpaca/medical_meadow_wikidoc_patient_information", split='train')
        dset += annotate_source(wikidoc_patient_information, "medical-meadow-wikidoc-patient-information")
    if "medical-meadow-cord19" in accepted_filter_ids:
        cord19 = huggingface_download("medalpaca/medical_meadow_cord19", split='train')
        dset += annotate_source(cord19, "medical-meadow-cord19")
    if "medical-meadow-health-advice" in accepted_filter_ids:
        health_advice = huggingface_download("medalpaca/medical_meadow_health_advice", split='train')
        dset += annotate_source(health_advice, "medical-meadow-health-advice")
    if "medical-meadow-pubmed-causal" in accepted_filter_ids:
        pubmed_causal = huggingface_download("medalpaca/medical_meadow_pubmed_causal", split='train')
        dset += annotate_source(pubmed_causal, "medical-meadow-pubmed-causal")
    if "medical-meadow-medqa" in accepted_filter_ids:
        medqa = huggingface_download("medalpaca/medical_meadow_medqa", split='train')
        dset += annotate_source(medqa, "medical-meadow-medqa")
    if "medical-meadow-mediqa" in accepted_filter_ids:
        mediqa = huggingface_download("medalpaca/medical_meadow_mediqa", split='train')
        dset += annotate_source(mediqa, "medical-meadow-mediqa")
    return dset

  
def download_medinstruct(accepted_filter_ids):
    return direct_data_request("https://raw.githubusercontent.com/XZhang97666/AlpaCare/master/data/MedInstruct-52k.json")


def download_mathinstruct(accepted_filter_ids):
    mathinstruct = load_dataset('TIGER-Lab/MathInstruct', split='train')
    dset = []
    if 'cot_MATH_train' in accepted_filter_ids:
        cot_MATH_train = mathinstruct.filter(lambda row: row['source'] == 'data/CoT/MATH_train.json').to_list()
        dset += annotate_source(cot_MATH_train, 'cot_MATH_train')
    if 'cot_TheoremQA' in accepted_filter_ids:
        cot_TheoremQA = mathinstruct.filter(lambda row: row['source'] == 'data/CoT/TheoremQA.json').to_list()
        dset += annotate_source(cot_TheoremQA, 'cot_TheoremQA')
    if 'cot_aqua_rat' in accepted_filter_ids:
        cot_aqua_rat = mathinstruct.filter(lambda row: row['source'] == 'data/CoT/aqua_rat.json').to_list()
        dset += annotate_source(cot_aqua_rat, 'cot_aqua_rat')
    if 'cot_college_math' in accepted_filter_ids:
        cot_college_math = mathinstruct.filter(lambda row: row['source'] == 'data/CoT/college_math.json').to_list()
        dset += annotate_source(cot_college_math, 'cot_college_math')
    if 'cot_gsm_rft' in accepted_filter_ids:
        cot_gsm_rft = mathinstruct.filter(lambda row: row['source'] == 'data/CoT/gsm_rft.json').to_list()
        dset += annotate_source(cot_gsm_rft, 'cot_gsm_rft')
    if 'cot_gsm_train' in accepted_filter_ids:
        cot_gsm_train = mathinstruct.filter(lambda row: row['source'] == 'data/CoT/gsm_train.json').to_list()
        dset += annotate_source(cot_gsm_train, 'cot_gsm_train')
    if 'cot_math50k_camel' in accepted_filter_ids:
        cot_math50k_camel = mathinstruct.filter(lambda row: row['source'] == 'data/CoT/math50k_camel.json').to_list()
        dset += annotate_source(cot_math50k_camel, 'cot_math50k_camel')
    if 'cot_number_comparison' in accepted_filter_ids:
        cot_number_comparison = mathinstruct.filter(lambda row: row['source'] == 'data/CoT/number_comparison.json').to_list()
        dset += annotate_source(cot_number_comparison, 'cot_number_comparison')
    if 'pot_MATH_train' in accepted_filter_ids:
        pot_MATH_train = mathinstruct.filter(lambda row: row['source'] == 'data/PoT/MATH_train.json').to_list()
        dset += annotate_source(pot_MATH_train, 'pot_MATH_train')
    if 'pot_TheoremQA' in accepted_filter_ids:
        pot_TheoremQA = mathinstruct.filter(lambda row: row['source'] == 'data/PoT/TheoremQA.json').to_list()
        dset += annotate_source(pot_TheoremQA, 'pot_TheoremQA')
    if 'pot_aqua_rat_filtered' in accepted_filter_ids:
        pot_aqua_rat_filtered = mathinstruct.filter(lambda row: row['source'] == 'data/PoT/aqua_rat_filtered.json').to_list()
        dset += annotate_source(pot_aqua_rat_filtered, 'pot_aqua_rat_filtered')
    if 'pot_gsm_gpt4' in accepted_filter_ids:
        pot_gsm_gpt4 = mathinstruct.filter(lambda row: row['source'] == 'data/PoT/gsm_gpt4.json').to_list()
        dset += annotate_source(pot_gsm_gpt4, 'pot_gsm_gpt4')
    if 'pot_mathqa' in accepted_filter_ids:
        pot_mathqa = mathinstruct.filter(lambda row: row['source'] == 'data/PoT/mathqa.json').to_list()
        dset += annotate_source(pot_mathqa, 'pot_mathqa')
    if 'pot_numglue' in accepted_filter_ids:
        pot_numglue = mathinstruct.filter(lambda row: row['source'] == 'data/PoT/numglue.json').to_list()
        dset += annotate_source(pot_numglue, 'pot_numglue')
    return dset   

def split_by_user(pairs):
    '''
    Group (user, value) pairs into lists of pairs with the same user value
    '''

    groups = []
    current_group = []

    for kind, value in pairs:
        if kind == 'user':
            if current_group:
                groups.append(current_group)
            current_group = [(kind, value)]
        else:
            current_group.append((kind, value))

    if current_group:
        groups.append(current_group)

    return groups

def download_tool_llama(accepted_filter_ids):
    '''
    Download Tool-Llama data and parse into (context, instruction, response)
    triples, with system prompts put into the context slots. The return value
    is a huggingface dataset rather than a list of tuples or dicts.
    '''

    # The data is distributed as a Google Drive file in the Github readme,
    # rather than via e.g. Huggingface
    url = "https://docs.google.com/uc"
    params = {
        'export': 'download',
        'id': '1Vis-RxBstXLKC1W1agIQUJNuumPJrrw0',
        'confirm': 'yes'
    }

    response = requests.get(url, params=params, verify=False, stream=True)
    response.raise_for_status()

    # Docs describe a directory hierarchy in this zip file containing all the
    # tasks, and says their training splits are consolidated in this one file
    with zipfile.ZipFile(BytesIO(response.content), 'r') as z:
        with z.open("data/toolllama_G123_dfs_train.json", 'r') as f:
            data = json.load(f)

    # This is possibly multi-turn dialog, though often it's only one turn
    tmp = []
    for line in data:
        line = line['conversations']
        assert line[0]['from'] == 'system'
        assert line[1]['from'] == 'user'

        context = line[0]['value'].strip()

        # we have arbitrary {'from': user, 'value': text} stuff, sometimes with
        # the same user speaking twice in a row, sometimes multi-turn,
        # sometimes single-turn; we want to group it up to turns: lists s.t.
        # the first element is a user statement and all subsequent statements
        # are assistant responses
        groups = it.groupby(line[1:], key=lambda s: s['from'])
        groups = [
            [g[0], '\n'.join(s['value'] for s in g[1])]
            for g in groups
        ]
        groups = split_by_user(groups)

        for group in groups:
            assert group[0][0] == 'user'
            instruction = group[0][1].strip()

            response = '\n'.join(g[1] for g in group[1:]).strip()

            tmp += [{
                'context': context,
                'instruction': instruction,
                'response': response,
            }]

    ret = {}
    for key in tmp[0].keys():
        for ex in tmp:
            ret[key] = ret.get(key, []) + [ex[key]]

    return Dataset.from_dict(ret)

def download_gorilla(accepted_filter_ids):
    '''
    Download Gorilla data from Huggingface, handle string manipulation issues,
    return a Huggingface dataset.
    '''

    # Something went wrong with the formatting in these source files and
    # datasets.load_dataset dies complaining of some obscure error. On
    # inspection it turns out that the problem is inconsistent formatting of
    # the 'code' attribute; we can handle it fine for purposes of getting
    # (instruction, response) pairs with some regex and string manipulation.
    base_url = 'https://huggingface.co/datasets/gorilla-llm/APIBench/resolve/main/'
    files = ['torchhub_train.json', 'tensorflow_train.json', 'huggingface_train.json']

    tmp = []
    for file in files:
        url = base_url + file
        txt = requests.get(url).text

        for line in txt.splitlines():
            line = json.loads(line)
            code = line['code'].strip()
            response = line['api_call']

            if not code.startswith('###'):  # torchhub
                rx = re.compile(r"'Instruction': (.*), 'Output'.*")
                instruction = re.search(rx, code).group(1)
            else:  # tensorflow, huggingface
                instruction = code.splitlines()[0].replace('###Instruction: ', '')
            instruction = instruction.lstrip("'").rstrip("'").strip()

            # this passes but let's not have assertions in production
            # assert len(instruction) > 0

            tmp += [{
                'instruction': instruction,
                'response': response,
            }]

    ret = {}
    for key in tmp[0].keys():
        for ex in tmp:
            ret[key] = ret.get(key, []) + [ex[key]]

    return Dataset.from_dict(ret)

def download_chatdoctor(accepted_filter_ids):
    dset = []
    if "chatdoctor-healthcaremagic-100k" in accepted_filter_ids:
        healthcaremagic_dset = huggingface_download("lavita/ChatDoctor-HealthCareMagic-100k", split='train')
        dset += annotate_source(healthcaremagic_dset, "chatdoctor-healthcaremagic-100k")
    if "chatdoctor-icliniq-10k" in accepted_filter_ids:
        icliniq_dset = load_dataset("lavita/ChatDoctor-iCliniq", split='train')
        icliniq_dset = icliniq_dset.rename_column("answer_icliniq", "output")
        icliniq_dset = icliniq_dset.to_list()
        dset += annotate_source(icliniq_dset, "chatdoctor-icliniq-10k")
    if "chatdoctor-genmedgpt-5k" in accepted_filter_ids:
        genmedgpt_dset = huggingface_download("wangrongsheng/GenMedGPT-5k-en", split='train')
        dset += annotate_source(genmedgpt_dset, "chatdoctor-genmedgpt-5k")
    return dset

def download_seabench(accepted_filter_ids):
    dset = huggingface_download('SeaLLMs/Sea-bench', split='train')
    return pool_filter(dset, "lang", accepted_filter_ids)
  

def download_agentinstruct(accepted_filter_ids):
    dset = []
    if 'alfworld' in accepted_filter_ids:
        dset.append(huggingface_download('THUDM/AgentInstruct', split='alfworld'))
    if 'db' in accepted_filter_ids:
        dset.append(huggingface_download('THUDM/AgentInstruct', split='db'))
    if 'os' in accepted_filter_ids:
        dset.append(huggingface_download('THUDM/AgentInstruct', split='os'))
    if 'kg' in accepted_filter_ids:
        dset.append(huggingface_download('THUDM/AgentInstruct', split='kg'))
    if 'webshop' in accepted_filter_ids:
        dset.append(huggingface_download('THUDM/AgentInstruct', split='webshop'))
    if 'mind2web' in accepted_filter_ids:
        dset.append(huggingface_download('THUDM/AgentInstruct', split='mind2web'))

    return dset


def download_cidar(accepted_filter_ids):
    return huggingface_download('arbml/CIDAR', split='train')

def download_indic_instruct(accepted_filter_ids):
    dset = []
    ## Each dataset has a different format, thus storing dataset name info for next step
    for data_name in accepted_filter_ids :
        if data_name == 'nmt-seed' :
            ##nmt-seed doesn't have en split, rest all datasets have 2 splits - en and hi
            data_hi = huggingface_download('ai4bharat/indic-instruct-data-v0.1', name=data_name, split='hi')
            data_hi = [{**d, 'dataset': data_name, 'language': 'hi'} for d in data_hi]
            dset += data_hi
        else : 
            data_en = huggingface_download('ai4bharat/indic-instruct-data-v0.1', name=data_name, split='en')
            data_en = [{**d, 'dataset': data_name, 'language': 'en'} for d in data_en]
            data_hi = huggingface_download('ai4bharat/indic-instruct-data-v0.1', name=data_name, split='hi')
            data_hi = [{**d, 'dataset': data_name, 'language': 'hi'} for d in data_hi]
            dset += data_en
            dset += data_hi

    return dset

  
def download_open_platypus(accepted_filter_ids):
    dset = huggingface_download("garage-bAInd/Open-Platypus", split="train")
    return pool_filter(dset, "data_source", accepted_filter_ids)

  
def download_bactrianx(accepted_filter_ids):
    """Download Bactrian-X dataset from HuggingFace"""
    dsets = []
    for dset_name in accepted_filter_ids:
        dset = huggingface_download('MBZUAI/Bactrian-X', name=dset_name, split="train")
        # annotate each example with source
        dset = annotate_source(dset, dset_name)
        dsets.extend(dset)
    return dsets


def download_cobra_frames(accepted_filter_ids):
    mapping = {
        'normal': accepted_filter_ids[0],
    }
    dset = huggingface_download('cmu-lti/cobracorpus', data_files={'normal': 'toxigen_explanations.csv'})
    dset = annotate_source(dset['normal'], mapping['normal'])
    return dset

def download_aya_dataset(accepted_filter_ids):
    # The language code for both Simplified and Traditional Chinese is currently zho.
    # This function updates Simplified Chinese to zhs, but this is not an official ISO code and I couldn't 
    # find an official one.
    def update_simplified_chinese_langcode(row):
        row["language_code"] = "zhs" if row["language"] == "Simplified Chinese" else row["language_code"]
        return row

    aya_dataset = load_dataset("CohereForAI/aya_dataset", split="train")\
            .map(update_simplified_chinese_langcode)\
            .to_list()

    return pool_filter(aya_dataset, "language_code", accepted_filter_ids)


def download_megawika(accepted_filter_ids):

    def generate_exs(row, lang):
        context = row["article_title"] + "\n\n" + row["article_text"]
        exs = []
        for qa_pairs in row["entries"]["qa_pairs"]:
            for i, question in enumerate(qa_pairs["question"]):
                exs.append({
                    "input": context + "\n\n\n" + question, 
                    "output": "Answer: " + qa_pairs["en_answer"][i], 
                    "source": lang
                })
        return exs

    exs = []
    for filter_id in accepted_filter_ids:
        dset = huggingface_download("hltcoe/megawika", name=filter_id, split=filter_id)
        for row in dset:
            exs.extend(generate_exs(row, filter_id))
    return exs

def download_gretel_text_to_sql(accepted_filter_ids):
    return huggingface_download("gretelai/synthetic_text_to_sql", split="train")

def download_expertqa(accepted_filter_ids):
    return huggingface_download("cmalaviya/expertqa", "lfqa_domain", split="train")
<<<<<<< HEAD

def download_conifer(accepted_filter_ids):
    dset = huggingface_download("ConiferLM/Conifer", split="train_sft")
    return dset
=======
>>>>>>> 58f3bc93
<|MERGE_RESOLUTION|>--- conflicted
+++ resolved
@@ -888,10 +888,7 @@
 
 def download_expertqa(accepted_filter_ids):
     return huggingface_download("cmalaviya/expertqa", "lfqa_domain", split="train")
-<<<<<<< HEAD
 
 def download_conifer(accepted_filter_ids):
     dset = huggingface_download("ConiferLM/Conifer", split="train_sft")
     return dset
-=======
->>>>>>> 58f3bc93

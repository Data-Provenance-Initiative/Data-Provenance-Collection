import os
import re
import json
import random
import zipfile
import multiprocessing
import itertools as it

from io import BytesIO
from functools import partial
from collections import Counter

import chardet
import requests
import pandas as pd

from datasets import load_dataset, list_datasets, Dataset

# `HfFileSystem` requires the latest version of `huggingface_hub`
from huggingface_hub import HfFileSystem, hf_hub_url, hf_hub_download, login

from helpers import io

###########################################################################
############### Download Utils
###########################################################################

def filter_dataset_on_task_name(ex, task_key, accepted_filter_ids):
    """ Filters a dataset based on the task name.

    Args:
        ex (dict): A single example from the dataset.
        task_key (str): The key in the example dict that contains the task name.
        acceptable_tasks (list): A list of acceptable task names.

    Returns:
        bool: True if the example's task name is in the acceptable tasks list, False otherwise.
    """
    return ex[task_key] in accepted_filter_ids


def pool_filter(candidates, task_key, accepted_filter_ids):
    """ Filters a list of candidates using multiprocessing.

    Args:
        candidates (list): A list of candidates to filter.
        task_key (str): The key in the example dict that contains the task name.
        acceptable_tasks (list): A list of acceptable task names.

    Returns:
        list: A list of candidates that passed the filter.
    """
    with multiprocessing.Pool() as pool:
        return [
            c for c, keep in zip(candidates, pool.map(
                partial(
                    filter_dataset_on_task_name,
                    task_key=task_key,
                    accepted_filter_ids=accepted_filter_ids
                ), candidates)) if keep
        ]


def annotate_source(dset, source):
    updated_dset = []
    for row in dset:
        row["_source"] = source
        updated_dset.append(row)
    return updated_dset


def direct_data_request(url):
    response = requests.get(url)
    # The response content is in bytes, we need to convert it to string
    content = response.content.decode('utf-8')
    # Now we can parse the JSON content into a Python list/dictionary
    return json.loads(content)


def huggingface_download(
        data_address, name=None, data_dir=None, data_files=None, split=None
):
    """Download a dataset from the Hugging Face Hub.

    It supports various options for specifying the dataset to download,
    such as providing a name, a data directory, data files, or a split.

    Args:
        data_address (str): The address or identifier of the dataset
        name (str, optional): Name of the dataset to download. Defaults to None.
        data_dir (str, optional): Path to the directory containing the dataset files. Defaults to None.
        data_files (str or list, optional): Path(s) to specific dataset files. Defaults to None.
        split (str, optional): Name of the split to take (usually "train"). Defaults to None.

    Returns:
        list or Dataset: The downloaded dataset as a list of items,
            or Hugging Face Dataset object (if failed converted to list).
    """
    assert not (data_dir and data_files)

    num_proc = max(multiprocessing.cpu_count() // 2,1)
    if data_files:
        dset = load_dataset(data_address, data_files=data_files, num_proc=num_proc)
    elif data_dir:
        dset = load_dataset(data_address, data_dir=data_dir, num_proc=num_proc)
    elif name:
        dset = load_dataset(data_address, name)
    else:
        dset = load_dataset(data_address, num_proc=num_proc)

    if split:
        dset = dset[split]

    try:
        dset = dset.to_list()
    except:
        print("Trouble converting Hugging Face dataset to list...")
        pass
    return dset


def detect_encoding(file_path):
    with open(file_path, 'rb') as f:
        rawdata = f.read()
    result = chardet.detect(rawdata)
    return result['encoding']

def convert_to_utf8(file_path):
    encoding = detect_encoding(file_path)
    with open(file_path, 'r', encoding=encoding) as f:
        content = f.read()
    utf8_content = content.encode('utf-8')
    return json.loads(utf8_content.decode('utf-8'))

def process_zipped_file(zip_file):
    dset = []
    with zipfile.ZipFile(zip_file, 'r') as z:
            for json_file in z.namelist():
                if json_file.endswith(".json"):
                    data = json.load(z.open(json_file))
                    dset.append(data)
    return dset




###########################################################################
############### Collection Downloader Functions
###########################################################################


def download_flan_collection_sni(accepted_filter_ids):
    dset = huggingface_download("DataProvenanceInitiative/niv2_submix_original", split="train")
    return pool_filter(dset, "task_name", accepted_filter_ids)


def download_flan_collection_cot(accepted_filter_ids):
    dset = huggingface_download("DataProvenanceInitiative/cot_submix_original", split="train")
    return pool_filter(dset, "task_name", accepted_filter_ids)


def download_flan_collection_dialog(accepted_filter_ids):
    dset = huggingface_download("DataProvenanceInitiative/dialog_submix_original", split="train")
    return pool_filter(dset, "task_name", accepted_filter_ids)


def download_flan_collection_flan2021(accepted_filter_ids):
    dset = huggingface_download("DataProvenanceInitiative/flan2021_submix_original", split="train")
    return pool_filter(dset, "task_name", accepted_filter_ids)


def download_flan_collection_p3(accepted_filter_ids):
    dset = huggingface_download("DataProvenanceInitiative/t0_submix_original", split="train")
    return pool_filter(dset, "task_name", accepted_filter_ids)


def download_xp3x(accepted_filter_ids, sample_threshold=100):

    # The more accepted_filter_ids the longer it will take. So if it's too many switch to the sample (likely e.g. when people just choose everything). 
    # Meanwhile if people just choose a few ids, maybe just one language or so, then use the big one.
    if len(accepted_filter_ids) > sample_threshold:
        print(f"xP3x: Detected {len(accepted_filter_ids)} filter IDs. Defaulting to xP3x-sample to reduce download size. Increase sample_threshold to download full dataset.")
        return download_xp3x_sample(accepted_filter_ids)

    fs = HfFileSystem()
    fps = [
        (task, fs.resolve_path(fp)) for task in accepted_filter_ids
        for fp in fs.glob(f"datasets/Muennighoff/xP3x/data/{task.split('/')[0]}/*{task.split('/')[1].replace('-', '_')}*")
    ]

    data_files = [
        hf_hub_url(
            resolved_path.repo_id,
            resolved_path.path_in_repo,
            repo_type=resolved_path.repo_type)
        for (task, resolved_path) in fps
    ]

    dset = []
    if data_files:
        dset = huggingface_download("json", data_files=data_files, split="train")
        dset = pd.DataFrame(dset).to_dict('records')
    return dset


def download_xp3x_sample(accepted_filter_ids):
    dset = []
    tasks = set([task.split('/')[1].lower().replace("-", "_") for task in accepted_filter_ids])
    langs = list(set([task.split('/')[0] for task in accepted_filter_ids]))

    for t in tasks:
        raw_dset = huggingface_download('Muennighoff/xP3x-sample', t, split='train')
        raw_dset = pool_filter(raw_dset, "language", langs)
        dset.extend(raw_dset)

    return dset


def download_commitpackft(accepted_filter_ids):
    dset = []
    for lang in accepted_filter_ids:
        raw_dset = huggingface_download('bigcode/commitpackft', lang, split='train')
        dset.extend(raw_dset)
    return dset


def download_dolly_15k(accepted_filter_ids):
    dset = huggingface_download("databricks/databricks-dolly-15k", split="train")
    return pool_filter(dset, "category", accepted_filter_ids)

def download_thai_gen_ai_dolly(accepted_filter_ids):
    dset = huggingface_download("Thaweewat/databricks-dolly-15k-th", split="train")
    return pool_filter(dset, "category", accepted_filter_ids)

def download_laion_oig(accepted_filter_ids):
    dsets = []
    for dset_name in accepted_filter_ids:
        dset = huggingface_download("laion/oig", data_files=f"{dset_name}.jsonl", split="train")
        # annotate each example with source
        dset = annotate_source(dset, dset_name)
        dsets.extend(dset)
    return dsets

def download_capybara(accepted_filter_ids):
    dset = huggingface_download('LDJnr/Capybara', split='train')
    return pool_filter(dset, "source", accepted_filter_ids)

def download_self_instruct(accepted_filter_ids):
    return huggingface_download('yizhongw/self_instruct', split='train')

def download_everything_lm(accepted_filter_ids):
    return huggingface_download('totally-not-an-llm/EverythingLM-data-V3', split='train')

def download_anthropic_hh_rlhf(accepted_filter_ids):
    return huggingface_download('anthropic/hh-rlhf', split='train')

def download_glaive_code_assistant(accepted_filter_ids):
    return huggingface_download('glaiveai/glaive-code-assistant', split='train')

def download_thai_gen_ai_alpaca(accepted_filter_ids):
    return huggingface_download('Thaweewat/alpaca-cleaned-52k-th', split='train')

def download_stanford_human_preferences(accepted_filter_ids):
    dset = huggingface_download('stanfordnlp/SHP', split='train')
    return pool_filter(dset, "domain", accepted_filter_ids)


def download_open_assistant(accepted_filter_ids):
    dset = huggingface_download("OpenAssistant/oasst1", split='train')
    return pool_filter(dset, "lang", accepted_filter_ids)

def download_open_assistant_v2(accepted_filter_ids):
    dset = huggingface_download("OpenAssistant/oasst2", split='train')
    return pool_filter(dset, "lang", accepted_filter_ids)

def download_open_assistant_octopack(accepted_filter_ids):
    return huggingface_download("bigcode/oasst-octopack", split='train')


def download_longform(accepted_filter_ids):
    # Intentionally omitting BigBench.
    dset = huggingface_download("akoksal/LongForm", split='train')
    return pool_filter(dset, "source", accepted_filter_ids)


def download_gpteacher(accepted_filter_ids):
    dset = []
    if "gpteacher_instruct" in accepted_filter_ids:
        instruct_dset = huggingface_download("teknium/GPTeacher-General-Instruct", split='train')
        dset += annotate_source(instruct_dset, "gpteacher_instruct")
    if "gpteacher_codegen" in accepted_filter_ids:
        codegen_dset = direct_data_request("https://raw.githubusercontent.com/teknium1/GPTeacher/main/Codegen/codegen-instruct.json")
        dset += annotate_source(codegen_dset, "gpteacher_codegen")
    if "gpteacher_toolformer" in accepted_filter_ids:
        toolformer_dset = direct_data_request("https://raw.githubusercontent.com/teknium1/GPTeacher/main/Toolformer/toolformer-dedupe-only-dataset.json")
        dset += annotate_source(toolformer_dset, "gpteacher_toolformer")
    if "gpteacher_roleplay" in accepted_filter_ids:
        roleplay_dset = direct_data_request("https://raw.githubusercontent.com/teknium1/GPTeacher/main/Roleplay/roleplay-simple-deduped-roleplay-instruct.json")
        dset += annotate_source(roleplay_dset, "gpteacher_roleplay")
    return dset

def download_baize_data(accepted_filter_ids):
    dset = []
    if "alpaca_chat_data" in accepted_filter_ids:
        alpaca_chat_dataset = direct_data_request("https://raw.githubusercontent.com/project-baize/baize-chatbot/main/data/alpaca_chat_data.json")
        dset += annotate_source(alpaca_chat_dataset, "alpaca_chat_data")

    if "medical_chat_data" in accepted_filter_ids:
        medical_chat_dataset = direct_data_request("https://raw.githubusercontent.com/project-baize/baize-chatbot/main/data/medical_chat_data.json")
        dset += annotate_source(medical_chat_dataset, "medical_chat_data")

    if "quora_chat_data" in accepted_filter_ids:
        quora_chat_dataset = direct_data_request("https://raw.githubusercontent.com/project-baize/baize-chatbot/main/data/quora_chat_data.json")
        dset += annotate_source(quora_chat_dataset, "quora_chat_data")

    if "stackoverflow_chat_data" in accepted_filter_ids:
        stackoverflow_chat_dataset = direct_data_request("https://raw.githubusercontent.com/project-baize/baize-chatbot/main/data/stackoverflow_chat_data.json")
        dset += annotate_source(stackoverflow_chat_dataset, "stackoverflow_chat_data")
    return dset


def download_openai_summarization(accepted_filter_ids):
    # we don't need any filtering because comparisons>train contains rows only from Reddit TL;DR dataset.
    return huggingface_download("openai/summarize_from_feedback", name="comparisons", split="train")


def download_openai_webgpt(accepted_filter_ids):
    dset = huggingface_download("openai/webgpt_comparisons", split="train")
    # we copy the dataset key from `question::dataset` as a top-level key in each instance
    for ex in dset:
        ex["dataset"] = ex["question"]["dataset"]
    return pool_filter(dset, "dataset", accepted_filter_ids)


def download_alpaca(accepted_filter_ids):
    return huggingface_download('tatsu-lab/alpaca', split='train')


def download_deita_10k(accepted_filter_ids):
    dset = huggingface_download("hkust-nlp/deita-10k-v0", split="train")
    return pool_filter(dset, "source", accepted_filter_ids)

 
def download_metamathqa(accepted_filter_ids):
    dset = huggingface_download('meta-math/MetaMathQA', split='train')
    return pool_filter(dset, "type", accepted_filter_ids)


def download_pure_dove(accepted_filter_ids):
    return huggingface_download('LDJnr/Pure-Dove', split='train')

def download_nectar(accepted_filter_ids):
    return huggingface_download('berkeley-nest/Nectar', split='train')
    
def download_feedback_collection(accepted_filter_ids):
    return huggingface_download('kaist-ai/Feedback-Collection')

def download_evol_instruct(accepted_filter_ids):
    return huggingface_download('WizardLM/evol_instruct_70k', split='train')

  
def download_selfee(accepted_filter_ids):
    return huggingface_download('kaist-ai/selfee-train', split='train')


def download_llama2_med_tuned_instructions(accepted_filter_ids):
    return huggingface_download('nlpie/Llama2-MedTuned-Instructions', split='train')


def download_sharegpt_vicuna(accepted_filter_ids):
    sharegpt_dir = "anon8231489123/ShareGPT_Vicuna_unfiltered"
    sv_dset_p1 = hf_hub_download(
        repo_id=sharegpt_dir,
        filename="sg_90k_part1_html_cleaned.json",
        subfolder="HTML_cleaned_raw_dataset",
        repo_type="dataset"
    )
    sv_dset_p2 = hf_hub_download(
        repo_id=sharegpt_dir,
        filename="sg_90k_part1_html_cleaned.json",
        subfolder="HTML_cleaned_raw_dataset",
        repo_type="dataset"
    )
    return pd.concat(
        [pd.read_json(sv_dset_p1), pd.read_json(sv_dset_p2)]
    ).to_dict('records')


def download_code_alpaca(accepted_filter_ids):
    return huggingface_download("sahil2801/CodeAlpaca-20k", split="train")


def download_hc3_en(accepted_filter_ids):
    dset_fpath = hf_hub_download(
        repo_id="Hello-SimpleAI/HC3",
        filename="all.jsonl",
        repo_type="dataset"
    )
    dset = pd.read_json(dset_fpath, lines=True).to_dict('records')
    return pool_filter(dset, "source", accepted_filter_ids)


def download_hc3_zh(accepted_filter_ids):
    dset_fpath = hf_hub_download(
        repo_id="Hello-SimpleAI/HC3-Chinese",
        filename="all.jsonl",
        repo_type="dataset"
    )
    dset = pd.read_json(dset_fpath, lines=True).to_dict('records')
    return pool_filter(dset, "source", accepted_filter_ids)



def download_camel_science(accepted_filter_ids):
    dset = []
    if "physics" in accepted_filter_ids:
        physics_zip = hf_hub_download(
            repo_id="camel-ai/physics",
            filename="physics.zip",
            repo_type="dataset"
        )
        physics_dset = process_zipped_file(physics_zip)
        dset += annotate_source(physics_dset, "physics")
    if "chemistry" in accepted_filter_ids:
        chemistry_zip = hf_hub_download(
            repo_id="camel-ai/chemistry",
            filename="chemistry.zip",
            repo_type="dataset"
        )
        chemistry_dset = process_zipped_file(chemistry_zip)
        dset += annotate_source(chemistry_dset, "chemistry")
    if "biology" in accepted_filter_ids:
        biology_zip = hf_hub_download(
            repo_id="camel-ai/biology",
            filename="biology.zip",
            repo_type="dataset"
        )
        biology_dset = process_zipped_file(biology_zip)
        dset += annotate_source(biology_dset, "biology")
    return dset


def download_cot_collection(accepted_filter_ids):
    dset = []
    for lang in accepted_filter_ids:
        if lang == "en":
            raw_dset = huggingface_download('kaist-ai/CoT-Collection', split='train')
            dset.extend(annotate_source(raw_dset, "en"))
        else:
            fpath = hf_hub_download(
                repo_id='kaist-ai/CoT-Collection_multilingual',
                filename=f"CoT_collection_{lang}.json",
                subfolder="data",
                repo_type="dataset",
            )
            raw_dset = [row for _, row in io.read_json(fpath).items()]
            raw_dset = annotate_source(raw_dset, lang)
            dset.extend(raw_dset)
    return dset


def download_gpt4all(accepted_filter_ids):
    dset = huggingface_download('nomic-ai/gpt4all-j-prompt-generations', split='train')
    return pool_filter(dset, "source", accepted_filter_ids)


def download_evol_instruct_v2(accepted_filter_ids):
    return huggingface_download('WizardLM/WizardLM_evol_instruct_V2_196k', split='train')


def download_gpt4_alpaca(accepted_filter_ids):
    return huggingface_download('teknium/GPT4-LLM-Cleaned', split='train')


def download_tasksource_instruct(accepted_filter_ids):
    dset = huggingface_download('tasksource/tasksource-instruct-v0', split='train')
    return pool_filter(dset, "task", accepted_filter_ids)


def download_tasksource_symbol_tuning(accepted_filter_ids):
    dset = huggingface_download('tasksource/icl-symbol-tuning-instruct', split='train')
    return pool_filter(dset, "task", accepted_filter_ids)

def download_stack_exchange_instruction(accepted_filter_ids):
    return huggingface_download('ArmelR/stack-exchange-instruction', split='train')

def download_unnatural_instructions(accepted_filter_ids):
    return huggingface_download('mrm8488/unnatural-instructions', name='core', split='train')

def download_starcoder_self_instruct(accepted_filter_ids):
    return huggingface_download('codeparrot/self-instruct-starcoder', split='curated')

def download_thai_gen_ai_gpteacher(accepted_filter_ids):
    return huggingface_download('Thaweewat/gpteacher-20k-th', split='train')

def download_tiny_stories(accepted_filter_ids):
    return huggingface_download('roneneldan/TinyStoriesInstruct', split='train')


def download_joke_explanation(accepted_filter_ids):
    return huggingface_download('theblackcat102/joke_explaination', split='train')

def download_book_summaries(accepted_filter_ids):
    dset = huggingface_download('emozilla/booksum-summary-analysis_gptneox-8192', split='train')
    return pool_filter(dset, "type", accepted_filter_ids)


def download_pii_masking_200k(accepted_filter_ids):
    return huggingface_download('ai4privacy/pii-masking-200k', split='train')

  
def download_no_robots(accepted_filter_ids):
    dset = huggingface_download('HuggingFaceH4/no_robots', split='train_sft')
    return pool_filter(dset, "category", accepted_filter_ids)


def download_help_steer(accepted_filter_ids):
    return huggingface_download('nvidia/HelpSteer', split='train')



def download_ultrachat(accepted_filter_ids):
    return huggingface_download('stingning/ultrachat', split='train')

def download_wildchat(accepted_filter_ids):
    '''downloads in the wild chat dataset from hugging face'''
    dset = huggingface_download('allenai/WildChat', split='train')
    return pool_filter(dset, "model", accepted_filter_ids)


def download_airoboros(accepted_filter_ids):
    return huggingface_download('jondurbin/airoboros-3.2', split='train')


def download_lima(accepted_filter_ids):
    dset = huggingface_download('GAIR/lima', split='train')
    return pool_filter(dset, "source", accepted_filter_ids)

def download_open_orca(accepeted_filter_ids):
    dset =  huggingface_download('Open-Orca/OpenOrca', split='train')
    dset = list(map(lambda x: {**x, 'source': x['id'].split('.')[0]}, dset))
    return pool_filter(dset, "source", accepeted_filter_ids)


def download_pmc_llama(accepted_filter_ids):
    dset = huggingface_download("axiong/pmc_llama_instructions", split="train")
    return pool_filter(dset, "source", accepted_filter_ids)
  
  
def download_medical_meadow(accepted_filter_ids):
    dset = []
    if "medical-meadow-med-flashcards" in accepted_filter_ids:
        med_flashcards = huggingface_download("medalpaca/medical_meadow_medical_flashcards", split='train')
        dset += annotate_source(med_flashcards, "medical-meadow-med-flashcards")
    if "medical-meadow-wikidoc-living-textbook" in accepted_filter_ids:
        wikidoc_living_textbook = huggingface_download("medalpaca/medical_meadow_wikidoc", split='train')
        dset += annotate_source(wikidoc_living_textbook, "medical-meadow-wikidoc-living-textbook")
    if "medical-meadow-wikidoc-patient-information" in accepted_filter_ids:
        wikidoc_patient_information = huggingface_download("medalpaca/medical_meadow_wikidoc_patient_information", split='train')
        dset += annotate_source(wikidoc_patient_information, "medical-meadow-wikidoc-patient-information")
    if "medical-meadow-cord19" in accepted_filter_ids:
        cord19 = huggingface_download("medalpaca/medical_meadow_cord19", split='train')
        dset += annotate_source(cord19, "medical-meadow-cord19")
    if "medical-meadow-health-advice" in accepted_filter_ids:
        health_advice = huggingface_download("medalpaca/medical_meadow_health_advice", split='train')
        dset += annotate_source(health_advice, "medical-meadow-health-advice")
    if "medical-meadow-pubmed-causal" in accepted_filter_ids:
        pubmed_causal = huggingface_download("medalpaca/medical_meadow_pubmed_causal", split='train')
        dset += annotate_source(pubmed_causal, "medical-meadow-pubmed-causal")
    if "medical-meadow-medqa" in accepted_filter_ids:
        medqa = huggingface_download("medalpaca/medical_meadow_medqa", split='train')
        dset += annotate_source(medqa, "medical-meadow-medqa")
    if "medical-meadow-mediqa" in accepted_filter_ids:
        mediqa = huggingface_download("medalpaca/medical_meadow_mediqa", split='train')
        dset += annotate_source(mediqa, "medical-meadow-mediqa")
    return dset

  
def download_medinstruct(accepted_filter_ids):
    return direct_data_request("https://raw.githubusercontent.com/XZhang97666/AlpaCare/master/data/MedInstruct-52k.json")


def download_mathinstruct(accepted_filter_ids):
    mathinstruct = load_dataset('TIGER-Lab/MathInstruct', split='train')
    dset = []
    if 'cot_MATH_train' in accepted_filter_ids:
        cot_MATH_train = mathinstruct.filter(lambda row: row['source'] == 'data/CoT/MATH_train.json').to_list()
        dset += annotate_source(cot_MATH_train, 'cot_MATH_train')
    if 'cot_TheoremQA' in accepted_filter_ids:
        cot_TheoremQA = mathinstruct.filter(lambda row: row['source'] == 'data/CoT/TheoremQA.json').to_list()
        dset += annotate_source(cot_TheoremQA, 'cot_TheoremQA')
    if 'cot_aqua_rat' in accepted_filter_ids:
        cot_aqua_rat = mathinstruct.filter(lambda row: row['source'] == 'data/CoT/aqua_rat.json').to_list()
        dset += annotate_source(cot_aqua_rat, 'cot_aqua_rat')
    if 'cot_college_math' in accepted_filter_ids:
        cot_college_math = mathinstruct.filter(lambda row: row['source'] == 'data/CoT/college_math.json').to_list()
        dset += annotate_source(cot_college_math, 'cot_college_math')
    if 'cot_gsm_rft' in accepted_filter_ids:
        cot_gsm_rft = mathinstruct.filter(lambda row: row['source'] == 'data/CoT/gsm_rft.json').to_list()
        dset += annotate_source(cot_gsm_rft, 'cot_gsm_rft')
    if 'cot_gsm_train' in accepted_filter_ids:
        cot_gsm_train = mathinstruct.filter(lambda row: row['source'] == 'data/CoT/gsm_train.json').to_list()
        dset += annotate_source(cot_gsm_train, 'cot_gsm_train')
    if 'cot_math50k_camel' in accepted_filter_ids:
        cot_math50k_camel = mathinstruct.filter(lambda row: row['source'] == 'data/CoT/math50k_camel.json').to_list()
        dset += annotate_source(cot_math50k_camel, 'cot_math50k_camel')
    if 'cot_number_comparison' in accepted_filter_ids:
        cot_number_comparison = mathinstruct.filter(lambda row: row['source'] == 'data/CoT/number_comparison.json').to_list()
        dset += annotate_source(cot_number_comparison, 'cot_number_comparison')
    if 'pot_MATH_train' in accepted_filter_ids:
        pot_MATH_train = mathinstruct.filter(lambda row: row['source'] == 'data/PoT/MATH_train.json').to_list()
        dset += annotate_source(pot_MATH_train, 'pot_MATH_train')
    if 'pot_TheoremQA' in accepted_filter_ids:
        pot_TheoremQA = mathinstruct.filter(lambda row: row['source'] == 'data/PoT/TheoremQA.json').to_list()
        dset += annotate_source(pot_TheoremQA, 'pot_TheoremQA')
    if 'pot_aqua_rat_filtered' in accepted_filter_ids:
        pot_aqua_rat_filtered = mathinstruct.filter(lambda row: row['source'] == 'data/PoT/aqua_rat_filtered.json').to_list()
        dset += annotate_source(pot_aqua_rat_filtered, 'pot_aqua_rat_filtered')
    if 'pot_gsm_gpt4' in accepted_filter_ids:
        pot_gsm_gpt4 = mathinstruct.filter(lambda row: row['source'] == 'data/PoT/gsm_gpt4.json').to_list()
        dset += annotate_source(pot_gsm_gpt4, 'pot_gsm_gpt4')
    if 'pot_mathqa' in accepted_filter_ids:
        pot_mathqa = mathinstruct.filter(lambda row: row['source'] == 'data/PoT/mathqa.json').to_list()
        dset += annotate_source(pot_mathqa, 'pot_mathqa')
    if 'pot_numglue' in accepted_filter_ids:
        pot_numglue = mathinstruct.filter(lambda row: row['source'] == 'data/PoT/numglue.json').to_list()
        dset += annotate_source(pot_numglue, 'pot_numglue')
    return dset   

def split_by_user(pairs):
    '''
    Group (user, value) pairs into lists of pairs with the same user value
    '''

    groups = []
    current_group = []

    for kind, value in pairs:
        if kind == 'user':
            if current_group:
                groups.append(current_group)
            current_group = [(kind, value)]
        else:
            current_group.append((kind, value))

    if current_group:
        groups.append(current_group)

    return groups

def download_tool_llama(accepted_filter_ids):
    '''
    Download Tool-Llama data and parse into (context, instruction, response)
    triples, with system prompts put into the context slots. The return value
    is a huggingface dataset rather than a list of tuples or dicts.
    '''

    # The data is distributed as a Google Drive file in the Github readme,
    # rather than via e.g. Huggingface
    url = "https://docs.google.com/uc"
    params = {
        'export': 'download',
        'id': '1Vis-RxBstXLKC1W1agIQUJNuumPJrrw0',
        'confirm': 'yes'
    }

    response = requests.get(url, params=params, verify=False, stream=True)
    response.raise_for_status()

    # Docs describe a directory hierarchy in this zip file containing all the
    # tasks, and says their training splits are consolidated in this one file
    with zipfile.ZipFile(BytesIO(response.content), 'r') as z:
        with z.open("data/toolllama_G123_dfs_train.json", 'r') as f:
            data = json.load(f)

    # This is possibly multi-turn dialog, though often it's only one turn
    tmp = []
    for line in data:
        line = line['conversations']
        assert line[0]['from'] == 'system'
        assert line[1]['from'] == 'user'

        context = line[0]['value'].strip()

        # we have arbitrary {'from': user, 'value': text} stuff, sometimes with
        # the same user speaking twice in a row, sometimes multi-turn,
        # sometimes single-turn; we want to group it up to turns: lists s.t.
        # the first element is a user statement and all subsequent statements
        # are assistant responses
        groups = it.groupby(line[1:], key=lambda s: s['from'])
        groups = [
            [g[0], '\n'.join(s['value'] for s in g[1])]
            for g in groups
        ]
        groups = split_by_user(groups)

        for group in groups:
            assert group[0][0] == 'user'
            instruction = group[0][1].strip()

            response = '\n'.join(g[1] for g in group[1:]).strip()

            tmp += [{
                'context': context,
                'instruction': instruction,
                'response': response,
            }]

    ret = {}
    for key in tmp[0].keys():
        for ex in tmp:
            ret[key] = ret.get(key, []) + [ex[key]]

    return Dataset.from_dict(ret)

def download_gorilla(accepted_filter_ids):
    '''
    Download Gorilla data from Huggingface, handle string manipulation issues,
    return a Huggingface dataset.
    '''

    # Something went wrong with the formatting in these source files and
    # datasets.load_dataset dies complaining of some obscure error. On
    # inspection it turns out that the problem is inconsistent formatting of
    # the 'code' attribute; we can handle it fine for purposes of getting
    # (instruction, response) pairs with some regex and string manipulation.
    base_url = 'https://huggingface.co/datasets/gorilla-llm/APIBench/resolve/main/'
    files = ['torchhub_train.json', 'tensorflow_train.json', 'huggingface_train.json']

    tmp = []
    for file in files:
        url = base_url + file
        txt = requests.get(url).text

        for line in txt.splitlines():
            line = json.loads(line)
            code = line['code'].strip()
            response = line['api_call']

            if not code.startswith('###'):  # torchhub
                rx = re.compile(r"'Instruction': (.*), 'Output'.*")
                instruction = re.search(rx, code).group(1)
            else:  # tensorflow, huggingface
                instruction = code.splitlines()[0].replace('###Instruction: ', '')
            instruction = instruction.lstrip("'").rstrip("'").strip()

            # this passes but let's not have assertions in production
            # assert len(instruction) > 0

            tmp += [{
                'instruction': instruction,
                'response': response,
            }]

    ret = {}
    for key in tmp[0].keys():
        for ex in tmp:
            ret[key] = ret.get(key, []) + [ex[key]]

    return Dataset.from_dict(ret)

def download_coig(accepted_filter_ids):
    dset = []
    from datasets.utils import DownloadManager

    dl_manager = DownloadManager()

    base_url = "https://huggingface.co/datasets/BAAI/COIG/resolve/main"
    filter_id_to_filenames = {
        "coig-translated-instruction" : ["translated_instructions.jsonl"],
        "coig-exam-instruction" : ["exam_instructions.jsonl"],
        "coig-alignment-instruction" : ["human_value_alignment_instructions_part1.json", "human_value_alignment_instructions_part2.json"],
        "coig-counterfactual-correction" : ["counterfactural_correction_multi_round_chat.tar.gz"],
        "coig-leetcode" : ["leetcode_instructions.jsonl"],
    }
    filenames_to_filter_ids = {}
    for k, v in filter_id_to_filenames.items():
        for fn in v:
            filenames_to_filter_ids[fn] = k
    
    filenames = []
    for id in accepted_filter_ids:
        filenames.extend(filter_id_to_filenames[id])
    fileurls = [f"{base_url}/{fn}" for fn in filenames]
    
    if len(fileurls) > 0:
        local_datafiles = dl_manager.download(fileurls)
    for i in range(len(filenames)):
        if filenames[i].endswith(".tar.gz"):
            if dl_manager.is_streaming:
                local_datafiles[i] = dl_manager.iter_archive(local_datafiles[i])
            else:
                extracted_path = dl_manager.extract(local_datafiles[i])
                extracted_path = os.path.join(extracted_path, filenames[i][:-len(".tar.gz")])
                def get_file_iter():
                    for json_file in os.listdir(extracted_path):
                        json_path = os.path.join(extracted_path, json_file)
                        with open(json_path, "rb") as jfp:
                            yield json_path, jfp
                local_datafiles[i] = get_file_iter()
    
    all_data_list = []
    for fi, fn in enumerate(filenames):
        if fn == "counterfactural_correction_multi_round_chat.tar.gz":
            max_rounds = 10
            for json_file, jfp in local_datafiles[fi]:
                sample = {"instruction": "", "conversations": []}
                legal_convs = True
                data = json.loads(jfp.read().decode('utf8'))
                for ri in range(max_rounds):
                    if f"round_{ri}" not in data:
                        continue
                    conv = json.loads(data[f"round_{ri}"]["response"])
                    sample["conversations"].append({"question": conv["Q"], "answer": conv["A"]})
                    if not(isinstance(conv["Q"], str) and isinstance(conv["A"], str)):
                        legal_convs = False
                if legal_convs and len(sample["conversations"]) > 0:
                    sample['source'] = filenames_to_filter_ids[fn]
                    all_data_list.append(sample)
        elif fn == "exam_instructions.jsonl" or fn == "human_value_alignment_instructions_part2.json":
            with open(local_datafiles[fi], "r") as jfp:
                for line in jfp:
                    sample = {"instruction": "", "conversations": []}
                    data = json.loads(line.strip(" \n"))
                    sample["instruction"] = data["textbox_q_instruction"]
                    question = ""
                    if "textbox_q_context" in data and len(data["textbox_q_context"]) > 0:
                        question += data["textbox_q_context"] + "\n"
                    question += data["textbox_question"]
                    if "textbox_answer_analysis" in data and len(data["textbox_answer_analysis"]) > 0:
                        answer = data["textbox_answer_analysis"]
                    else:
                        answer = data["textbox_answer"]
                    sample["conversations"].append({"question": question, "answer": answer})
                    sample['source'] = filenames_to_filter_ids[fn]
                    all_data_list.append(sample)
        elif fn == "human_value_alignment_instructions_part1.json":
                with open(local_datafiles[fi], "r") as jfp:
                    all_data = json.load(jfp)
                for data in all_data:
                    if len(data["input"]) > 0:
                        sample = {"instruction": data["instruction"], "conversations": [{
                            "question": data["input"],
                            "answer": data["output"],
                            }]}
                    else:
                        sample = {"instruction": "", "conversations": [{
                            "question": data["instruction"],
                            "answer": data["output"],
                            }]}
                    sample['source'] = filenames_to_filter_ids[fn]
                    all_data_list.append(sample)
        elif fn == "leetcode_instructions.jsonl":
            with open(local_datafiles[fi], "r") as jfp:
                for line in jfp:
                    data = json.loads(line.strip(" \n"))
                    if len(data["input"]) > 0:
                        sample = {"instruction": data["instruction"], "conversations": [{
                            "question": data["input"],
                            "answer": data["output"],
                            }]}
                    else:
                        sample = {"instruction": "", "conversations": [{
                            "question": data["instruction"],
                            "answer": data["output"],
                            }]}
                    sample['source'] = filenames_to_filter_ids[fn]
                    all_data_list.append(sample)
        elif fn == "translated_instructions.jsonl":
            with open(local_datafiles[fi], "r") as jfp:
                for line in jfp:
                    data = json.loads(line.strip(" \n"))
                    if len(data["trans_input"]) > 0:
                        sample = {"instruction": data["trans_instruction"], "conversations": [{
                            "question": data["trans_input"],
                            "answer": data["trans_output"],
                            }]}
                    else:
                        sample = {"instruction": "", "conversations": [{
                            "question": data["trans_instruction"],
                            "answer": data["trans_output"],
                            }]}
                    sample['source'] = filenames_to_filter_ids[fn]
                    all_data_list.append(sample)
    if len(all_data_list) > 0:
        dset = Dataset.from_list(all_data_list)
    return dset

def download_coig_kun(accepted_filter_ids):
    dset = []
    for split in accepted_filter_ids:
        dset_tmp = huggingface_download('m-a-p/COIG-Kun', split=split.replace('coig-kun-',''))
        dset_tmp = annotate_source(dset_tmp, split)
        dset = dset  + dset_tmp
    return dset

def download_coig_cqia(accepted_filter_ids):
    dset = []
    for split in accepted_filter_ids:
        id = split.replace('coig-cqia-','').replace('-','_')
        dset_tmp = load_dataset('m-a-p/COIG-CQIA', id)['train']
        dset_tmp = annotate_source(dset_tmp.to_list(), split)
        dset = dset  + dset_tmp
    return dset

def download_chatdoctor(accepted_filter_ids):
    dset = []
    if "chatdoctor-healthcaremagic-100k" in accepted_filter_ids:
        healthcaremagic_dset = huggingface_download("lavita/ChatDoctor-HealthCareMagic-100k", split='train')
        dset += annotate_source(healthcaremagic_dset, "chatdoctor-healthcaremagic-100k")
    if "chatdoctor-icliniq-10k" in accepted_filter_ids:
        icliniq_dset = load_dataset("lavita/ChatDoctor-iCliniq", split='train')
        icliniq_dset = icliniq_dset.rename_column("answer_icliniq", "output")
        icliniq_dset = icliniq_dset.to_list()
        dset += annotate_source(icliniq_dset, "chatdoctor-icliniq-10k")
    if "chatdoctor-genmedgpt-5k" in accepted_filter_ids:
        genmedgpt_dset = huggingface_download("wangrongsheng/GenMedGPT-5k-en", split='train')
        dset += annotate_source(genmedgpt_dset, "chatdoctor-genmedgpt-5k")
    return dset

def download_seabench(accepted_filter_ids):
    dset = huggingface_download('SeaLLMs/Sea-bench', split='train')
    return pool_filter(dset, "lang", accepted_filter_ids)
  

def download_agentinstruct(accepted_filter_ids):
    dset = []
    if 'alfworld' in accepted_filter_ids:
        dset.append(huggingface_download('THUDM/AgentInstruct', split='alfworld'))
    if 'db' in accepted_filter_ids:
        dset.append(huggingface_download('THUDM/AgentInstruct', split='db'))
    if 'os' in accepted_filter_ids:
        dset.append(huggingface_download('THUDM/AgentInstruct', split='os'))
    if 'kg' in accepted_filter_ids:
        dset.append(huggingface_download('THUDM/AgentInstruct', split='kg'))
    if 'webshop' in accepted_filter_ids:
        dset.append(huggingface_download('THUDM/AgentInstruct', split='webshop'))
    if 'mind2web' in accepted_filter_ids:
        dset.append(huggingface_download('THUDM/AgentInstruct', split='mind2web'))

    return dset


def download_cidar(accepted_filter_ids):
    return huggingface_download('arbml/CIDAR', split='train')

def download_indic_instruct(accepted_filter_ids):
    dset = []
    ## Each dataset has a different format, thus storing dataset name info for next step
    for data_name in accepted_filter_ids :
        if data_name == 'nmt-seed' :
            ##nmt-seed doesn't have en split, rest all datasets have 2 splits - en and hi
            data_hi = huggingface_download('ai4bharat/indic-instruct-data-v0.1', name=data_name, split='hi')
            data_hi = [{**d, 'dataset': data_name, 'language': 'hi'} for d in data_hi]
            dset += data_hi
        else : 
            data_en = huggingface_download('ai4bharat/indic-instruct-data-v0.1', name=data_name, split='en')
            data_en = [{**d, 'dataset': data_name, 'language': 'en'} for d in data_en]
            data_hi = huggingface_download('ai4bharat/indic-instruct-data-v0.1', name=data_name, split='hi')
            data_hi = [{**d, 'dataset': data_name, 'language': 'hi'} for d in data_hi]
            dset += data_en
            dset += data_hi

    return dset

  
def download_open_platypus(accepted_filter_ids):
    dset = huggingface_download("garage-bAInd/Open-Platypus", split="train")
    return pool_filter(dset, "data_source", accepted_filter_ids)

  
def download_bactrianx(accepted_filter_ids):
    """Download Bactrian-X dataset from HuggingFace"""
    dsets = []
    for dset_name in accepted_filter_ids:
        dset = huggingface_download('MBZUAI/Bactrian-X', name=dset_name, split="train")
        # annotate each example with source
        dset = annotate_source(dset, dset_name)
        dsets.extend(dset)
    return dsets

<<<<<<< HEAD

def download_orca_math(accepted_filter_ids):
    dset = huggingface_download("microsoft/orca-math-word-problems-200k", split="train")
    return dset

=======
>>>>>>> 10b5f0ff
def download_cobra_frames(accepted_filter_ids):
    mapping = {
        'normal': accepted_filter_ids[0],
    }
    dset = huggingface_download('cmu-lti/cobracorpus', data_files={'normal': 'toxigen_explanations.csv'})
    dset = annotate_source(dset['normal'], mapping['normal'])
    return dset

def download_aya_dataset(accepted_filter_ids):
    # The language code for both Simplified and Traditional Chinese is currently zho.
    # This function updates Simplified Chinese to zhs, but this is not an official ISO code and I couldn't 
    # find an official one.
    def update_simplified_chinese_langcode(row):
        row["language_code"] = "zhs" if row["language"] == "Simplified Chinese" else row["language_code"]
        return row

    aya_dataset = load_dataset("CohereForAI/aya_dataset", split="train")\
            .map(update_simplified_chinese_langcode)\
            .to_list()

    return pool_filter(aya_dataset, "language_code", accepted_filter_ids)


def download_megawika(accepted_filter_ids):

    def generate_exs(row, lang):
        context = row["article_title"] + "\n\n" + row["article_text"]
        exs = []
        for qa_pairs in row["entries"]["qa_pairs"]:
            for i, question in enumerate(qa_pairs["question"]):
                exs.append({
                    "input": context + "\n\n\n" + question, 
                    "output": "Answer: " + qa_pairs["en_answer"][i], 
                    "source": lang
                })
        return exs

    exs = []
    for filter_id in accepted_filter_ids:
        dset = huggingface_download("hltcoe/megawika", name=filter_id, split=filter_id)
        for row in dset:
            exs.extend(generate_exs(row, filter_id))
    return exs

def download_gretel_text_to_sql(accepted_filter_ids):
    return huggingface_download("gretelai/synthetic_text_to_sql", split="train")

def download_expertqa(accepted_filter_ids):
    return huggingface_download("cmalaviya/expertqa", "lfqa_domain", split="train")


def download_opengpt_healthcare(accepted_filter_ids):
    dset = []
    if "opengpt-nhs-qa" in accepted_filter_ids:
        nhs_qa_url = "https://raw.githubusercontent.com/CogStack/OpenGPT/main/data/nhs_uk_full/prepared_generated_data_for_nhs_uk_qa.csv"
        nhs_qa = pd.read_csv(nhs_qa_url)\
            .to_dict(orient='records')
        for record in nhs_qa:
            record["_source"] = "opengpt-nhs-qa"
            dset.append(record)

    if "opengpt-nhs-conversations" in accepted_filter_ids:
        nhs_conversations_url = "https://raw.githubusercontent.com/CogStack/OpenGPT/main/data/nhs_uk_full/prepared_generated_data_for_nhs_uk_conversations.csv"
        nhs_conversations = pd.read_csv(nhs_conversations_url)\
            .to_dict(orient='records')
        for record in nhs_conversations:
            record["_source"] = "opengpt-nhs-conversations"
            dset.append(record)
        
    if "opengpt-med-tasks" in accepted_filter_ids:
        med_tasks_url = "https://raw.githubusercontent.com/CogStack/OpenGPT/main/data/medical_tasks_gpt4/prepared_generated_data_for_medical_tasks.csv"
        med_tasks = pd.read_csv(med_tasks_url)\
            .to_dict(orient='records')
        for record in med_tasks:
            record["_source"] = "opengpt-med-tasks"
            dset.append(record)

    return dset

  
def download_conifer(accepted_filter_ids):
    dset = huggingface_download("ConiferLM/Conifer", split="train_sft")
    return dset<|MERGE_RESOLUTION|>--- conflicted
+++ resolved
@@ -979,14 +979,12 @@
         dsets.extend(dset)
     return dsets
 
-<<<<<<< HEAD
 
 def download_orca_math(accepted_filter_ids):
     dset = huggingface_download("microsoft/orca-math-word-problems-200k", split="train")
     return dset
 
-=======
->>>>>>> 10b5f0ff
+
 def download_cobra_frames(accepted_filter_ids):
     mapping = {
         'normal': accepted_filter_ids[0],

--- conflicted
+++ resolved
@@ -981,11 +981,7 @@
     }
     dset = huggingface_download('cmu-lti/cobracorpus', data_files={'normal': 'toxigen_explanations.csv'})
     dset = annotate_source(dset['normal'], mapping['normal'])
-<<<<<<< HEAD
-    return dset
-=======
-    return dset
-
+    return dset
 
 def download_megawika(accepted_filter_ids):
 
@@ -1013,4 +1009,3 @@
 
 def download_expertqa(accepted_filter_ids):
     return huggingface_download("cmalaviya/expertqa", "lfqa_domain", split="train")
->>>>>>> 7b43c8b1

--- conflicted
+++ resolved
@@ -415,10 +415,6 @@
 
 def download_feedback_collection(accepted_filter_ids):
     return huggingface_download("kaist-ai/Feedback-Collection")
-<<<<<<< HEAD
-
-=======
->>>>>>> fb32d204
 
 
 def download_evol_instruct(accepted_filter_ids):
@@ -1200,8 +1196,6 @@
     return dsets
 
 
-<<<<<<< HEAD
-
 def download_pippa(accepted_filter_ids):
     """Downloads PygmalionAI datasets and filters to the subsets in `accepted_filter_ids`.
 
@@ -1214,7 +1208,8 @@
     """
     # Initialize an empty list to hold the filtered dataset entries
     return huggingface_download("PygmalionAI/PIPPA", split="train")
-=======
+
+  
 def download_collective_cognition(accepted_filter_ids):
     dset = huggingface_download(
         "CollectiveCognition/chats-data-2023-10-16",
@@ -1238,7 +1233,6 @@
 def download_kiwi(accepted_filter_ids):
     dset = huggingface_download("fangyuan/kiwi", split="train")
     return dset
->>>>>>> fb32d204
 
 def download_orca_math(accepted_filter_ids):
     dset = huggingface_download("microsoft/orca-math-word-problems-200k", split="train")

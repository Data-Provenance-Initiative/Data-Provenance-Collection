import os
import re
import json
import random
import zipfile
import multiprocessing
import itertools as it

from io import BytesIO
from functools import partial
from collections import Counter

import chardet
import requests
import pandas as pd

from datasets import load_dataset, list_datasets, Dataset

# `HfFileSystem` requires the latest version of `huggingface_hub`
from huggingface_hub import HfFileSystem, hf_hub_url, hf_hub_download, login

from helpers import io


###########################################################################
############### Download Utils
###########################################################################

def filter_dataset_on_task_name(ex, task_key, accepted_filter_ids):
    """ Filters a dataset based on the task name.

    Args:
        ex (dict): A single example from the dataset.
        task_key (str): The key in the example dict that contains the task name.
        acceptable_tasks (list): A list of acceptable task names.

    Returns:
        bool: True if the example's task name is in the acceptable tasks list, False otherwise.
    """
    return ex[task_key] in accepted_filter_ids


def pool_filter(candidates, task_key, accepted_filter_ids):
    """ Filters a list of candidates using multiprocessing.

    Args:
        candidates (list): A list of candidates to filter.
        task_key (str): The key in the example dict that contains the task name.
        acceptable_tasks (list): A list of acceptable task names.

    Returns:
        list: A list of candidates that passed the filter.
    """
    with multiprocessing.Pool() as pool:
        return [
            c for c, keep in zip(candidates, pool.map(
                partial(
                    filter_dataset_on_task_name,
                    task_key=task_key,
                    accepted_filter_ids=accepted_filter_ids
                ), candidates)) if keep
        ]


def annotate_source(dset, source):
    updated_dset = []
    for row in dset:
        row["_source"] = source
        updated_dset.append(row)
    return updated_dset


def direct_data_request(url):
    response = requests.get(url)
    # The response content is in bytes, we need to convert it to string
    content = response.content.decode('utf-8')
    # Now we can parse the JSON content into a Python list/dictionary
    return json.loads(content)


def huggingface_download(
        data_address, name=None, data_dir=None, data_files=None, split=None
):
    """Download a dataset from the Hugging Face Hub.

    It supports various options for specifying the dataset to download,
    such as providing a name, a data directory, data files, or a split.

    Args:
        data_address (str): The address or identifier of the dataset
        name (str, optional): Name of the dataset to download. Defaults to None.
        data_dir (str, optional): Path to the directory containing the dataset files. Defaults to None.
        data_files (str or list, optional): Path(s) to specific dataset files. Defaults to None.
        split (str, optional): Name of the split to take (usually "train"). Defaults to None.

    Returns:
        list or Dataset: The downloaded dataset as a list of items,
            or Hugging Face Dataset object (if failed converted to list).
    """
    assert not (data_dir and data_files)

    num_proc = max(multiprocessing.cpu_count() // 2, 1)
    if data_files:
        dset = load_dataset(data_address, data_files=data_files, num_proc=num_proc)
    elif data_dir:
        dset = load_dataset(data_address, data_dir=data_dir, num_proc=num_proc)
    elif name:
        dset = load_dataset(data_address, name)
    else:
        dset = load_dataset(data_address, num_proc=num_proc)

    if split:
        dset = dset[split]

    try:
        dset = dset.to_list()
    except:
        print("Trouble converting Hugging Face dataset to list...")
        pass
    return dset


def detect_encoding(file_path):
    with open(file_path, 'rb') as f:
        rawdata = f.read()
    result = chardet.detect(rawdata)
    return result['encoding']


def convert_to_utf8(file_path):
    encoding = detect_encoding(file_path)
    with open(file_path, 'r', encoding=encoding) as f:
        content = f.read()
    utf8_content = content.encode('utf-8')
    return json.loads(utf8_content.decode('utf-8'))


def process_zipped_file(zip_file):
    dset = []
    with zipfile.ZipFile(zip_file, 'r') as z:
        for json_file in z.namelist():
            if json_file.endswith(".json"):
                data = json.load(z.open(json_file))
                dset.append(data)
    return dset


###########################################################################
############### Collection Downloader Functions
###########################################################################


def download_flan_collection_sni(accepted_filter_ids):
    dset = huggingface_download("DataProvenanceInitiative/niv2_submix_original", split="train")
    return pool_filter(dset, "task_name", accepted_filter_ids)


def download_flan_collection_cot(accepted_filter_ids):
    dset = huggingface_download("DataProvenanceInitiative/cot_submix_original", split="train")
    return pool_filter(dset, "task_name", accepted_filter_ids)


def download_flan_collection_dialog(accepted_filter_ids):
    dset = huggingface_download("DataProvenanceInitiative/dialog_submix_original", split="train")
    return pool_filter(dset, "task_name", accepted_filter_ids)


def download_flan_collection_flan2021(accepted_filter_ids):
    dset = huggingface_download("DataProvenanceInitiative/flan2021_submix_original", split="train")
    return pool_filter(dset, "task_name", accepted_filter_ids)


def download_flan_collection_p3(accepted_filter_ids):
    dset = huggingface_download("DataProvenanceInitiative/t0_submix_original", split="train")
    return pool_filter(dset, "task_name", accepted_filter_ids)


def download_xp3x(accepted_filter_ids, sample_threshold=100):
    # The more accepted_filter_ids the longer it will take. So if it's too many switch to the sample (likely e.g. when people just choose everything).
    # Meanwhile if people just choose a few ids, maybe just one language or so, then use the big one.
    if len(accepted_filter_ids) > sample_threshold:
        print(
            f"xP3x: Detected {len(accepted_filter_ids)} filter IDs. Defaulting to xP3x-sample to reduce download size. Increase sample_threshold to download full dataset.")
        return download_xp3x_sample(accepted_filter_ids)

    fs = HfFileSystem()
    fps = [
        (task, fs.resolve_path(fp)) for task in accepted_filter_ids
        for fp in
        fs.glob(f"datasets/Muennighoff/xP3x/data/{task.split('/')[0]}/*{task.split('/')[1].replace('-', '_')}*")
    ]

    data_files = [
        hf_hub_url(
            resolved_path.repo_id,
            resolved_path.path_in_repo,
            repo_type=resolved_path.repo_type)
        for (task, resolved_path) in fps
    ]

    dset = []
    if data_files:
        dset = huggingface_download("json", data_files=data_files, split="train")
        dset = pd.DataFrame(dset).to_dict('records')
    return dset


def download_xp3x_sample(accepted_filter_ids):
    dset = []
    tasks = set([task.split('/')[1].lower().replace("-", "_") for task in accepted_filter_ids])
    langs = list(set([task.split('/')[0] for task in accepted_filter_ids]))

    for t in tasks:
        raw_dset = huggingface_download('Muennighoff/xP3x-sample', t, split='train')
        raw_dset = pool_filter(raw_dset, "language", langs)
        dset.extend(raw_dset)

    return dset


def download_commitpackft(accepted_filter_ids):
    dset = []
    for lang in accepted_filter_ids:
        raw_dset = huggingface_download('bigcode/commitpackft', lang, split='train')
        dset.extend(raw_dset)
    return dset


def download_dolly_15k(accepted_filter_ids):
    dset = huggingface_download("databricks/databricks-dolly-15k", split="train")
    return pool_filter(dset, "category", accepted_filter_ids)


def download_thai_gen_ai_dolly(accepted_filter_ids):
    dset = huggingface_download("Thaweewat/databricks-dolly-15k-th", split="train")
    return pool_filter(dset, "category", accepted_filter_ids)


def download_laion_oig(accepted_filter_ids):
    dsets = []
    for dset_name in accepted_filter_ids:
        dset = huggingface_download("laion/oig", data_files=f"{dset_name}.jsonl", split="train")
        # annotate each example with source
        dset = annotate_source(dset, dset_name)
        dsets.extend(dset)
    return dsets


def download_capybara(accepted_filter_ids):
    dset = huggingface_download('LDJnr/Capybara', split='train')
    return pool_filter(dset, "source", accepted_filter_ids)


def download_self_instruct(accepted_filter_ids):
    return huggingface_download('yizhongw/self_instruct', split='train')


def download_everything_lm(accepted_filter_ids):
    return huggingface_download('totally-not-an-llm/EverythingLM-data-V3', split='train')


def download_anthropic_hh_rlhf(accepted_filter_ids):
    return huggingface_download('anthropic/hh-rlhf', split='train')


def download_thai_gen_ai_alpaca(accepted_filter_ids):
    return huggingface_download('Thaweewat/alpaca-cleaned-52k-th', split='train')


def download_stanford_human_preferences(accepted_filter_ids):
    dset = huggingface_download('stanfordnlp/SHP', split='train')
    return pool_filter(dset, "domain", accepted_filter_ids)


def download_open_assistant(accepted_filter_ids):
    dset = huggingface_download("OpenAssistant/oasst1", split='train')
    return pool_filter(dset, "lang", accepted_filter_ids)


def download_open_assistant_v2(accepted_filter_ids):
    dset = huggingface_download("OpenAssistant/oasst2", split='train')
    return pool_filter(dset, "lang", accepted_filter_ids)


def download_open_assistant_octopack(accepted_filter_ids):
    return huggingface_download("bigcode/oasst-octopack", split='train')


def download_longform(accepted_filter_ids):
    # Intentionally omitting BigBench.
    dset = huggingface_download("akoksal/LongForm", split='train')
    return pool_filter(dset, "source", accepted_filter_ids)


def download_gpteacher(accepted_filter_ids):
    dset = []
    if "gpteacher_instruct" in accepted_filter_ids:
        instruct_dset = huggingface_download("teknium/GPTeacher-General-Instruct", split='train')
        dset += annotate_source(instruct_dset, "gpteacher_instruct")
    if "gpteacher_codegen" in accepted_filter_ids:
        codegen_dset = direct_data_request(
            "https://raw.githubusercontent.com/teknium1/GPTeacher/main/Codegen/codegen-instruct.json")
        dset += annotate_source(codegen_dset, "gpteacher_codegen")
    if "gpteacher_toolformer" in accepted_filter_ids:
        toolformer_dset = direct_data_request(
            "https://raw.githubusercontent.com/teknium1/GPTeacher/main/Toolformer/toolformer-dedupe-only-dataset.json")
        dset += annotate_source(toolformer_dset, "gpteacher_toolformer")
    if "gpteacher_roleplay" in accepted_filter_ids:
        roleplay_dset = direct_data_request(
            "https://raw.githubusercontent.com/teknium1/GPTeacher/main/Roleplay/roleplay-simple-deduped-roleplay-instruct.json")
        dset += annotate_source(roleplay_dset, "gpteacher_roleplay")
    return dset


def download_baize_data(accepted_filter_ids):
    dset = []
    if "alpaca_chat_data" in accepted_filter_ids:
        alpaca_chat_dataset = direct_data_request(
            "https://raw.githubusercontent.com/project-baize/baize-chatbot/main/data/alpaca_chat_data.json")
        dset += annotate_source(alpaca_chat_dataset, "alpaca_chat_data")

    if "medical_chat_data" in accepted_filter_ids:
        medical_chat_dataset = direct_data_request(
            "https://raw.githubusercontent.com/project-baize/baize-chatbot/main/data/medical_chat_data.json")
        dset += annotate_source(medical_chat_dataset, "medical_chat_data")

    if "quora_chat_data" in accepted_filter_ids:
        quora_chat_dataset = direct_data_request(
            "https://raw.githubusercontent.com/project-baize/baize-chatbot/main/data/quora_chat_data.json")
        dset += annotate_source(quora_chat_dataset, "quora_chat_data")

    if "stackoverflow_chat_data" in accepted_filter_ids:
        stackoverflow_chat_dataset = direct_data_request(
            "https://raw.githubusercontent.com/project-baize/baize-chatbot/main/data/stackoverflow_chat_data.json")
        dset += annotate_source(stackoverflow_chat_dataset, "stackoverflow_chat_data")
    return dset


def download_openai_summarization(accepted_filter_ids):
    # we don't need any filtering because comparisons>train contains rows only from Reddit TL;DR dataset.
    return huggingface_download("openai/summarize_from_feedback", name="comparisons", split="train")


def download_openai_webgpt(accepted_filter_ids):
    dset = huggingface_download("openai/webgpt_comparisons", split="train")
    # we copy the dataset key from `question::dataset` as a top-level key in each instance
    for ex in dset:
        ex["dataset"] = ex["question"]["dataset"]
    return pool_filter(dset, "dataset", accepted_filter_ids)


def download_alpaca(accepted_filter_ids):
    return huggingface_download('tatsu-lab/alpaca', split='train')


def download_deita_10k(accepted_filter_ids):
    dset = huggingface_download("hkust-nlp/deita-10k-v0", split="train")
    return pool_filter(dset, "source", accepted_filter_ids)


def download_metamathqa(accepted_filter_ids):
    dset = huggingface_download('meta-math/MetaMathQA', split='train')
    return pool_filter(dset, "type", accepted_filter_ids)


def download_pure_dove(accepted_filter_ids):
    return huggingface_download('LDJnr/Pure-Dove', split='train')


def download_nectar(accepted_filter_ids):
    return huggingface_download('berkeley-nest/Nectar', split='train')


def download_feedback_collection(accepted_filter_ids):
    return huggingface_download('kaist-ai/Feedback-Collection')


def download_evol_instruct(accepted_filter_ids):
    return huggingface_download('WizardLM/evol_instruct_70k', split='train')


def download_selfee(accepted_filter_ids):
    return huggingface_download('kaist-ai/selfee-train', split='train')


def download_llama2_med_tuned_instructions(accepted_filter_ids):
    return huggingface_download('nlpie/Llama2-MedTuned-Instructions', split='train')


def download_sharegpt_vicuna(accepted_filter_ids):
    sharegpt_dir = "anon8231489123/ShareGPT_Vicuna_unfiltered"
    sv_dset_p1 = hf_hub_download(
        repo_id=sharegpt_dir,
        filename="sg_90k_part1_html_cleaned.json",
        subfolder="HTML_cleaned_raw_dataset",
        repo_type="dataset"
    )
    sv_dset_p2 = hf_hub_download(
        repo_id=sharegpt_dir,
        filename="sg_90k_part1_html_cleaned.json",
        subfolder="HTML_cleaned_raw_dataset",
        repo_type="dataset"
    )
    return pd.concat(
        [pd.read_json(sv_dset_p1), pd.read_json(sv_dset_p2)]
    ).to_dict('records')


def download_code_alpaca(accepted_filter_ids):
    return huggingface_download("sahil2801/CodeAlpaca-20k", split="train")


def download_hc3_en(accepted_filter_ids):
    dset_fpath = hf_hub_download(
        repo_id="Hello-SimpleAI/HC3",
        filename="all.jsonl",
        repo_type="dataset"
    )
    dset = pd.read_json(dset_fpath, lines=True).to_dict('records')
    return pool_filter(dset, "source", accepted_filter_ids)


def download_hc3_zh(accepted_filter_ids):
    dset_fpath = hf_hub_download(
        repo_id="Hello-SimpleAI/HC3-Chinese",
        filename="all.jsonl",
        repo_type="dataset"
    )
    dset = pd.read_json(dset_fpath, lines=True).to_dict('records')
    return pool_filter(dset, "source", accepted_filter_ids)


def download_camel_science(accepted_filter_ids):
    dset = []
    if "physics" in accepted_filter_ids:
        physics_zip = hf_hub_download(
            repo_id="camel-ai/physics",
            filename="physics.zip",
            repo_type="dataset"
        )
        physics_dset = process_zipped_file(physics_zip)
        dset += annotate_source(physics_dset, "physics")
    if "chemistry" in accepted_filter_ids:
        chemistry_zip = hf_hub_download(
            repo_id="camel-ai/chemistry",
            filename="chemistry.zip",
            repo_type="dataset"
        )
        chemistry_dset = process_zipped_file(chemistry_zip)
        dset += annotate_source(chemistry_dset, "chemistry")
    if "biology" in accepted_filter_ids:
        biology_zip = hf_hub_download(
            repo_id="camel-ai/biology",
            filename="biology.zip",
            repo_type="dataset"
        )
        biology_dset = process_zipped_file(biology_zip)
        dset += annotate_source(biology_dset, "biology")
    if "math" in accepted_filter_ids:
        math_zip = hf_hub_download(
            repo_id="camel-ai/math",
            filename="math.zip",
            repo_type="dataset"
        )
        math_dset = process_zipped_file(math_zip)
        dset += annotate_source(math_dset, "math")
    if "code" in accepted_filter_ids:
        code_zip = hf_hub_download(
            repo_id="camel-ai/code",
            filename="code_chat.zip",
            repo_type="dataset"
        )
        code_dset = process_zipped_file(code_zip)
        dset += annotate_source(code_dset, "code")
    if "ai-society-translated-ar" in accepted_filter_ids:
        language_ar_zip = hf_hub_download(
            repo_id="camel-ai/ai_society_translated",
            filename="ai_society_chat_ar.zip",
            repo_type="dataset",
        )
        language_ar_dset = process_zipped_file(language_ar_zip)
        dset += annotate_source(language_ar_dset, "ai-society-translated-ar")
    if "ai-society-translated-zh" in accepted_filter_ids:
        language_zh_zip = hf_hub_download(
            repo_id="camel-ai/ai_society_translated",
            filename="ai_society_chat_zh.zip",
            repo_type="dataset",
        )
        language_zh_dset = process_zipped_file(language_zh_zip)
        dset += annotate_source(language_zh_dset, "ai-society-translated-zh")
    if "ai-society-translated-ko" in accepted_filter_ids:
        language_ko_zip = hf_hub_download(
            repo_id="camel-ai/ai_society_translated",
            filename="ai_society_chat_ko.zip",
            repo_type="dataset",
        )
        language_ko_dset = process_zipped_file(language_ko_zip)
        dset += annotate_source(language_ko_dset, "ai-society-translated-ko")
    if "ai-society-translated-ja" in accepted_filter_ids:
        language_ja_zip = hf_hub_download(
            repo_id="camel-ai/ai_society_translated",
            filename="ai_society_chat_ja.zip",
            repo_type="dataset",
        )
        language_ja_dset = process_zipped_file(language_ja_zip)
        dset += annotate_source(language_ja_dset, "ai-society-translated-ja")
    if "ai-society-translated-hi" in accepted_filter_ids:
        language_hi_zip = hf_hub_download(
            repo_id="camel-ai/ai_society_translated",
            filename="ai_society_chat_hi.zip",
            repo_type="dataset",
        )
        language_hi_dset = process_zipped_file(language_hi_zip)
        dset += annotate_source(language_hi_dset, "ai-society-translated-hi")
    if "ai-society-translated-ru" in accepted_filter_ids:
        language_ru_zip = hf_hub_download(
            repo_id="camel-ai/ai_society_translated",
            filename="ai_society_chat_ru.zip",
            repo_type="dataset",
        )
        language_ru_dset = process_zipped_file(language_ru_zip)
        dset += annotate_source(language_ru_dset, "ai-society-translated-ru")
    if "ai-society-translated-es" in accepted_filter_ids:
        language_es_zip = hf_hub_download(
            repo_id="camel-ai/ai_society_translated",
            filename="ai_society_chat_es.zip",
            repo_type="dataset",
        )
        language_es_dset = process_zipped_file(language_es_zip)
        dset += annotate_source(language_es_dset, "ai-society-translated-es")
    if "ai-society-translated-fr" in accepted_filter_ids:
        language_fr_zip = hf_hub_download(
            repo_id="camel-ai/ai_society_translated",
            filename="ai_society_chat_fr.zip",
            repo_type="dataset",
        )
        language_fr_dset = process_zipped_file(language_fr_zip)
        dset += annotate_source(language_fr_dset, "ai-society-translated-fr")
    if "ai-society-translated-de" in accepted_filter_ids:
        language_de_zip = hf_hub_download(
            repo_id="camel-ai/ai_society_translated",
            filename="ai_society_chat_de.zip",
            repo_type="dataset",
        )
        language_de_dset = process_zipped_file(language_de_zip)
        dset += annotate_source(language_de_dset, "ai-society-translated-de")
    if "ai-society-translated-it" in accepted_filter_ids:
        language_it_zip = hf_hub_download(
            repo_id="camel-ai/ai_society_translated",
            filename="ai_society_chat_it.zip",
            repo_type="dataset",
        )
        language_it_dset = process_zipped_file(language_it_zip)
        dset += annotate_source(language_it_dset, "ai-society-translated-it")

    return dset


def download_cot_collection(accepted_filter_ids):
    dset = []
    for lang in accepted_filter_ids:
        if lang == "en":
            raw_dset = huggingface_download('kaist-ai/CoT-Collection', split='train')
            dset.extend(annotate_source(raw_dset, "en"))
        else:
            fpath = hf_hub_download(
                repo_id='kaist-ai/CoT-Collection_multilingual',
                filename=f"CoT_collection_{lang}.json",
                subfolder="data",
                repo_type="dataset",
            )
            raw_dset = [row for _, row in io.read_json(fpath).items()]
            raw_dset = annotate_source(raw_dset, lang)
            dset.extend(raw_dset)
    return dset


def download_gpt4all(accepted_filter_ids):
    dset = huggingface_download('nomic-ai/gpt4all-j-prompt-generations', split='train')
    return pool_filter(dset, "source", accepted_filter_ids)


def download_evol_instruct_v2(accepted_filter_ids):
    return huggingface_download('WizardLM/WizardLM_evol_instruct_V2_196k', split='train')


def download_gpt4_alpaca(accepted_filter_ids):
    return huggingface_download('teknium/GPT4-LLM-Cleaned', split='train')


def download_tasksource_instruct(accepted_filter_ids):
    dset = huggingface_download('tasksource/tasksource-instruct-v0', split='train')
    return pool_filter(dset, "task", accepted_filter_ids)


def download_tasksource_symbol_tuning(accepted_filter_ids):
    dset = huggingface_download('tasksource/icl-symbol-tuning-instruct', split='train')
    return pool_filter(dset, "task", accepted_filter_ids)


def download_stack_exchange_instruction(accepted_filter_ids):
    return huggingface_download('ArmelR/stack-exchange-instruction', split='train')


def download_unnatural_instructions(accepted_filter_ids):
    return huggingface_download('mrm8488/unnatural-instructions', name='core', split='train')


def download_starcoder_self_instruct(accepted_filter_ids):
    return huggingface_download('codeparrot/self-instruct-starcoder', split='curated')


def download_thai_gen_ai_gpteacher(accepted_filter_ids):
    return huggingface_download('Thaweewat/gpteacher-20k-th', split='train')


def download_tiny_stories(accepted_filter_ids):
    return huggingface_download('roneneldan/TinyStoriesInstruct', split='train')


def download_joke_explanation(accepted_filter_ids):
    return huggingface_download('theblackcat102/joke_explaination', split='train')


def download_book_summaries(accepted_filter_ids):
    dset = huggingface_download('emozilla/booksum-summary-analysis_gptneox-8192', split='train')
    return pool_filter(dset, "type", accepted_filter_ids)


def download_pii_masking_200k(accepted_filter_ids):
    return huggingface_download('ai4privacy/pii-masking-200k', split='train')


def download_no_robots(accepted_filter_ids):
    dset = huggingface_download('HuggingFaceH4/no_robots', split='train_sft')
    return pool_filter(dset, "category", accepted_filter_ids)


def download_help_steer(accepted_filter_ids):
    return huggingface_download('nvidia/HelpSteer', split='train')


def download_ultrachat(accepted_filter_ids):
    return huggingface_download('stingning/ultrachat', split='train')


def download_wildchat(accepted_filter_ids):
    '''downloads in the wild chat dataset from hugging face'''
    dset = huggingface_download('allenai/WildChat', split='train')
    return pool_filter(dset, "model", accepted_filter_ids)


def download_airoboros(accepted_filter_ids):
    dset_fpath = hf_hub_download(
        repo_id="jondurbin/airoboros-gpt4-1.2",
        filename="as_conversations.json",
        repo_type="dataset"
    )
    dset = convert_to_utf8(dset_fpath)
    return dset


def download_lima(accepted_filter_ids):
    dset = huggingface_download('GAIR/lima', split='train')
    return pool_filter(dset, "source", accepted_filter_ids)


def download_open_orca(accepeted_filter_ids):
    dset = huggingface_download('Open-Orca/OpenOrca', split='train')
    dset = list(map(lambda x: {**x, 'source': x['id'].split('.')[0]}, dset))
    return pool_filter(dset, "source", accepeted_filter_ids)


def download_pmc_llama(accepted_filter_ids):
    dset = huggingface_download("axiong/pmc_llama_instructions", split="train")
    return pool_filter(dset, "source", accepted_filter_ids)


def download_medical_meadow(accepted_filter_ids):
    dset = []
    if "medical-meadow-med-flashcards" in accepted_filter_ids:
        med_flashcards = huggingface_download("medalpaca/medical_meadow_medical_flashcards", split='train')
        dset += annotate_source(med_flashcards, "medical-meadow-med-flashcards")
    if "medical-meadow-wikidoc-living-textbook" in accepted_filter_ids:
        wikidoc_living_textbook = huggingface_download("medalpaca/medical_meadow_wikidoc", split='train')
        dset += annotate_source(wikidoc_living_textbook, "medical-meadow-wikidoc-living-textbook")
    if "medical-meadow-wikidoc-patient-information" in accepted_filter_ids:
        wikidoc_patient_information = huggingface_download("medalpaca/medical_meadow_wikidoc_patient_information",
                                                           split='train')
        dset += annotate_source(wikidoc_patient_information, "medical-meadow-wikidoc-patient-information")
    if "medical-meadow-cord19" in accepted_filter_ids:
        cord19 = huggingface_download("medalpaca/medical_meadow_cord19", split='train')
        dset += annotate_source(cord19, "medical-meadow-cord19")
    if "medical-meadow-health-advice" in accepted_filter_ids:
        health_advice = huggingface_download("medalpaca/medical_meadow_health_advice", split='train')
        dset += annotate_source(health_advice, "medical-meadow-health-advice")
    if "medical-meadow-pubmed-causal" in accepted_filter_ids:
        pubmed_causal = huggingface_download("medalpaca/medical_meadow_pubmed_causal", split='train')
        dset += annotate_source(pubmed_causal, "medical-meadow-pubmed-causal")
    if "medical-meadow-medqa" in accepted_filter_ids:
        medqa = huggingface_download("medalpaca/medical_meadow_medqa", split='train')
        dset += annotate_source(medqa, "medical-meadow-medqa")
    if "medical-meadow-mediqa" in accepted_filter_ids:
        mediqa = huggingface_download("medalpaca/medical_meadow_mediqa", split='train')
        dset += annotate_source(mediqa, "medical-meadow-mediqa")
    return dset


def download_medinstruct(accepted_filter_ids):
    return direct_data_request(
        "https://raw.githubusercontent.com/XZhang97666/AlpaCare/master/data/MedInstruct-52k.json")


def download_mathinstruct(accepted_filter_ids):
    mathinstruct = load_dataset('TIGER-Lab/MathInstruct', split='train')
    dset = []
    if 'cot_MATH_train' in accepted_filter_ids:
        cot_MATH_train = mathinstruct.filter(lambda row: row['source'] == 'data/CoT/MATH_train.json').to_list()
        dset += annotate_source(cot_MATH_train, 'cot_MATH_train')
    if 'cot_TheoremQA' in accepted_filter_ids:
        cot_TheoremQA = mathinstruct.filter(lambda row: row['source'] == 'data/CoT/TheoremQA.json').to_list()
        dset += annotate_source(cot_TheoremQA, 'cot_TheoremQA')
    if 'cot_aqua_rat' in accepted_filter_ids:
        cot_aqua_rat = mathinstruct.filter(lambda row: row['source'] == 'data/CoT/aqua_rat.json').to_list()
        dset += annotate_source(cot_aqua_rat, 'cot_aqua_rat')
    if 'cot_college_math' in accepted_filter_ids:
        cot_college_math = mathinstruct.filter(lambda row: row['source'] == 'data/CoT/college_math.json').to_list()
        dset += annotate_source(cot_college_math, 'cot_college_math')
    if 'cot_gsm_rft' in accepted_filter_ids:
        cot_gsm_rft = mathinstruct.filter(lambda row: row['source'] == 'data/CoT/gsm_rft.json').to_list()
        dset += annotate_source(cot_gsm_rft, 'cot_gsm_rft')
    if 'cot_gsm_train' in accepted_filter_ids:
        cot_gsm_train = mathinstruct.filter(lambda row: row['source'] == 'data/CoT/gsm_train.json').to_list()
        dset += annotate_source(cot_gsm_train, 'cot_gsm_train')
    if 'cot_math50k_camel' in accepted_filter_ids:
        cot_math50k_camel = mathinstruct.filter(lambda row: row['source'] == 'data/CoT/math50k_camel.json').to_list()
        dset += annotate_source(cot_math50k_camel, 'cot_math50k_camel')
    if 'cot_number_comparison' in accepted_filter_ids:
        cot_number_comparison = mathinstruct.filter(
            lambda row: row['source'] == 'data/CoT/number_comparison.json').to_list()
        dset += annotate_source(cot_number_comparison, 'cot_number_comparison')
    if 'pot_MATH_train' in accepted_filter_ids:
        pot_MATH_train = mathinstruct.filter(lambda row: row['source'] == 'data/PoT/MATH_train.json').to_list()
        dset += annotate_source(pot_MATH_train, 'pot_MATH_train')
    if 'pot_TheoremQA' in accepted_filter_ids:
        pot_TheoremQA = mathinstruct.filter(lambda row: row['source'] == 'data/PoT/TheoremQA.json').to_list()
        dset += annotate_source(pot_TheoremQA, 'pot_TheoremQA')
    if 'pot_aqua_rat_filtered' in accepted_filter_ids:
        pot_aqua_rat_filtered = mathinstruct.filter(
            lambda row: row['source'] == 'data/PoT/aqua_rat_filtered.json').to_list()
        dset += annotate_source(pot_aqua_rat_filtered, 'pot_aqua_rat_filtered')
    if 'pot_gsm_gpt4' in accepted_filter_ids:
        pot_gsm_gpt4 = mathinstruct.filter(lambda row: row['source'] == 'data/PoT/gsm_gpt4.json').to_list()
        dset += annotate_source(pot_gsm_gpt4, 'pot_gsm_gpt4')
    if 'pot_mathqa' in accepted_filter_ids:
        pot_mathqa = mathinstruct.filter(lambda row: row['source'] == 'data/PoT/mathqa.json').to_list()
        dset += annotate_source(pot_mathqa, 'pot_mathqa')
    if 'pot_numglue' in accepted_filter_ids:
        pot_numglue = mathinstruct.filter(lambda row: row['source'] == 'data/PoT/numglue.json').to_list()
        dset += annotate_source(pot_numglue, 'pot_numglue')
    return dset


def split_by_user(pairs):
    '''
    Group (user, value) pairs into lists of pairs with the same user value
    '''

    groups = []
    current_group = []

    for kind, value in pairs:
        if kind == 'user':
            if current_group:
                groups.append(current_group)
            current_group = [(kind, value)]
        else:
            current_group.append((kind, value))

    if current_group:
        groups.append(current_group)

    return groups


def download_tool_llama(accepted_filter_ids):
    '''
    Download Tool-Llama data and parse into (context, instruction, response)
    triples, with system prompts put into the context slots. The return value
    is a huggingface dataset rather than a list of tuples or dicts.
    '''

    # The data is distributed as a Google Drive file in the Github readme,
    # rather than via e.g. Huggingface
    url = "https://docs.google.com/uc"
    params = {
        'export': 'download',
        'id': '1Vis-RxBstXLKC1W1agIQUJNuumPJrrw0',
        'confirm': 'yes'
    }

    response = requests.get(url, params=params, verify=False, stream=True)
    response.raise_for_status()

    # Docs describe a directory hierarchy in this zip file containing all the
    # tasks, and says their training splits are consolidated in this one file
    with zipfile.ZipFile(BytesIO(response.content), 'r') as z:
        with z.open("data/toolllama_G123_dfs_train.json", 'r') as f:
            data = json.load(f)

    # This is possibly multi-turn dialog, though often it's only one turn
    tmp = []
    for line in data:
        line = line['conversations']
        assert line[0]['from'] == 'system'
        assert line[1]['from'] == 'user'

        context = line[0]['value'].strip()

        # we have arbitrary {'from': user, 'value': text} stuff, sometimes with
        # the same user speaking twice in a row, sometimes multi-turn,
        # sometimes single-turn; we want to group it up to turns: lists s.t.
        # the first element is a user statement and all subsequent statements
        # are assistant responses
        groups = it.groupby(line[1:], key=lambda s: s['from'])
        groups = [
            [g[0], '\n'.join(s['value'] for s in g[1])]
            for g in groups
        ]
        groups = split_by_user(groups)

        for group in groups:
            assert group[0][0] == 'user'
            instruction = group[0][1].strip()

            response = '\n'.join(g[1] for g in group[1:]).strip()

            tmp += [{
                'context': context,
                'instruction': instruction,
                'response': response,
            }]

    ret = {}
    for key in tmp[0].keys():
        for ex in tmp:
            ret[key] = ret.get(key, []) + [ex[key]]

    return Dataset.from_dict(ret)


def download_gorilla(accepted_filter_ids):
    '''
    Download Gorilla data from Huggingface, handle string manipulation issues,
    return a Huggingface dataset.
    '''

    # Something went wrong with the formatting in these source files and
    # datasets.load_dataset dies complaining of some obscure error. On
    # inspection it turns out that the problem is inconsistent formatting of
    # the 'code' attribute; we can handle it fine for purposes of getting
    # (instruction, response) pairs with some regex and string manipulation.
    base_url = 'https://huggingface.co/datasets/gorilla-llm/APIBench/resolve/main/'
    files = ['torchhub_train.json', 'tensorflow_train.json', 'huggingface_train.json']

    tmp = []
    for file in files:
        url = base_url + file
        txt = requests.get(url).text

        for line in txt.splitlines():
            line = json.loads(line)
            code = line['code'].strip()
            response = line['api_call']

            if not code.startswith('###'):  # torchhub
                rx = re.compile(r"'Instruction': (.*), 'Output'.*")
                instruction = re.search(rx, code).group(1)
            else:  # tensorflow, huggingface
                instruction = code.splitlines()[0].replace('###Instruction: ', '')
            instruction = instruction.lstrip("'").rstrip("'").strip()

            # this passes but let's not have assertions in production
            # assert len(instruction) > 0

            tmp += [{
                'instruction': instruction,
                'response': response,
            }]

    ret = {}
    for key in tmp[0].keys():
        for ex in tmp:
            ret[key] = ret.get(key, []) + [ex[key]]

    return Dataset.from_dict(ret)


def download_chatdoctor(accepted_filter_ids):
    dset = []
    if "chatdoctor-healthcaremagic-100k" in accepted_filter_ids:
        healthcaremagic_dset = huggingface_download("lavita/ChatDoctor-HealthCareMagic-100k", split='train')
        dset += annotate_source(healthcaremagic_dset, "chatdoctor-healthcaremagic-100k")
    if "chatdoctor-icliniq-10k" in accepted_filter_ids:
        icliniq_dset = load_dataset("lavita/ChatDoctor-iCliniq", split='train')
        icliniq_dset = icliniq_dset.rename_column("answer_icliniq", "output")
        icliniq_dset = icliniq_dset.to_list()
        dset += annotate_source(icliniq_dset, "chatdoctor-icliniq-10k")
    if "chatdoctor-genmedgpt-5k" in accepted_filter_ids:
        genmedgpt_dset = huggingface_download("wangrongsheng/GenMedGPT-5k-en", split='train')
        dset += annotate_source(genmedgpt_dset, "chatdoctor-genmedgpt-5k")
    return dset


def download_seabench(accepted_filter_ids):
    dset = huggingface_download('SeaLLMs/Sea-bench', split='train')
    return pool_filter(dset, "lang", accepted_filter_ids)


def download_agentinstruct(accepted_filter_ids):
    dset = []
    if 'alfworld' in accepted_filter_ids:
        dset.append(huggingface_download('THUDM/AgentInstruct', split='alfworld'))
    if 'db' in accepted_filter_ids:
        dset.append(huggingface_download('THUDM/AgentInstruct', split='db'))
    if 'os' in accepted_filter_ids:
        dset.append(huggingface_download('THUDM/AgentInstruct', split='os'))
    if 'kg' in accepted_filter_ids:
        dset.append(huggingface_download('THUDM/AgentInstruct', split='kg'))
    if 'webshop' in accepted_filter_ids:
        dset.append(huggingface_download('THUDM/AgentInstruct', split='webshop'))
    if 'mind2web' in accepted_filter_ids:
        dset.append(huggingface_download('THUDM/AgentInstruct', split='mind2web'))

    return dset


def download_cidar(accepted_filter_ids):
    return huggingface_download('arbml/CIDAR', split='train')


def download_indic_instruct(accepted_filter_ids):
    dset = []
    ## Each dataset has a different format, thus storing dataset name info for next step
    for data_name in accepted_filter_ids:
        if data_name == 'nmt-seed':
            ##nmt-seed doesn't have en split, rest all datasets have 2 splits - en and hi
            data_hi = huggingface_download('ai4bharat/indic-instruct-data-v0.1', name=data_name, split='hi')
            data_hi = [{**d, 'dataset': data_name, 'language': 'hi'} for d in data_hi]
            dset += data_hi
        else:
            data_en = huggingface_download('ai4bharat/indic-instruct-data-v0.1', name=data_name, split='en')
            data_en = [{**d, 'dataset': data_name, 'language': 'en'} for d in data_en]
            data_hi = huggingface_download('ai4bharat/indic-instruct-data-v0.1', name=data_name, split='hi')
            data_hi = [{**d, 'dataset': data_name, 'language': 'hi'} for d in data_hi]
            dset += data_en
            dset += data_hi

    return dset


def download_open_platypus(accepted_filter_ids):
    dset = huggingface_download("garage-bAInd/Open-Platypus", split="train")
    return pool_filter(dset, "data_source", accepted_filter_ids)


def download_bactrianx(accepted_filter_ids):
    """Download Bactrian-X dataset from HuggingFace"""
    dsets = []
    for dset_name in accepted_filter_ids:
        dset = huggingface_download('MBZUAI/Bactrian-X', name=dset_name, split="train")
        # annotate each example with source
        dset = annotate_source(dset, dset_name)
        dsets.extend(dset)
    return dsets


def download_cobra_frames(accepted_filter_ids):
    mapping = {
        'normal': accepted_filter_ids[0],
    }
    dset = huggingface_download('cmu-lti/cobracorpus', data_files={'normal': 'toxigen_explanations.csv'})
    dset = annotate_source(dset['normal'], mapping['normal'])
    return dset

<<<<<<< HEAD
=======
def download_aya_dataset(accepted_filter_ids):
    # The language code for both Simplified and Traditional Chinese is currently zho.
    # This function updates Simplified Chinese to zhs, but this is not an official ISO code and I couldn't 
    # find an official one.
    def update_simplified_chinese_langcode(row):
        row["language_code"] = "zhs" if row["language"] == "Simplified Chinese" else row["language_code"]
        return row

    aya_dataset = load_dataset("CohereForAI/aya_dataset", split="train")\
            .map(update_simplified_chinese_langcode)\
            .to_list()

    return pool_filter(aya_dataset, "language_code", accepted_filter_ids)


>>>>>>> a4fa348a
def download_megawika(accepted_filter_ids):

    def generate_exs(row, lang):
        context = row["article_title"] + "\n\n" + row["article_text"]
        exs = []
        for qa_pairs in row["entries"]["qa_pairs"]:
            for i, question in enumerate(qa_pairs["question"]):
                exs.append({
                    "input": context + "\n\n\n" + question, 
                    "output": "Answer: " + qa_pairs["en_answer"][i], 
                    "source": lang
                })
        return exs

    exs = []
    for filter_id in accepted_filter_ids:
        dset = huggingface_download("hltcoe/megawika", name=filter_id, split=filter_id)
        for row in dset:
            exs.extend(generate_exs(row, filter_id))
    return exs

def download_gretel_text_to_sql(accepted_filter_ids):
    return huggingface_download("gretelai/synthetic_text_to_sql", split="train")

def download_expertqa(accepted_filter_ids):
    return huggingface_download("cmalaviya/expertqa", "lfqa_domain", split="train")
<<<<<<< HEAD
=======


def download_opengpt_healthcare(accepted_filter_ids):
    dset = []
    if "opengpt-nhs-qa" in accepted_filter_ids:
        nhs_qa_url = "https://raw.githubusercontent.com/CogStack/OpenGPT/main/data/nhs_uk_full/prepared_generated_data_for_nhs_uk_qa.csv"
        nhs_qa = pd.read_csv(nhs_qa_url)\
            .to_dict(orient='records')
        for record in nhs_qa:
            record["_source"] = "opengpt-nhs-qa"
            dset.append(record)

    if "opengpt-nhs-conversations" in accepted_filter_ids:
        nhs_conversations_url = "https://raw.githubusercontent.com/CogStack/OpenGPT/main/data/nhs_uk_full/prepared_generated_data_for_nhs_uk_conversations.csv"
        nhs_conversations = pd.read_csv(nhs_conversations_url)\
            .to_dict(orient='records')
        for record in nhs_conversations:
            record["_source"] = "opengpt-nhs-conversations"
            dset.append(record)
        
    if "opengpt-med-tasks" in accepted_filter_ids:
        med_tasks_url = "https://raw.githubusercontent.com/CogStack/OpenGPT/main/data/medical_tasks_gpt4/prepared_generated_data_for_medical_tasks.csv"
        med_tasks = pd.read_csv(med_tasks_url)\
            .to_dict(orient='records')
        for record in med_tasks:
            record["_source"] = "opengpt-med-tasks"
            dset.append(record)

    return dset

  
def download_conifer(accepted_filter_ids):
    dset = huggingface_download("ConiferLM/Conifer", split="train_sft")
    return dset
>>>>>>> a4fa348a
<|MERGE_RESOLUTION|>--- conflicted
+++ resolved
@@ -983,8 +983,7 @@
     dset = annotate_source(dset['normal'], mapping['normal'])
     return dset
 
-<<<<<<< HEAD
-=======
+
 def download_aya_dataset(accepted_filter_ids):
     # The language code for both Simplified and Traditional Chinese is currently zho.
     # This function updates Simplified Chinese to zhs, but this is not an official ISO code and I couldn't 
@@ -1000,7 +999,6 @@
     return pool_filter(aya_dataset, "language_code", accepted_filter_ids)
 
 
->>>>>>> a4fa348a
 def download_megawika(accepted_filter_ids):
 
     def generate_exs(row, lang):
@@ -1027,8 +1025,6 @@
 
 def download_expertqa(accepted_filter_ids):
     return huggingface_download("cmalaviya/expertqa", "lfqa_domain", split="train")
-<<<<<<< HEAD
-=======
 
 
 def download_opengpt_healthcare(accepted_filter_ids):
@@ -1062,5 +1058,4 @@
   
 def download_conifer(accepted_filter_ids):
     dset = huggingface_download("ConiferLM/Conifer", split="train_sft")
-    return dset
->>>>>>> a4fa348a
+    return dset
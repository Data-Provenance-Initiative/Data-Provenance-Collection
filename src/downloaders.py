import os
import re
import json
import random
import zipfile
import multiprocessing
import itertools as it

from io import BytesIO
from functools import partial
from collections import Counter

import chardet
import requests
import pandas as pd

from datasets import load_dataset, list_datasets, Dataset

# `HfFileSystem` requires the latest version of `huggingface_hub`
from huggingface_hub import HfFileSystem, hf_hub_url, hf_hub_download, login

from helpers import io


###########################################################################
############### Download Utils
###########################################################################


def filter_dataset_on_task_name(ex, task_key, accepted_filter_ids):
    """Filters a dataset based on the task name.

    Args:
        ex (dict): A single example from the dataset.
        task_key (str): The key in the example dict that contains the task name.
        acceptable_tasks (list): A list of acceptable task names.

    Returns:
        bool: True if the example's task name is in the acceptable tasks list, False otherwise.
    """
    return ex[task_key] in accepted_filter_ids


def pool_filter(candidates, task_key, accepted_filter_ids):
    """Filters a list of candidates using multiprocessing.

    Args:
        candidates (list): A list of candidates to filter.
        task_key (str): The key in the example dict that contains the task name.
        acceptable_tasks (list): A list of acceptable task names.

    Returns:
        list: A list of candidates that passed the filter.
    """
    with multiprocessing.Pool() as pool:
        return [
            c
            for c, keep in zip(
                candidates,
                pool.map(
                    partial(
                        filter_dataset_on_task_name,
                        task_key=task_key,
                        accepted_filter_ids=accepted_filter_ids,
                    ),
                    candidates,
                ),
            )
            if keep
        ]


def annotate_source(dset, source):
    updated_dset = []
    for row in dset:
        row["_source"] = source
        updated_dset.append(row)
    return updated_dset


def direct_data_request(url):
    response = requests.get(url)
    # The response content is in bytes, we need to convert it to string
    content = response.content.decode("utf-8")
    # Now we can parse the JSON content into a Python list/dictionary
    return json.loads(content)


def huggingface_download(
    data_address, name=None, data_dir=None, data_files=None, split=None
):
    """Download a dataset from the Hugging Face Hub.

    It supports various options for specifying the dataset to download,
    such as providing a name, a data directory, data files, or a split.

    Args:
        data_address (str): The address or identifier of the dataset
        name (str, optional): Name of the dataset to download. Defaults to None.
        data_dir (str, optional): Path to the directory containing the dataset files. Defaults to None.
        data_files (str or list, optional): Path(s) to specific dataset files. Defaults to None.
        split (str, optional): Name of the split to take (usually "train"). Defaults to None.

    Returns:
        list or Dataset: The downloaded dataset as a list of items,
            or Hugging Face Dataset object (if failed converted to list).
    """
    assert not (data_dir and data_files)

    num_proc = max(multiprocessing.cpu_count() // 2, 1)
    if data_files:
        dset = load_dataset(data_address, data_files=data_files, num_proc=num_proc)
    elif data_dir:
        dset = load_dataset(data_address, data_dir=data_dir, num_proc=num_proc)
    elif name:
        dset = load_dataset(data_address, name)
    else:
        dset = load_dataset(data_address, num_proc=num_proc)

    if split:
        dset = dset[split]

    try:
        dset = dset.to_list()
    except:
        print("Trouble converting Hugging Face dataset to list...")
        pass
    return dset


def detect_encoding(file_path):
    with open(file_path, "rb") as f:
        rawdata = f.read()
    result = chardet.detect(rawdata)
    return result["encoding"]



def convert_to_utf8(file_path):
    encoding = detect_encoding(file_path)
    with open(file_path, "r", encoding=encoding) as f:
        content = f.read()
    utf8_content = content.encode("utf-8")
    return json.loads(utf8_content.decode("utf-8"))



def process_zipped_file(zip_file):
    dset = []
    with zipfile.ZipFile(zip_file, 'r') as z:
        for json_file in z.namelist():
            if json_file.endswith(".json"):
                data = json.load(z.open(json_file))
                dset.append(data)
    return dset


###########################################################################
############### Collection Downloader Functions
###########################################################################


def download_flan_collection_sni(accepted_filter_ids):
    dset = huggingface_download(
        "DataProvenanceInitiative/niv2_submix_original", split="train"
    )
    return pool_filter(dset, "task_name", accepted_filter_ids)


def download_flan_collection_cot(accepted_filter_ids):
    dset = huggingface_download(
        "DataProvenanceInitiative/cot_submix_original", split="train"
    )
    return pool_filter(dset, "task_name", accepted_filter_ids)


def download_flan_collection_dialog(accepted_filter_ids):
    dset = huggingface_download(
        "DataProvenanceInitiative/dialog_submix_original", split="train"
    )
    return pool_filter(dset, "task_name", accepted_filter_ids)


def download_flan_collection_flan2021(accepted_filter_ids):
    dset = huggingface_download(
        "DataProvenanceInitiative/flan2021_submix_original", split="train"
    )
    return pool_filter(dset, "task_name", accepted_filter_ids)


def download_flan_collection_p3(accepted_filter_ids):
    dset = huggingface_download(
        "DataProvenanceInitiative/t0_submix_original", split="train"
    )
    return pool_filter(dset, "task_name", accepted_filter_ids)


def download_xp3x(accepted_filter_ids, sample_threshold=100):
    # The more accepted_filter_ids the longer it will take. So if it's too many switch to the sample (likely e.g. when people just choose everything).
    # Meanwhile if people just choose a few ids, maybe just one language or so, then use the big one.
    if len(accepted_filter_ids) > sample_threshold:
        print(
            f"xP3x: Detected {len(accepted_filter_ids)} filter IDs. Defaulting to xP3x-sample to reduce download size. Increase sample_threshold to download full dataset.")
        return download_xp3x_sample(accepted_filter_ids)

    fs = HfFileSystem()
    fps = [
        (task, fs.resolve_path(fp)) for task in accepted_filter_ids
        for fp in
        fs.glob(f"datasets/Muennighoff/xP3x/data/{task.split('/')[0]}/*{task.split('/')[1].replace('-', '_')}*")
    ]

    data_files = [
        hf_hub_url(
            resolved_path.repo_id,
            resolved_path.path_in_repo,
            repo_type=resolved_path.repo_type,
        )
        for (task, resolved_path) in fps
    ]

    dset = []
    if data_files:
        dset = huggingface_download("json", data_files=data_files, split="train")
        dset = pd.DataFrame(dset).to_dict("records")
    return dset


def download_xp3x_sample(accepted_filter_ids):
    dset = []
    tasks = set(
        [task.split("/")[1].lower().replace("-", "_") for task in accepted_filter_ids]
    )
    langs = list(set([task.split("/")[0] for task in accepted_filter_ids]))

    for t in tasks:
        raw_dset = huggingface_download("Muennighoff/xP3x-sample", t, split="train")
        raw_dset = pool_filter(raw_dset, "language", langs)
        dset.extend(raw_dset)

    return dset


def download_commitpackft(accepted_filter_ids):
    dset = []
    for lang in accepted_filter_ids:
        raw_dset = huggingface_download("bigcode/commitpackft", lang, split="train")
        dset.extend(raw_dset)
    return dset


def download_dolly_15k(accepted_filter_ids):
    dset = huggingface_download("databricks/databricks-dolly-15k", split="train")
    return pool_filter(dset, "category", accepted_filter_ids)


def download_thai_gen_ai_dolly(accepted_filter_ids):
    dset = huggingface_download("Thaweewat/databricks-dolly-15k-th", split="train")
    return pool_filter(dset, "category", accepted_filter_ids)


def download_laion_oig(accepted_filter_ids):
    dsets = []
    for dset_name in accepted_filter_ids:
        dset = huggingface_download(
            "laion/oig", data_files=f"{dset_name}.jsonl", split="train"
        )
        # annotate each example with source
        dset = annotate_source(dset, dset_name)
        dsets.extend(dset)
    return dsets


def download_capybara(accepted_filter_ids):
    dset = huggingface_download("LDJnr/Capybara", split="train")
    return pool_filter(dset, "source", accepted_filter_ids)


def download_self_instruct(accepted_filter_ids):
    return huggingface_download("yizhongw/self_instruct", split="train")



def download_everything_lm(accepted_filter_ids):
    return huggingface_download(
        "totally-not-an-llm/EverythingLM-data-V3", split="train"
    )



def download_anthropic_hh_rlhf(accepted_filter_ids):
    return huggingface_download("anthropic/hh-rlhf", split="train")



def download_glaive_code_assistant(accepted_filter_ids):
    return huggingface_download('glaiveai/glaive-code-assistant', split='train')


def download_thai_gen_ai_alpaca(accepted_filter_ids):
    return huggingface_download("Thaweewat/alpaca-cleaned-52k-th", split="train")



def download_stanford_human_preferences(accepted_filter_ids):
    dset = huggingface_download("stanfordnlp/SHP", split="train")
    return pool_filter(dset, "domain", accepted_filter_ids)


def download_open_assistant(accepted_filter_ids):
    dset = huggingface_download("OpenAssistant/oasst1", split="train")
    return pool_filter(dset, "lang", accepted_filter_ids)


def download_open_assistant_v2(accepted_filter_ids):
    dset = huggingface_download("OpenAssistant/oasst2", split="train")
    return pool_filter(dset, "lang", accepted_filter_ids)


def download_open_assistant_octopack(accepted_filter_ids):
    return huggingface_download("bigcode/oasst-octopack", split="train")


def download_longform(accepted_filter_ids):
    # Intentionally omitting BigBench.
    dset = huggingface_download("akoksal/LongForm", split="train")
    return pool_filter(dset, "source", accepted_filter_ids)


def download_gpteacher(accepted_filter_ids):
    dset = []
    if "gpteacher_instruct" in accepted_filter_ids:
        instruct_dset = huggingface_download(
            "teknium/GPTeacher-General-Instruct", split="train"
        )
        dset += annotate_source(instruct_dset, "gpteacher_instruct")
    if "gpteacher_codegen" in accepted_filter_ids:
        codegen_dset = direct_data_request(
            "https://raw.githubusercontent.com/teknium1/GPTeacher/main/Codegen/codegen-instruct.json")
        dset += annotate_source(codegen_dset, "gpteacher_codegen")
    if "gpteacher_toolformer" in accepted_filter_ids:
        toolformer_dset = direct_data_request(
            "https://raw.githubusercontent.com/teknium1/GPTeacher/main/Toolformer/toolformer-dedupe-only-dataset.json")
        dset += annotate_source(toolformer_dset, "gpteacher_toolformer")
    if "gpteacher_roleplay" in accepted_filter_ids:
        roleplay_dset = direct_data_request(
            "https://raw.githubusercontent.com/teknium1/GPTeacher/main/Roleplay/roleplay-simple-deduped-roleplay-instruct.json")
        dset += annotate_source(roleplay_dset, "gpteacher_roleplay")
    return dset


def download_baize_data(accepted_filter_ids):
    dset = []
    if "alpaca_chat_data" in accepted_filter_ids:
        alpaca_chat_dataset = direct_data_request(
            "https://raw.githubusercontent.com/project-baize/baize-chatbot/main/data/alpaca_chat_data.json")
        dset += annotate_source(alpaca_chat_dataset, "alpaca_chat_data")

    if "medical_chat_data" in accepted_filter_ids:
        medical_chat_dataset = direct_data_request(
            "https://raw.githubusercontent.com/project-baize/baize-chatbot/main/data/medical_chat_data.json")
        dset += annotate_source(medical_chat_dataset, "medical_chat_data")

    if "quora_chat_data" in accepted_filter_ids:
        quora_chat_dataset = direct_data_request(
            "https://raw.githubusercontent.com/project-baize/baize-chatbot/main/data/quora_chat_data.json")
        dset += annotate_source(quora_chat_dataset, "quora_chat_data")

    if "stackoverflow_chat_data" in accepted_filter_ids:
        stackoverflow_chat_dataset = direct_data_request(
            "https://raw.githubusercontent.com/project-baize/baize-chatbot/main/data/stackoverflow_chat_data.json")
        dset += annotate_source(stackoverflow_chat_dataset, "stackoverflow_chat_data")
    return dset


def download_openai_summarization(accepted_filter_ids):
    # we don't need any filtering because comparisons>train contains rows only from Reddit TL;DR dataset.
    return huggingface_download(
        "openai/summarize_from_feedback", name="comparisons", split="train"
    )


def download_openai_webgpt(accepted_filter_ids):
    dset = huggingface_download("openai/webgpt_comparisons", split="train")
    # we copy the dataset key from `question::dataset` as a top-level key in each instance
    for ex in dset:
        ex["dataset"] = ex["question"]["dataset"]
    return pool_filter(dset, "dataset", accepted_filter_ids)


def download_alpaca(accepted_filter_ids):
    return huggingface_download("tatsu-lab/alpaca", split="train")


def download_deita_10k(accepted_filter_ids):
    dset = huggingface_download("hkust-nlp/deita-10k-v0", split="train")
    return pool_filter(dset, "source", accepted_filter_ids)


def download_metamathqa(accepted_filter_ids):
    dset = huggingface_download("meta-math/MetaMathQA", split="train")
    return pool_filter(dset, "type", accepted_filter_ids)


def download_pure_dove(accepted_filter_ids):
    return huggingface_download("LDJnr/Pure-Dove", split="train")


def download_riddle_sense(accepted_filter_ids):
    return huggingface_download('riddle_sense', split='train')    

def download_nectar(accepted_filter_ids):
    return huggingface_download('berkeley-nest/Nectar', split='train')


def download_feedback_collection(accepted_filter_ids):
    return huggingface_download("kaist-ai/Feedback-Collection")
<<<<<<< HEAD

=======
>>>>>>> 5e968ce4


def download_evol_instruct(accepted_filter_ids):
    return huggingface_download("WizardLM/evol_instruct_70k", split="train")

def download_evol_instruct(accepted_filter_ids):
    return huggingface_download("WizardLM/evol_instruct_70k", split="train")

def download_selfee(accepted_filter_ids):
    return huggingface_download("kaist-ai/selfee-train", split="train")


def download_llama2_med_tuned_instructions(accepted_filter_ids):
    return huggingface_download("nlpie/Llama2-MedTuned-Instructions", split="train")


def download_sharegpt_vicuna(accepted_filter_ids):
    sharegpt_dir = "anon8231489123/ShareGPT_Vicuna_unfiltered"
    sv_dset_p1 = hf_hub_download(
        repo_id=sharegpt_dir,
        filename="sg_90k_part1_html_cleaned.json",
        subfolder="HTML_cleaned_raw_dataset",
        repo_type="dataset",
    )
    sv_dset_p2 = hf_hub_download(
        repo_id=sharegpt_dir,
        filename="sg_90k_part1_html_cleaned.json",
        subfolder="HTML_cleaned_raw_dataset",
        repo_type="dataset",
    )
    return pd.concat([pd.read_json(sv_dset_p1), pd.read_json(sv_dset_p2)]).to_dict(
        "records"
    )


def download_code_alpaca(accepted_filter_ids):
    return huggingface_download("sahil2801/CodeAlpaca-20k", split="train")


def download_hc3_en(accepted_filter_ids):
    dset_fpath = hf_hub_download(
        repo_id="Hello-SimpleAI/HC3", filename="all.jsonl", repo_type="dataset"
    )
    dset = pd.read_json(dset_fpath, lines=True).to_dict("records")
    return pool_filter(dset, "source", accepted_filter_ids)


def download_hc3_zh(accepted_filter_ids):
    dset_fpath = hf_hub_download(
        repo_id="Hello-SimpleAI/HC3-Chinese", filename="all.jsonl", repo_type="dataset"
    )
    dset = pd.read_json(dset_fpath, lines=True).to_dict("records")
    return pool_filter(dset, "source", accepted_filter_ids)


def download_camel_science(accepted_filter_ids):
    dset = []
    if "physics" in accepted_filter_ids:
        physics_zip = hf_hub_download(
            repo_id="camel-ai/physics", filename="physics.zip", repo_type="dataset"
        )
        physics_dset = process_zipped_file(physics_zip)
        dset += annotate_source(physics_dset, "physics")
    if "chemistry" in accepted_filter_ids:
        chemistry_zip = hf_hub_download(
            repo_id="camel-ai/chemistry", filename="chemistry.zip", repo_type="dataset"
        )
        chemistry_dset = process_zipped_file(chemistry_zip)
        dset += annotate_source(chemistry_dset, "chemistry")
    if "biology" in accepted_filter_ids:
        biology_zip = hf_hub_download(
            repo_id="camel-ai/biology", filename="biology.zip", repo_type="dataset"
        )
        biology_dset = process_zipped_file(biology_zip)
        dset += annotate_source(biology_dset, "biology")
    if "math" in accepted_filter_ids:
        math_zip = hf_hub_download(
            repo_id="camel-ai/math",
            filename="math.zip",
            repo_type="dataset"
        )
        math_dset = process_zipped_file(math_zip)
        dset += annotate_source(math_dset, "math")
    if "code" in accepted_filter_ids:
        code_zip = hf_hub_download(
            repo_id="camel-ai/code",
            filename="code_chat.zip",
            repo_type="dataset"
        )
        code_dset = process_zipped_file(code_zip)
        dset += annotate_source(code_dset, "code")
    if "ai-society-translated-ar" in accepted_filter_ids:
        language_ar_zip = hf_hub_download(
            repo_id="camel-ai/ai_society_translated",
            filename="ai_society_chat_ar.zip",
            repo_type="dataset",
        )
        language_ar_dset = process_zipped_file(language_ar_zip)
        dset += annotate_source(language_ar_dset, "ai-society-translated-ar")
    if "ai-society-translated-zh" in accepted_filter_ids:
        language_zh_zip = hf_hub_download(
            repo_id="camel-ai/ai_society_translated",
            filename="ai_society_chat_zh.zip",
            repo_type="dataset",
        )
        language_zh_dset = process_zipped_file(language_zh_zip)
        dset += annotate_source(language_zh_dset, "ai-society-translated-zh")
    if "ai-society-translated-ko" in accepted_filter_ids:
        language_ko_zip = hf_hub_download(
            repo_id="camel-ai/ai_society_translated",
            filename="ai_society_chat_ko.zip",
            repo_type="dataset",
        )
        language_ko_dset = process_zipped_file(language_ko_zip)
        dset += annotate_source(language_ko_dset, "ai-society-translated-ko")
    if "ai-society-translated-ja" in accepted_filter_ids:
        language_ja_zip = hf_hub_download(
            repo_id="camel-ai/ai_society_translated",
            filename="ai_society_chat_ja.zip",
            repo_type="dataset",
        )
        language_ja_dset = process_zipped_file(language_ja_zip)
        dset += annotate_source(language_ja_dset, "ai-society-translated-ja")
    if "ai-society-translated-hi" in accepted_filter_ids:
        language_hi_zip = hf_hub_download(
            repo_id="camel-ai/ai_society_translated",
            filename="ai_society_chat_hi.zip",
            repo_type="dataset",
        )
        language_hi_dset = process_zipped_file(language_hi_zip)
        dset += annotate_source(language_hi_dset, "ai-society-translated-hi")
    if "ai-society-translated-ru" in accepted_filter_ids:
        language_ru_zip = hf_hub_download(
            repo_id="camel-ai/ai_society_translated",
            filename="ai_society_chat_ru.zip",
            repo_type="dataset",
        )
        language_ru_dset = process_zipped_file(language_ru_zip)
        dset += annotate_source(language_ru_dset, "ai-society-translated-ru")
    if "ai-society-translated-es" in accepted_filter_ids:
        language_es_zip = hf_hub_download(
            repo_id="camel-ai/ai_society_translated",
            filename="ai_society_chat_es.zip",
            repo_type="dataset",
        )
        language_es_dset = process_zipped_file(language_es_zip)
        dset += annotate_source(language_es_dset, "ai-society-translated-es")
    if "ai-society-translated-fr" in accepted_filter_ids:
        language_fr_zip = hf_hub_download(
            repo_id="camel-ai/ai_society_translated",
            filename="ai_society_chat_fr.zip",
            repo_type="dataset",
        )
        language_fr_dset = process_zipped_file(language_fr_zip)
        dset += annotate_source(language_fr_dset, "ai-society-translated-fr")
    if "ai-society-translated-de" in accepted_filter_ids:
        language_de_zip = hf_hub_download(
            repo_id="camel-ai/ai_society_translated",
            filename="ai_society_chat_de.zip",
            repo_type="dataset",
        )
        language_de_dset = process_zipped_file(language_de_zip)
        dset += annotate_source(language_de_dset, "ai-society-translated-de")
    if "ai-society-translated-it" in accepted_filter_ids:
        language_it_zip = hf_hub_download(
            repo_id="camel-ai/ai_society_translated",
            filename="ai_society_chat_it.zip",
            repo_type="dataset",
        )
        language_it_dset = process_zipped_file(language_it_zip)
        dset += annotate_source(language_it_dset, "ai-society-translated-it")

    return dset


def download_cot_collection(accepted_filter_ids):
    dset = []
    for lang in accepted_filter_ids:
        if lang == "en":
            raw_dset = huggingface_download("kaist-ai/CoT-Collection", split="train")
            dset.extend(annotate_source(raw_dset, "en"))
        else:
            fpath = hf_hub_download(
                repo_id="kaist-ai/CoT-Collection_multilingual",
                filename=f"CoT_collection_{lang}.json",
                subfolder="data",
                repo_type="dataset",
            )
            raw_dset = [row for _, row in io.read_json(fpath).items()]
            raw_dset = annotate_source(raw_dset, lang)
            dset.extend(raw_dset)
    return dset


def download_gpt4all(accepted_filter_ids):
    dset = huggingface_download("nomic-ai/gpt4all-j-prompt-generations", split="train")
    return pool_filter(dset, "source", accepted_filter_ids)


def download_evol_instruct_v2(accepted_filter_ids):
    return huggingface_download(
        "WizardLM/WizardLM_evol_instruct_V2_196k", split="train"
    )


def download_gpt4_alpaca(accepted_filter_ids):
    return huggingface_download("teknium/GPT4-LLM-Cleaned", split="train")


def download_tasksource_instruct(accepted_filter_ids):
    dset = huggingface_download("tasksource/tasksource-instruct-v0", split="train")
    return pool_filter(dset, "task", accepted_filter_ids)


def download_tasksource_symbol_tuning(accepted_filter_ids):
    dset = huggingface_download("tasksource/icl-symbol-tuning-instruct", split="train")
    return pool_filter(dset, "task", accepted_filter_ids)


def download_stack_exchange_instruction(accepted_filter_ids):
    return huggingface_download("ArmelR/stack-exchange-instruction", split="train")



def download_unnatural_instructions(accepted_filter_ids):
    return huggingface_download(
        "mrm8488/unnatural-instructions", name="core", split="train"
    )



def download_starcoder_self_instruct(accepted_filter_ids):
    return huggingface_download("codeparrot/self-instruct-starcoder", split="curated")



def download_thai_gen_ai_gpteacher(accepted_filter_ids):
    return huggingface_download("Thaweewat/gpteacher-20k-th", split="train")


def download_lmsys_chat_1m(accepted_filter_ids):
    return huggingface_download('lmsys/lmsys-chat-1m', split='train')

def download_tiny_stories(accepted_filter_ids):
    return huggingface_download("roneneldan/TinyStoriesInstruct", split="train")


def download_joke_explanation(accepted_filter_ids):
    return huggingface_download("theblackcat102/joke_explaination", split="train")



def download_ultraFeedback_argilla(accepted_filter_ids):
    dset = huggingface_download('argilla/ultrafeedback-binarized-preferences', split='train')
    return pool_filter(dset, "source", accepted_filter_ids)

  
def download_longalign_10k(accepted_filter_ids):
    return huggingface_download('THUDM/LongAlign-10k', split='train')


def download_book_summaries(accepted_filter_ids):
    dset = huggingface_download(
        "emozilla/booksum-summary-analysis_gptneox-8192", split="train"
    )
    return pool_filter(dset, "type", accepted_filter_ids)


def download_pii_masking_200k(accepted_filter_ids):
    return huggingface_download("ai4privacy/pii-masking-200k", split="train")


def download_no_robots(accepted_filter_ids):
    dset = huggingface_download("HuggingFaceH4/no_robots", split="train_sft")
    return pool_filter(dset, "category", accepted_filter_ids)


def download_help_steer(accepted_filter_ids):
    return huggingface_download("nvidia/HelpSteer", split="train")
<<<<<<< HEAD


def download_ultrachat_200k(accepted_filter_ids):
    return annotate_source(
        huggingface_download("HuggingFaceH4/ultrachat_200k", split="train_sft"),
        "UltraChat_200k",
    )

def download_ultrachat(accepted_filter_ids):
    return annotate_source(
        huggingface_download("stingning/ultrachat", split="train"),
        "UltraChat",
    )
=======

def download_ultrachat(accepted_filter_ids):
    return huggingface_download("stingning/ultrachat", split="train")
>>>>>>> 5e968ce4



def download_wildchat(accepted_filter_ids):
    """downloads in the wild chat dataset from hugging face"""
    dset = huggingface_download("allenai/WildChat", split="train")
    return pool_filter(dset, "model", accepted_filter_ids)


def download_airoboros(accepted_filter_ids):
    return huggingface_download('jondurbin/airoboros-3.2', split='train')

def download_lima(accepted_filter_ids):
    dset = huggingface_download("GAIR/lima", split="train")
    return pool_filter(dset, "source", accepted_filter_ids)


def download_open_orca(accepeted_filter_ids):
    dset = huggingface_download('Open-Orca/OpenOrca', split='train')
    dset = list(map(lambda x: {**x, 'source': x['id'].split('.')[0]}, dset))
    return pool_filter(dset, "source", accepeted_filter_ids)


def download_pmc_llama(accepted_filter_ids):
    dset = huggingface_download("axiong/pmc_llama_instructions", split="train")
    return pool_filter(dset, "source", accepted_filter_ids)


def download_medical_meadow(accepted_filter_ids):
    dset = []
    if "medical-meadow-med-flashcards" in accepted_filter_ids:
        med_flashcards = huggingface_download(
            "medalpaca/medical_meadow_medical_flashcards", split="train"
        )
        dset += annotate_source(med_flashcards, "medical-meadow-med-flashcards")
    if "medical-meadow-wikidoc-living-textbook" in accepted_filter_ids:
        wikidoc_living_textbook = huggingface_download(
            "medalpaca/medical_meadow_wikidoc", split="train"
        )
        dset += annotate_source(
            wikidoc_living_textbook, "medical-meadow-wikidoc-living-textbook"
        )
    if "medical-meadow-wikidoc-patient-information" in accepted_filter_ids:
        wikidoc_patient_information = huggingface_download("medalpaca/medical_meadow_wikidoc_patient_information",
                                                           split='train')
        dset += annotate_source(wikidoc_patient_information, "medical-meadow-wikidoc-patient-information")
    if "medical-meadow-cord19" in accepted_filter_ids:
        cord19 = huggingface_download("medalpaca/medical_meadow_cord19", split="train")
        dset += annotate_source(cord19, "medical-meadow-cord19")
    if "medical-meadow-health-advice" in accepted_filter_ids:
        health_advice = huggingface_download(
            "medalpaca/medical_meadow_health_advice", split="train"
        )
        dset += annotate_source(health_advice, "medical-meadow-health-advice")
    if "medical-meadow-pubmed-causal" in accepted_filter_ids:
        pubmed_causal = huggingface_download(
            "medalpaca/medical_meadow_pubmed_causal", split="train"
        )
        dset += annotate_source(pubmed_causal, "medical-meadow-pubmed-causal")
    if "medical-meadow-medqa" in accepted_filter_ids:
        medqa = huggingface_download("medalpaca/medical_meadow_medqa", split="train")
        dset += annotate_source(medqa, "medical-meadow-medqa")
    if "medical-meadow-mediqa" in accepted_filter_ids:
        mediqa = huggingface_download("medalpaca/medical_meadow_mediqa", split="train")
        dset += annotate_source(mediqa, "medical-meadow-mediqa")
    return dset


def download_medinstruct(accepted_filter_ids):
    return direct_data_request(
        "https://raw.githubusercontent.com/XZhang97666/AlpaCare/master/data/MedInstruct-52k.json")

def download_mathinstruct(accepted_filter_ids):
    mathinstruct = load_dataset("TIGER-Lab/MathInstruct", split="train")
    dset = []

    if 'cot_MATH_train' in accepted_filter_ids:
        cot_MATH_train = mathinstruct.filter(lambda row: row['source'] == 'data/CoT/MATH_train.json').to_list()
        dset += annotate_source(cot_MATH_train, 'cot_MATH_train')
    if 'cot_TheoremQA' in accepted_filter_ids:
        cot_TheoremQA = mathinstruct.filter(lambda row: row['source'] == 'data/CoT/TheoremQA.json').to_list()
        dset += annotate_source(cot_TheoremQA, 'cot_TheoremQA')
    if 'cot_aqua_rat' in accepted_filter_ids:
        cot_aqua_rat = mathinstruct.filter(lambda row: row['source'] == 'data/CoT/aqua_rat.json').to_list()
        dset += annotate_source(cot_aqua_rat, 'cot_aqua_rat')
    if 'cot_college_math' in accepted_filter_ids:
        cot_college_math = mathinstruct.filter(lambda row: row['source'] == 'data/CoT/college_math.json').to_list()
        dset += annotate_source(cot_college_math, 'cot_college_math')
    if 'cot_gsm_rft' in accepted_filter_ids:
        cot_gsm_rft = mathinstruct.filter(lambda row: row['source'] == 'data/CoT/gsm_rft.json').to_list()
        dset += annotate_source(cot_gsm_rft, 'cot_gsm_rft')
    if 'cot_gsm_train' in accepted_filter_ids:
        cot_gsm_train = mathinstruct.filter(lambda row: row['source'] == 'data/CoT/gsm_train.json').to_list()
        dset += annotate_source(cot_gsm_train, 'cot_gsm_train')
    if 'cot_math50k_camel' in accepted_filter_ids:
        cot_math50k_camel = mathinstruct.filter(lambda row: row['source'] == 'data/CoT/math50k_camel.json').to_list()
        dset += annotate_source(cot_math50k_camel, 'cot_math50k_camel')
    if 'cot_number_comparison' in accepted_filter_ids:
        cot_number_comparison = mathinstruct.filter(
            lambda row: row['source'] == 'data/CoT/number_comparison.json').to_list()
        dset += annotate_source(cot_number_comparison, 'cot_number_comparison')
    if 'pot_MATH_train' in accepted_filter_ids:
        pot_MATH_train = mathinstruct.filter(lambda row: row['source'] == 'data/PoT/MATH_train.json').to_list()
        dset += annotate_source(pot_MATH_train, 'pot_MATH_train')
    if 'pot_TheoremQA' in accepted_filter_ids:
        pot_TheoremQA = mathinstruct.filter(lambda row: row['source'] == 'data/PoT/TheoremQA.json').to_list()
        dset += annotate_source(pot_TheoremQA, 'pot_TheoremQA')
    if 'pot_aqua_rat_filtered' in accepted_filter_ids:
        pot_aqua_rat_filtered = mathinstruct.filter(
            lambda row: row['source'] == 'data/PoT/aqua_rat_filtered.json').to_list()
        dset += annotate_source(pot_aqua_rat_filtered, 'pot_aqua_rat_filtered')
    if 'pot_gsm_gpt4' in accepted_filter_ids:
        pot_gsm_gpt4 = mathinstruct.filter(lambda row: row['source'] == 'data/PoT/gsm_gpt4.json').to_list()
        dset += annotate_source(pot_gsm_gpt4, 'pot_gsm_gpt4')
    if 'pot_mathqa' in accepted_filter_ids:
        pot_mathqa = mathinstruct.filter(lambda row: row['source'] == 'data/PoT/mathqa.json').to_list()
        dset += annotate_source(pot_mathqa, 'pot_mathqa')
    if 'pot_numglue' in accepted_filter_ids:
        pot_numglue = mathinstruct.filter(lambda row: row['source'] == 'data/PoT/numglue.json').to_list()
        dset += annotate_source(pot_numglue, 'pot_numglue')
    return dset


def split_by_user(pairs):
    """
    Group (user, value) pairs into lists of pairs with the same user value
    """

    groups = []
    current_group = []

    for kind, value in pairs:
        if kind == "user":
            if current_group:
                groups.append(current_group)
            current_group = [(kind, value)]
        else:
            current_group.append((kind, value))

    if current_group:
        groups.append(current_group)

    return groups


def download_tool_llama(accepted_filter_ids):
    """
    Download Tool-Llama data and parse into (context, instruction, response)
    triples, with system prompts put into the context slots. The return value
    is a huggingface dataset rather than a list of tuples or dicts.
    """

    # The data is distributed as a Google Drive file in the Github readme,
    # rather than via e.g. Huggingface
    url = "https://docs.google.com/uc"
    params = {
        "export": "download",
        "id": "1Vis-RxBstXLKC1W1agIQUJNuumPJrrw0",
        "confirm": "yes",
    }

    response = requests.get(url, params=params, verify=False, stream=True)
    response.raise_for_status()

    # Docs describe a directory hierarchy in this zip file containing all the
    # tasks, and says their training splits are consolidated in this one file
    with zipfile.ZipFile(BytesIO(response.content), "r") as z:
        with z.open("data/toolllama_G123_dfs_train.json", "r") as f:
            data = json.load(f)

    # This is possibly multi-turn dialog, though often it's only one turn
    tmp = []
    for line in data:
        line = line["conversations"]
        assert line[0]["from"] == "system"
        assert line[1]["from"] == "user"

        context = line[0]["value"].strip()

        # we have arbitrary {'from': user, 'value': text} stuff, sometimes with
        # the same user speaking twice in a row, sometimes multi-turn,
        # sometimes single-turn; we want to group it up to turns: lists s.t.
        # the first element is a user statement and all subsequent statements
        # are assistant responses
        groups = it.groupby(line[1:], key=lambda s: s["from"])
        groups = [[g[0], "\n".join(s["value"] for s in g[1])] for g in groups]
        groups = split_by_user(groups)

        for group in groups:
            assert group[0][0] == "user"
            instruction = group[0][1].strip()

            response = "\n".join(g[1] for g in group[1:]).strip()

            tmp += [
                {
                    "context": context,
                    "instruction": instruction,
                    "response": response,
                }
            ]

    ret = {}
    for key in tmp[0].keys():
        for ex in tmp:
            ret[key] = ret.get(key, []) + [ex[key]]

    return Dataset.from_dict(ret)


def download_gorilla(accepted_filter_ids):
    """
    Download Gorilla data from Huggingface, handle string manipulation issues,
    return a Huggingface dataset.
    """

    # Something went wrong with the formatting in these source files and
    # datasets.load_dataset dies complaining of some obscure error. On
    # inspection it turns out that the problem is inconsistent formatting of
    # the 'code' attribute; we can handle it fine for purposes of getting
    # (instruction, response) pairs with some regex and string manipulation.
    base_url = "https://huggingface.co/datasets/gorilla-llm/APIBench/resolve/main/"
    files = ["torchhub_train.json", "tensorflow_train.json", "huggingface_train.json"]

    tmp = []
    for file in files:
        url = base_url + file
        txt = requests.get(url).text

        for line in txt.splitlines():
            line = json.loads(line)
            code = line["code"].strip()
            response = line["api_call"]

            if not code.startswith("###"):  # torchhub
                rx = re.compile(r"'Instruction': (.*), 'Output'.*")
                instruction = re.search(rx, code).group(1)
            else:  # tensorflow, huggingface
                instruction = code.splitlines()[0].replace("###Instruction: ", "")
            instruction = instruction.lstrip("'").rstrip("'").strip()

            # this passes but let's not have assertions in production
            # assert len(instruction) > 0

            tmp += [
                {
                    "instruction": instruction,
                    "response": response,
                }
            ]

    ret = {}
    for key in tmp[0].keys():
        for ex in tmp:
            ret[key] = ret.get(key, []) + [ex[key]]

    return Dataset.from_dict(ret)



def download_coig(accepted_filter_ids):
    dset = []
    from datasets.utils import DownloadManager

    dl_manager = DownloadManager()

    base_url = "https://huggingface.co/datasets/BAAI/COIG/resolve/main"
    filter_id_to_filenames = {
        "coig-translated-instruction" : ["translated_instructions.jsonl"],
        "coig-exam-instruction" : ["exam_instructions.jsonl"],
        "coig-alignment-instruction" : ["human_value_alignment_instructions_part1.json", "human_value_alignment_instructions_part2.json"],
        "coig-counterfactual-correction" : ["counterfactural_correction_multi_round_chat.tar.gz"],
        "coig-leetcode" : ["leetcode_instructions.jsonl"],
    }
    filenames_to_filter_ids = {}
    for k, v in filter_id_to_filenames.items():
        for fn in v:
            filenames_to_filter_ids[fn] = k
    
    filenames = []
    for id in accepted_filter_ids:
        filenames.extend(filter_id_to_filenames[id])
    fileurls = [f"{base_url}/{fn}" for fn in filenames]
    
    if len(fileurls) > 0:
        local_datafiles = dl_manager.download(fileurls)
    for i in range(len(filenames)):
        if filenames[i].endswith(".tar.gz"):
            if dl_manager.is_streaming:
                local_datafiles[i] = dl_manager.iter_archive(local_datafiles[i])
            else:
                extracted_path = dl_manager.extract(local_datafiles[i])
                extracted_path = os.path.join(extracted_path, filenames[i][:-len(".tar.gz")])
                def get_file_iter():
                    for json_file in os.listdir(extracted_path):
                        json_path = os.path.join(extracted_path, json_file)
                        with open(json_path, "rb") as jfp:
                            yield json_path, jfp
                local_datafiles[i] = get_file_iter()
    
    all_data_list = []
    for fi, fn in enumerate(filenames):
        if fn == "counterfactural_correction_multi_round_chat.tar.gz":
            max_rounds = 10
            for json_file, jfp in local_datafiles[fi]:
                sample = {"instruction": "", "conversations": []}
                legal_convs = True
                data = json.loads(jfp.read().decode('utf8'))
                for ri in range(max_rounds):
                    if f"round_{ri}" not in data:
                        continue
                    conv = json.loads(data[f"round_{ri}"]["response"])
                    sample["conversations"].append({"question": conv["Q"], "answer": conv["A"]})
                    if not(isinstance(conv["Q"], str) and isinstance(conv["A"], str)):
                        legal_convs = False
                if legal_convs and len(sample["conversations"]) > 0:
                    sample['source'] = filenames_to_filter_ids[fn]
                    all_data_list.append(sample)
        elif fn == "exam_instructions.jsonl" or fn == "human_value_alignment_instructions_part2.json":
            with open(local_datafiles[fi], "r") as jfp:
                for line in jfp:
                    sample = {"instruction": "", "conversations": []}
                    data = json.loads(line.strip(" \n"))
                    sample["instruction"] = data["textbox_q_instruction"]
                    question = ""
                    if "textbox_q_context" in data and len(data["textbox_q_context"]) > 0:
                        question += data["textbox_q_context"] + "\n"
                    question += data["textbox_question"]
                    if "textbox_answer_analysis" in data and len(data["textbox_answer_analysis"]) > 0:
                        answer = data["textbox_answer_analysis"]
                    else:
                        answer = data["textbox_answer"]
                    sample["conversations"].append({"question": question, "answer": answer})
                    sample['source'] = filenames_to_filter_ids[fn]
                    all_data_list.append(sample)
        elif fn == "human_value_alignment_instructions_part1.json":
                with open(local_datafiles[fi], "r") as jfp:
                    all_data = json.load(jfp)
                for data in all_data:
                    if len(data["input"]) > 0:
                        sample = {"instruction": data["instruction"], "conversations": [{
                            "question": data["input"],
                            "answer": data["output"],
                            }]}
                    else:
                        sample = {"instruction": "", "conversations": [{
                            "question": data["instruction"],
                            "answer": data["output"],
                            }]}
                    sample['source'] = filenames_to_filter_ids[fn]
                    all_data_list.append(sample)
        elif fn == "leetcode_instructions.jsonl":
            with open(local_datafiles[fi], "r") as jfp:
                for line in jfp:
                    data = json.loads(line.strip(" \n"))
                    if len(data["input"]) > 0:
                        sample = {"instruction": data["instruction"], "conversations": [{
                            "question": data["input"],
                            "answer": data["output"],
                            }]}
                    else:
                        sample = {"instruction": "", "conversations": [{
                            "question": data["instruction"],
                            "answer": data["output"],
                            }]}
                    sample['source'] = filenames_to_filter_ids[fn]
                    all_data_list.append(sample)
        elif fn == "translated_instructions.jsonl":
            with open(local_datafiles[fi], "r") as jfp:
                for line in jfp:
                    data = json.loads(line.strip(" \n"))
                    if len(data["trans_input"]) > 0:
                        sample = {"instruction": data["trans_instruction"], "conversations": [{
                            "question": data["trans_input"],
                            "answer": data["trans_output"],
                            }]}
                    else:
                        sample = {"instruction": "", "conversations": [{
                            "question": data["trans_instruction"],
                            "answer": data["trans_output"],
                            }]}
                    sample['source'] = filenames_to_filter_ids[fn]
                    all_data_list.append(sample)
    if len(all_data_list) > 0:
        dset = Dataset.from_list(all_data_list)
    return dset

def download_coig_kun(accepted_filter_ids):
    dset = []
    for split in accepted_filter_ids:
        dset_tmp = huggingface_download('m-a-p/COIG-Kun', split=split.replace('coig-kun-',''))
        dset_tmp = annotate_source(dset_tmp, split)
        dset = dset  + dset_tmp
    return dset

def download_coig_cqia(accepted_filter_ids):
    dset = []
    for split in accepted_filter_ids:
        id = split.replace('coig-cqia-','').replace('-','_')
        dset_tmp = load_dataset('m-a-p/COIG-CQIA', id)['train']
        dset_tmp = annotate_source(dset_tmp.to_list(), split)
        dset = dset  + dset_tmp
    return dset


def download_chatdoctor(accepted_filter_ids):
    dset = []
    if "chatdoctor-healthcaremagic-100k" in accepted_filter_ids:
        healthcaremagic_dset = huggingface_download(
            "lavita/ChatDoctor-HealthCareMagic-100k", split="train"
        )
        dset += annotate_source(healthcaremagic_dset, "chatdoctor-healthcaremagic-100k")
    if "chatdoctor-icliniq-10k" in accepted_filter_ids:
        icliniq_dset = load_dataset("lavita/ChatDoctor-iCliniq", split="train")
        icliniq_dset = icliniq_dset.rename_column("answer_icliniq", "output")
        icliniq_dset = icliniq_dset.to_list()
        dset += annotate_source(icliniq_dset, "chatdoctor-icliniq-10k")
    if "chatdoctor-genmedgpt-5k" in accepted_filter_ids:
        genmedgpt_dset = huggingface_download(
            "wangrongsheng/GenMedGPT-5k-en", split="train"
        )
        dset += annotate_source(genmedgpt_dset, "chatdoctor-genmedgpt-5k")
    return dset


def download_seabench(accepted_filter_ids):
    dset = huggingface_download("SeaLLMs/Sea-bench", split="train")
    return pool_filter(dset, "lang", accepted_filter_ids)


def download_agentinstruct(accepted_filter_ids):
    dset = []
    if "alfworld" in accepted_filter_ids:
        dset.append(huggingface_download("THUDM/AgentInstruct", split="alfworld"))
    if "db" in accepted_filter_ids:
        dset.append(huggingface_download("THUDM/AgentInstruct", split="db"))
    if "os" in accepted_filter_ids:
        dset.append(huggingface_download("THUDM/AgentInstruct", split="os"))
    if "kg" in accepted_filter_ids:
        dset.append(huggingface_download("THUDM/AgentInstruct", split="kg"))
    if "webshop" in accepted_filter_ids:
        dset.append(huggingface_download("THUDM/AgentInstruct", split="webshop"))
    if "mind2web" in accepted_filter_ids:
        dset.append(huggingface_download("THUDM/AgentInstruct", split="mind2web"))

    return dset


def download_cidar(accepted_filter_ids):
    return huggingface_download('arbml/CIDAR', split='train')


def download_indic_instruct(accepted_filter_ids):
    dset = []
    ## Each dataset has a different format, thus storing dataset name info for next step
    for data_name in accepted_filter_ids:
        if data_name == 'nmt-seed':
            ##nmt-seed doesn't have en split, rest all datasets have 2 splits - en and hi
            data_hi = huggingface_download(
                "ai4bharat/indic-instruct-data-v0.1", name=data_name, split="hi"
            )
            data_hi = [{**d, "dataset": data_name, "language": "hi"} for d in data_hi]
            dset += data_hi
        else:
            data_en = huggingface_download(
                "ai4bharat/indic-instruct-data-v0.1", name=data_name, split="en"
            )
            data_en = [{**d, "dataset": data_name, "language": "en"} for d in data_en]
            data_hi = huggingface_download(
                "ai4bharat/indic-instruct-data-v0.1", name=data_name, split="hi"
            )
            data_hi = [{**d, "dataset": data_name, "language": "hi"} for d in data_hi]
            data_en = huggingface_download('ai4bharat/indic-instruct-data-v0.1', name=data_name, split='en')
            data_en = [{**d, 'dataset': data_name, 'language': 'en'} for d in data_en]
            data_hi = huggingface_download('ai4bharat/indic-instruct-data-v0.1', name=data_name, split='hi')
            data_hi = [{**d, 'dataset': data_name, 'language': 'hi'} for d in data_hi]
            dset += data_en
            dset += data_hi

    return dset


def download_open_platypus(accepted_filter_ids):
    dset = huggingface_download("garage-bAInd/Open-Platypus", split="train")
    return pool_filter(dset, "data_source", accepted_filter_ids)


def download_bactrianx(accepted_filter_ids):
    """Download Bactrian-X dataset from HuggingFace"""
    dsets = []
    for dset_name in accepted_filter_ids:
        dset = huggingface_download("MBZUAI/Bactrian-X", name=dset_name, split="train")
        # annotate each example with source
        dset = annotate_source(dset, dset_name)
        dsets.extend(dset)
    return dsets

<<<<<<< HEAD
=======

def download_pippa(accepted_filter_ids):
    """Downloads PygmalionAI datasets and filters to the subsets in `accepted_filter_ids`.

    accepted_filter_ids: A list of `"Dataset Filter IDs"` from the dataset summary files
        whose `"Unique Dataset Identifier"` that passed the filters applied at
        runtime on license/language/task/etc. Use these to partition the downloaded
        dataset into just the relevant data points.

    Returns a list of rows (in dictionary format), representing the dataset.
    """
    # Initialize an empty list to hold the filtered dataset entries
    return huggingface_download("PygmalionAI/PIPPA", split="train")

  
def download_collective_cognition(accepted_filter_ids):
    dset = huggingface_download(
        "CollectiveCognition/chats-data-2023-10-16",
        split="train",
    )
    return dset

    
def download_chatbot_arena_conversations(accepted_filter_ids):
    # Dataset is gated, needs login first
    login()

    # Standard download
    dset = huggingface_download(
        "lmsys/chatbot_arena_conversations",
        split="train",
    )
    return dset

    
def download_kiwi(accepted_filter_ids):
    dset = huggingface_download("fangyuan/kiwi", split="train")
    return dset

>>>>>>> 5e968ce4
def download_orca_math(accepted_filter_ids):
    dset = huggingface_download("microsoft/orca-math-word-problems-200k", split="train")
    return dset


def download_cobra_frames(accepted_filter_ids):
    mapping = {
        'normal': accepted_filter_ids[0],
    }
    dset = huggingface_download('cmu-lti/cobracorpus', data_files={'normal': 'toxigen_explanations.csv'})
    dset = annotate_source(dset['normal'], mapping['normal'])
    return dset


def download_mathdial(accepted_filter_ids):
    data_url = "https://raw.githubusercontent.com/eth-nlped/mathdial/main/data/train.csv"
    train_data = pd.read_csv(data_url)
    return train_data.to_dict(orient='records')

  
def download_10k_prompt_ranked(accepted_filter_ids):
    return huggingface_download('DIBT/10k_prompts_ranked', split='train')


def download_aya_dataset(accepted_filter_ids):
    # The language code for both Simplified and Traditional Chinese is currently zho.
    # This function updates Simplified Chinese to zhs, but this is not an official ISO code and I couldn't 
    # find an official one.
    def update_simplified_chinese_langcode(row):
        row["language_code"] = "zhs" if row["language"] == "Simplified Chinese" else row["language_code"]
        return row

    aya_dataset = load_dataset("CohereForAI/aya_dataset", split="train")\
            .map(update_simplified_chinese_langcode)\
            .to_list()

    return pool_filter(aya_dataset, "language_code", accepted_filter_ids)


def download_megawika(accepted_filter_ids):

    def generate_exs(row, lang):
        context = row["article_title"] + "\n\n" + row["article_text"]
        exs = []
        for qa_pairs in row["entries"]["qa_pairs"]:
            for i, question in enumerate(qa_pairs["question"]):
                exs.append({
                    "input": context + "\n\n\n" + question, 
                    "output": "Answer: " + qa_pairs["en_answer"][i], 
                    "source": lang
                })
        return exs

    exs = []
    for filter_id in accepted_filter_ids:
        dset = huggingface_download("hltcoe/megawika", name=filter_id, split=filter_id)
        for row in dset:
            exs.extend(generate_exs(row, filter_id))
    return exs

def download_gretel_text_to_sql(accepted_filter_ids):
    return huggingface_download("gretelai/synthetic_text_to_sql", split="train")

def download_expertqa(accepted_filter_ids):
    return huggingface_download("cmalaviya/expertqa", "lfqa_domain", split="train")
  

def download_openmath_instruct(accepted_filter_ids):
    dset = huggingface_download("nvidia/OpenMathInstruct-1", split="train")
    return pool_filter(dset, "dataset", accepted_filter_ids)
  

def download_opengpt_healthcare(accepted_filter_ids):
    dset = []
    if "opengpt-nhs-qa" in accepted_filter_ids:
        nhs_qa_url = "https://raw.githubusercontent.com/CogStack/OpenGPT/main/data/nhs_uk_full/prepared_generated_data_for_nhs_uk_qa.csv"
        nhs_qa = pd.read_csv(nhs_qa_url)\
            .to_dict(orient='records')
        for record in nhs_qa:
            record["_source"] = "opengpt-nhs-qa"
            dset.append(record)

    if "opengpt-nhs-conversations" in accepted_filter_ids:
        nhs_conversations_url = "https://raw.githubusercontent.com/CogStack/OpenGPT/main/data/nhs_uk_full/prepared_generated_data_for_nhs_uk_conversations.csv"
        nhs_conversations = pd.read_csv(nhs_conversations_url)\
            .to_dict(orient='records')
        for record in nhs_conversations:
            record["_source"] = "opengpt-nhs-conversations"
            dset.append(record)
        
    if "opengpt-med-tasks" in accepted_filter_ids:
        med_tasks_url = "https://raw.githubusercontent.com/CogStack/OpenGPT/main/data/medical_tasks_gpt4/prepared_generated_data_for_medical_tasks.csv"
        med_tasks = pd.read_csv(med_tasks_url)\
            .to_dict(orient='records')
        for record in med_tasks:
            record["_source"] = "opengpt-med-tasks"
            dset.append(record)

    return dset

  
def download_conifer(accepted_filter_ids):
    dset = huggingface_download("ConiferLM/Conifer", split="train_sft")
    return dset


def download_dialogstudio(accepted_filter_ids):
    dsets = []
    for data_name in ['chitchat-dataset', 'ConvAI2', 'AntiScam', 'Empathetic', 'HH-RLHF', 'PLACES3.5', 'Prosocial', 'SODA', 'ShareGPT', 'CompWebQ', 
                        'CoQA', 'CoSQL', 'DART', 'FeTaQA', 'GrailQA', 'HybridQA', 'MTOP', 'MultiModalQA', 'SParC', 'Spider', 'SQA', 'ToTTo', 'WebQSP', 
                        'WikiSQL', 'WikiTQ', 'wizard_of_internet', 'wizard_of_wikipedia', 'AMI', 'CRD3', 'DialogSum', 'ECTSum', 'ICSI', 'MediaSum', 
                        'QMSum', 'SAMSum', 'TweetSumm', 'ConvoSumm', 'SummScreen_ForeverDreaming', 'SummScreen_TVMegaSite', 'ATIS', 'ATIS-NER', 
                        'BANKING77', 'BANKING77-OOS', 'CLINC-Single-Domain-OOS-banking', 'CLINC-Single-Domain-OOS-credit_cards', 'CLINC150', 'DSTC8-SGD', 
                        'HWU64', 'MIT-Movie', 'MIT-Restaurant', 'RESTAURANTS8K', 'SNIPS', 'SNIPS-NER', 'TOP', 'TOP-NER', 'ABCD', 'AirDialogue', 
                        'BiTOD', 'CaSiNo', 'CraigslistBargains', 'Disambiguation', 'DSTC2-Clean', 'FRAMES', 'GECOR', 'HDSA-Dialog', 'KETOD', 'KVRET', 
                        'MetaLWOZ', 'MS-DC', 'MuDoCo', 'MulDoGO', 'MultiWOZ_2.1', 'MULTIWOZ2_2', 'SGD', 'SimJointGEN', 'SimJointMovie', 'SimJointRestaurant', 
                        'STAR', 'Taskmaster1', 'Taskmaster2', 'Taskmaster3', 'WOZ2_0', 'Redial', 'DuRecDial-2.0', 'OpenDialKG', 'SalesBot']:
        if f"ds-{data_name}" in accepted_filter_ids:
            dset = huggingface_download("Salesforce/dialogstudio", data_name, split="train")
            dset = annotate_source(dset, f"ds-{data_name}")
            dsets.extend(dset)
    return dsets
<|MERGE_RESOLUTION|>--- conflicted
+++ resolved
@@ -415,10 +415,6 @@
 
 def download_feedback_collection(accepted_filter_ids):
     return huggingface_download("kaist-ai/Feedback-Collection")
-<<<<<<< HEAD
-
-=======
->>>>>>> 5e968ce4
 
 
 def download_evol_instruct(accepted_filter_ids):
@@ -698,8 +694,6 @@
 
 def download_help_steer(accepted_filter_ids):
     return huggingface_download("nvidia/HelpSteer", split="train")
-<<<<<<< HEAD
-
 
 def download_ultrachat_200k(accepted_filter_ids):
     return annotate_source(
@@ -712,11 +706,9 @@
         huggingface_download("stingning/ultrachat", split="train"),
         "UltraChat",
     )
-=======
 
 def download_ultrachat(accepted_filter_ids):
     return huggingface_download("stingning/ultrachat", split="train")
->>>>>>> 5e968ce4
 
 
 
@@ -1214,8 +1206,6 @@
         dsets.extend(dset)
     return dsets
 
-<<<<<<< HEAD
-=======
 
 def download_pippa(accepted_filter_ids):
     """Downloads PygmalionAI datasets and filters to the subsets in `accepted_filter_ids`.
@@ -1255,7 +1245,6 @@
     dset = huggingface_download("fangyuan/kiwi", split="train")
     return dset
 
->>>>>>> 5e968ce4
 def download_orca_math(accepted_filter_ids):
     dset = huggingface_download("microsoft/orca-math-word-problems-200k", split="train")
     return dset

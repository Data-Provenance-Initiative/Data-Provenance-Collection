import os
import re
import json
import random
import zipfile
import multiprocessing
import itertools as it

from io import BytesIO
from functools import partial
from collections import Counter

import chardet
import requests
import pandas as pd

from datasets import load_dataset, list_datasets, Dataset

# `HfFileSystem` requires the latest version of `huggingface_hub`
from huggingface_hub import HfFileSystem, hf_hub_url, hf_hub_download, login

from helpers import io

###########################################################################
############### Download Utils
###########################################################################

def filter_dataset_on_task_name(ex, task_key, accepted_filter_ids):
    """ Filters a dataset based on the task name.

    Args:
        ex (dict): A single example from the dataset.
        task_key (str): The key in the example dict that contains the task name.
        acceptable_tasks (list): A list of acceptable task names.

    Returns:
        bool: True if the example's task name is in the acceptable tasks list, False otherwise.
    """
    return ex[task_key] in accepted_filter_ids


def pool_filter(candidates, task_key, accepted_filter_ids):
    """ Filters a list of candidates using multiprocessing.

    Args:
        candidates (list): A list of candidates to filter.
        task_key (str): The key in the example dict that contains the task name.
        acceptable_tasks (list): A list of acceptable task names.

    Returns:
        list: A list of candidates that passed the filter.
    """
    with multiprocessing.Pool() as pool:
        return [
            c for c, keep in zip(candidates, pool.map(
                partial(
                    filter_dataset_on_task_name,
                    task_key=task_key,
                    accepted_filter_ids=accepted_filter_ids
                ), candidates)) if keep
        ]


def annotate_source(dset, source):
    updated_dset = []
    for row in dset:
        row["_source"] = source
        updated_dset.append(row)
    return updated_dset


def direct_data_request(url):
    response = requests.get(url)
    # The response content is in bytes, we need to convert it to string
    content = response.content.decode('utf-8')
    # Now we can parse the JSON content into a Python list/dictionary
    return json.loads(content)


def huggingface_download(
        data_address, name=None, data_dir=None, data_files=None, split=None
):
    """Download a dataset from the Hugging Face Hub.

    It supports various options for specifying the dataset to download,
    such as providing a name, a data directory, data files, or a split.

    Args:
        data_address (str): The address or identifier of the dataset
        name (str, optional): Name of the dataset to download. Defaults to None.
        data_dir (str, optional): Path to the directory containing the dataset files. Defaults to None.
        data_files (str or list, optional): Path(s) to specific dataset files. Defaults to None.
        split (str, optional): Name of the split to take (usually "train"). Defaults to None.

    Returns:
        list or Dataset: The downloaded dataset as a list of items,
            or Hugging Face Dataset object (if failed converted to list).
    """
    assert not (data_dir and data_files)

    num_proc = max(multiprocessing.cpu_count() // 2,1)
    if data_files:
        dset = load_dataset(data_address, data_files=data_files, num_proc=num_proc)
    elif data_dir:
        dset = load_dataset(data_address, data_dir=data_dir, num_proc=num_proc)
    elif name:
        dset = load_dataset(data_address, name)
    else:
        dset = load_dataset(data_address, num_proc=num_proc)

    if split:
        dset = dset[split]

    try:
        dset = dset.to_list()
    except:
        print("Trouble converting Hugging Face dataset to list...")
        pass
    return dset


def detect_encoding(file_path):
    with open(file_path, 'rb') as f:
        rawdata = f.read()
    result = chardet.detect(rawdata)
    return result['encoding']

def convert_to_utf8(file_path):
    encoding = detect_encoding(file_path)
    with open(file_path, 'r', encoding=encoding) as f:
        content = f.read()
    utf8_content = content.encode('utf-8')
    return json.loads(utf8_content.decode('utf-8'))

def process_zipped_file(zip_file):
    dset = []
    with zipfile.ZipFile(zip_file, 'r') as z:
            for json_file in z.namelist():
                if json_file.endswith(".json"):
                    data = json.load(z.open(json_file))
                    dset.append(data)
    return dset




###########################################################################
############### Collection Downloader Functions
###########################################################################


def download_flan_collection_sni(accepted_filter_ids):
    dset = huggingface_download("DataProvenanceInitiative/niv2_submix_original", split="train")
    return pool_filter(dset, "task_name", accepted_filter_ids)


def download_flan_collection_cot(accepted_filter_ids):
    dset = huggingface_download("DataProvenanceInitiative/cot_submix_original", split="train")
    return pool_filter(dset, "task_name", accepted_filter_ids)


def download_flan_collection_dialog(accepted_filter_ids):
    dset = huggingface_download("DataProvenanceInitiative/dialog_submix_original", split="train")
    return pool_filter(dset, "task_name", accepted_filter_ids)


def download_flan_collection_flan2021(accepted_filter_ids):
    dset = huggingface_download("DataProvenanceInitiative/flan2021_submix_original", split="train")
    return pool_filter(dset, "task_name", accepted_filter_ids)


def download_flan_collection_p3(accepted_filter_ids):
    dset = huggingface_download("DataProvenanceInitiative/t0_submix_original", split="train")
    return pool_filter(dset, "task_name", accepted_filter_ids)


def download_xp3x(accepted_filter_ids, sample_threshold=100):

    # The more accepted_filter_ids the longer it will take. So if it's too many switch to the sample (likely e.g. when people just choose everything). 
    # Meanwhile if people just choose a few ids, maybe just one language or so, then use the big one.
    if len(accepted_filter_ids) > sample_threshold:
        print(f"xP3x: Detected {len(accepted_filter_ids)} filter IDs. Defaulting to xP3x-sample to reduce download size. Increase sample_threshold to download full dataset.")
        return download_xp3x_sample(accepted_filter_ids)

    fs = HfFileSystem()
    fps = [
        (task, fs.resolve_path(fp)) for task in accepted_filter_ids
        for fp in fs.glob(f"datasets/Muennighoff/xP3x/data/{task.split('/')[0]}/*{task.split('/')[1].replace('-', '_')}*")
    ]

    data_files = [
        hf_hub_url(
            resolved_path.repo_id,
            resolved_path.path_in_repo,
            repo_type=resolved_path.repo_type)
        for (task, resolved_path) in fps
    ]

    dset = []
    if data_files:
        dset = huggingface_download("json", data_files=data_files, split="train")
        dset = pd.DataFrame(dset).to_dict('records')
    return dset


def download_xp3x_sample(accepted_filter_ids):
    dset = []
    tasks = set([task.split('/')[1].lower().replace("-", "_") for task in accepted_filter_ids])
    langs = list(set([task.split('/')[0] for task in accepted_filter_ids]))

    for t in tasks:
        raw_dset = huggingface_download('Muennighoff/xP3x-sample', t, split='train')
        raw_dset = pool_filter(raw_dset, "language", langs)
        dset.extend(raw_dset)

    return dset


def download_commitpackft(accepted_filter_ids):
    dset = []
    for lang in accepted_filter_ids:
        raw_dset = huggingface_download('bigcode/commitpackft', lang, split='train')
        dset.extend(raw_dset)
    return dset


def download_dolly_15k(accepted_filter_ids):
    dset = huggingface_download("databricks/databricks-dolly-15k", split="train")
    return pool_filter(dset, "category", accepted_filter_ids)

def download_thai_gen_ai_dolly(accepted_filter_ids):
    dset = huggingface_download("Thaweewat/databricks-dolly-15k-th", split="train")
    return pool_filter(dset, "category", accepted_filter_ids)

def download_laion_oig(accepted_filter_ids):
    dsets = []
    for dset_name in accepted_filter_ids:
        dset = huggingface_download("laion/oig", data_files=f"{dset_name}.jsonl", split="train")
        # annotate each example with source
        dset = annotate_source(dset, dset_name)
        dsets.extend(dset)
    return dsets

def download_capybara(accepted_filter_ids):
    dset = huggingface_download('LDJnr/Capybara', split='train')
    return pool_filter(dset, "source", accepted_filter_ids)

def download_self_instruct(accepted_filter_ids):
    return huggingface_download('yizhongw/self_instruct', split='train')

def download_everything_lm(accepted_filter_ids):
    return huggingface_download('totally-not-an-llm/EverythingLM-data-V3', split='train')

def download_anthropic_hh_rlhf(accepted_filter_ids):
    return huggingface_download('anthropic/hh-rlhf', split='train')

def download_thai_gen_ai_alpaca(accepted_filter_ids):
    return huggingface_download('Thaweewat/alpaca-cleaned-52k-th', split='train')

def download_stanford_human_preferences(accepted_filter_ids):
    dset = huggingface_download('stanfordnlp/SHP', split='train')
    return pool_filter(dset, "domain", accepted_filter_ids)


def download_open_assistant(accepted_filter_ids):
    dset = huggingface_download("OpenAssistant/oasst1", split='train')
    return pool_filter(dset, "lang", accepted_filter_ids)


def download_open_assistant_octopack(accepted_filter_ids):
    return huggingface_download("bigcode/oasst-octopack", split='train')


def download_longform(accepted_filter_ids):
    # Intentionally omitting BigBench.
    dset = huggingface_download("akoksal/LongForm", split='train')
    return pool_filter(dset, "source", accepted_filter_ids)


def download_gpteacher(accepted_filter_ids):
    dset = []
    if "gpteacher_instruct" in accepted_filter_ids:
        instruct_dset = huggingface_download("teknium/GPTeacher-General-Instruct", split='train')
        dset += annotate_source(instruct_dset, "gpteacher_instruct")
    if "gpteacher_codegen" in accepted_filter_ids:
        codegen_dset = direct_data_request("https://raw.githubusercontent.com/teknium1/GPTeacher/main/Codegen/codegen-instruct.json")
        dset += annotate_source(codegen_dset, "gpteacher_codegen")
    if "gpteacher_toolformer" in accepted_filter_ids:
        toolformer_dset = direct_data_request("https://raw.githubusercontent.com/teknium1/GPTeacher/main/Toolformer/toolformer-dedupe-only-dataset.json")
        dset += annotate_source(toolformer_dset, "gpteacher_toolformer")
    if "gpteacher_roleplay" in accepted_filter_ids:
        roleplay_dset = direct_data_request("https://raw.githubusercontent.com/teknium1/GPTeacher/main/Roleplay/roleplay-simple-deduped-roleplay-instruct.json")
        dset += annotate_source(roleplay_dset, "gpteacher_roleplay")
    return dset

def download_baize_data(accepted_filter_ids):
    dset = []
    if "alpaca_chat_data" in accepted_filter_ids:
        alpaca_chat_dataset = direct_data_request("https://raw.githubusercontent.com/project-baize/baize-chatbot/main/data/alpaca_chat_data.json")
        dset += annotate_source(alpaca_chat_dataset, "alpaca_chat_data")

    if "medical_chat_data" in accepted_filter_ids:
        medical_chat_dataset = direct_data_request("https://raw.githubusercontent.com/project-baize/baize-chatbot/main/data/medical_chat_data.json")
        dset += annotate_source(medical_chat_dataset, "medical_chat_data")

    if "quora_chat_data" in accepted_filter_ids:
        quora_chat_dataset = direct_data_request("https://raw.githubusercontent.com/project-baize/baize-chatbot/main/data/quora_chat_data.json")
        dset += annotate_source(quora_chat_dataset, "quora_chat_data")

    if "stackoverflow_chat_data" in accepted_filter_ids:
        stackoverflow_chat_dataset = direct_data_request("https://raw.githubusercontent.com/project-baize/baize-chatbot/main/data/stackoverflow_chat_data.json")
        dset += annotate_source(stackoverflow_chat_dataset, "stackoverflow_chat_data")
    return dset


def download_openai_summarization(accepted_filter_ids):
    # we don't need any filtering because comparisons>train contains rows only from Reddit TL;DR dataset.
    return huggingface_download("openai/summarize_from_feedback", name="comparisons", split="train")


def download_openai_webgpt(accepted_filter_ids):
    dset = huggingface_download("openai/webgpt_comparisons", split="train")
    # we copy the dataset key from `question::dataset` as a top-level key in each instance
    for ex in dset:
        ex["dataset"] = ex["question"]["dataset"]
    return pool_filter(dset, "dataset", accepted_filter_ids)


def download_alpaca(accepted_filter_ids):
    return huggingface_download('tatsu-lab/alpaca', split='train')

def download_metamathqa(accepted_filter_ids):
    dset = huggingface_download('meta-math/MetaMathQA', split='train')
    return pool_filter(dset, "type", accepted_filter_ids)

def download_pure_dove(accepted_filter_ids):
    return huggingface_download('LDJnr/Pure-Dove', split='train')

def download_evol_instruct(accepted_filter_ids):
    return huggingface_download('WizardLM/evol_instruct_70k', split='train')

def download_llama2_med_tuned_instructions(accepted_filter_ids):
    return huggingface_download('nlpie/Llama2-MedTuned-Instructions', split='train')

def download_sharegpt_vicuna(accepted_filter_ids):
    sharegpt_dir = "anon8231489123/ShareGPT_Vicuna_unfiltered"
    sv_dset_p1 = hf_hub_download(
        repo_id=sharegpt_dir,
        filename="sg_90k_part1_html_cleaned.json",
        subfolder="HTML_cleaned_raw_dataset",
        repo_type="dataset"
    )
    sv_dset_p2 = hf_hub_download(
        repo_id=sharegpt_dir,
        filename="sg_90k_part1_html_cleaned.json",
        subfolder="HTML_cleaned_raw_dataset",
        repo_type="dataset"
    )
    return pd.concat(
        [pd.read_json(sv_dset_p1), pd.read_json(sv_dset_p2)]
    ).to_dict('records')


def download_code_alpaca(accepted_filter_ids):
    return huggingface_download("sahil2801/CodeAlpaca-20k", split="train")


def download_hc3_en(accepted_filter_ids):
    dset_fpath = hf_hub_download(
        repo_id="Hello-SimpleAI/HC3",
        filename="all.jsonl",
        repo_type="dataset"
    )
    dset = pd.read_json(dset_fpath, lines=True).to_dict('records')
    return pool_filter(dset, "source", accepted_filter_ids)


def download_hc3_zh(accepted_filter_ids):
    dset_fpath = hf_hub_download(
        repo_id="Hello-SimpleAI/HC3-Chinese",
        filename="all.jsonl",
        repo_type="dataset"
    )
    dset = pd.read_json(dset_fpath, lines=True).to_dict('records')
    return pool_filter(dset, "source", accepted_filter_ids)



def download_camel_science(accepted_filter_ids):
    dset = []
    if "physics" in accepted_filter_ids:
        physics_zip = hf_hub_download(
            repo_id="camel-ai/physics",
            filename="physics.zip",
            repo_type="dataset"
        )
        physics_dset = process_zipped_file(physics_zip)
        dset += annotate_source(physics_dset, "physics")
    if "chemistry" in accepted_filter_ids:
        chemistry_zip = hf_hub_download(
            repo_id="camel-ai/chemistry",
            filename="chemistry.zip",
            repo_type="dataset"
        )
        chemistry_dset = process_zipped_file(chemistry_zip)
        dset += annotate_source(chemistry_dset, "chemistry")
    if "biology" in accepted_filter_ids:
        biology_zip = hf_hub_download(
            repo_id="camel-ai/biology",
            filename="biology.zip",
            repo_type="dataset"
        )
        biology_dset = process_zipped_file(biology_zip)
        dset += annotate_source(biology_dset, "biology")
    return dset


def download_cot_collection(accepted_filter_ids):
    dset = []
    for lang in accepted_filter_ids:
        if lang == "en":
            raw_dset = huggingface_download('kaist-ai/CoT-Collection', split='train')
            dset.extend(annotate_source(raw_dset, "en"))
        else:
            fpath = hf_hub_download(
                repo_id='kaist-ai/CoT-Collection_multilingual',
                filename=f"CoT_collection_{lang}.json",
                subfolder="data",
                repo_type="dataset",
            )
            raw_dset = [row for _, row in io.read_json(fpath).items()]
            raw_dset = annotate_source(raw_dset, lang)
            dset.extend(raw_dset)
    return dset


def download_gpt4all(accepted_filter_ids):
    dset = huggingface_download('nomic-ai/gpt4all-j-prompt-generations', split='train')
    return pool_filter(dset, "source", accepted_filter_ids)


def download_evol_instruct_v2(accepted_filter_ids):
    return huggingface_download('WizardLM/WizardLM_evol_instruct_V2_196k', split='train')


def download_gpt4_alpaca(accepted_filter_ids):
    return huggingface_download('teknium/GPT4-LLM-Cleaned', split='train')


def download_tasksource_instruct(accepted_filter_ids):
    dset = huggingface_download('tasksource/tasksource-instruct-v0', split='train')
    return pool_filter(dset, "task", accepted_filter_ids)


def download_tasksource_symbol_tuning(accepted_filter_ids):
    dset = huggingface_download('tasksource/icl-symbol-tuning-instruct', split='train')
    return pool_filter(dset, "task", accepted_filter_ids)

def download_stack_exchange_instruction(accepted_filter_ids):
    return huggingface_download('ArmelR/stack-exchange-instruction', split='train')

def download_unnatural_instructions(accepted_filter_ids):
    return huggingface_download('mrm8488/unnatural-instructions', name='core', split='train')

def download_starcoder_self_instruct(accepted_filter_ids):
    return huggingface_download('codeparrot/self-instruct-starcoder', split='curated')

def download_thai_gen_ai_gpteacher(accepted_filter_ids):
    return huggingface_download('Thaweewat/gpteacher-20k-th', split='train')

def download_tiny_stories(accepted_filter_ids):
    return huggingface_download('roneneldan/TinyStoriesInstruct', split='train')


def download_joke_explanation(accepted_filter_ids):
    return huggingface_download('theblackcat102/joke_explaination', split='train')

def download_book_summaries(accepted_filter_ids):
    dset = huggingface_download('emozilla/booksum-summary-analysis_gptneox-8192', split='train')
    return pool_filter(dset, "type", accepted_filter_ids)


<<<<<<< HEAD
def download_no_robots(accepted_filter_ids):
    dset = huggingface_download('HuggingFaceH4/no_robots', split='train_sft')
    return pool_filter(dset, "category", accepted_filter_ids)
=======
def download_help_steer(accepted_filter_ids):
    return huggingface_download('nvidia/HelpSteer', split='train')
>>>>>>> 25ce9ac1


def download_ultrachat(accepted_filter_ids):
    return huggingface_download('stingning/ultrachat', split='train')

def download_wildchat(accepted_filter_ids):
    '''downloads in the wild chat dataset from hugging face'''
    dset = huggingface_download('allenai/WildChat', split='train')
    return pool_filter(dset, "model", accepted_filter_ids)


def download_airoboros(accepted_filter_ids):
    dset_fpath = hf_hub_download(
        repo_id="jondurbin/airoboros-gpt4-1.2",
        filename="as_conversations.json",
        repo_type="dataset"
    )
    dset = convert_to_utf8(dset_fpath)
    return dset


def download_lima(accepted_filter_ids):
    dset = huggingface_download('GAIR/lima', split='train')
    return pool_filter(dset, "source", accepted_filter_ids)

def download_open_orca(accepeted_filter_ids):
    dset =  huggingface_download('Open-Orca/OpenOrca', split='train')
    dset = list(map(lambda x: {**x, 'source': x['id'].split('.')[0]}, dset))
    return pool_filter(dset, "source", accepeted_filter_ids)


def download_pmc_llama(accepted_filter_ids):
    dset = huggingface_download("axiong/pmc_llama_instructions", split="train")
    return pool_filter(dset, "source", accepted_filter_ids)
  
  
def download_medical_meadow(accepted_filter_ids):
    dset = []
    if "medical-meadow-med-flashcards" in accepted_filter_ids:
        med_flashcards = huggingface_download("medalpaca/medical_meadow_medical_flashcards", split='train')
        dset += annotate_source(med_flashcards, "medical-meadow-med-flashcards")
    if "medical-meadow-wikidoc-living-textbook" in accepted_filter_ids:
        wikidoc_living_textbook = huggingface_download("medalpaca/medical_meadow_wikidoc", split='train')
        dset += annotate_source(wikidoc_living_textbook, "medical-meadow-wikidoc-living-textbook")
    if "medical-meadow-wikidoc-patient-information" in accepted_filter_ids:
        wikidoc_patient_information = huggingface_download("medalpaca/medical_meadow_wikidoc_patient_information", split='train')
        dset += annotate_source(wikidoc_patient_information, "medical-meadow-wikidoc-patient-information")
    if "medical-meadow-cord19" in accepted_filter_ids:
        cord19 = huggingface_download("medalpaca/medical_meadow_cord19", split='train')
        dset += annotate_source(cord19, "medical-meadow-cord19")
    if "medical-meadow-health-advice" in accepted_filter_ids:
        health_advice = huggingface_download("medalpaca/medical_meadow_health_advice", split='train')
        dset += annotate_source(health_advice, "medical-meadow-health-advice")
    if "medical-meadow-pubmed-causal" in accepted_filter_ids:
        pubmed_causal = huggingface_download("medalpaca/medical_meadow_pubmed_causal", split='train')
        dset += annotate_source(pubmed_causal, "medical-meadow-pubmed-causal")
    if "medical-meadow-medqa" in accepted_filter_ids:
        medqa = huggingface_download("medalpaca/medical_meadow_medqa", split='train')
        dset += annotate_source(medqa, "medical-meadow-medqa")
    if "medical-meadow-mediqa" in accepted_filter_ids:
        mediqa = huggingface_download("medalpaca/medical_meadow_mediqa", split='train')
        dset += annotate_source(mediqa, "medical-meadow-mediqa")
    return dset

  
def download_medinstruct(accepted_filter_ids):
    return direct_data_request("https://raw.githubusercontent.com/XZhang97666/AlpaCare/master/data/MedInstruct-52k.json")


def download_mathinstruct(accepted_filter_ids):
    mathinstruct = load_dataset('TIGER-Lab/MathInstruct', split='train')
    dset = []
    if 'cot_MATH_train' in accepted_filter_ids:
        cot_MATH_train = mathinstruct.filter(lambda row: row['source'] == 'data/CoT/MATH_train.json').to_list()
        dset += annotate_source(cot_MATH_train, 'cot_MATH_train')
    if 'cot_TheoremQA' in accepted_filter_ids:
        cot_TheoremQA = mathinstruct.filter(lambda row: row['source'] == 'data/CoT/TheoremQA.json').to_list()
        dset += annotate_source(cot_TheoremQA, 'cot_TheoremQA')
    if 'cot_aqua_rat' in accepted_filter_ids:
        cot_aqua_rat = mathinstruct.filter(lambda row: row['source'] == 'data/CoT/aqua_rat.json').to_list()
        dset += annotate_source(cot_aqua_rat, 'cot_aqua_rat')
    if 'cot_college_math' in accepted_filter_ids:
        cot_college_math = mathinstruct.filter(lambda row: row['source'] == 'data/CoT/college_math.json').to_list()
        dset += annotate_source(cot_college_math, 'cot_college_math')
    if 'cot_gsm_rft' in accepted_filter_ids:
        cot_gsm_rft = mathinstruct.filter(lambda row: row['source'] == 'data/CoT/gsm_rft.json').to_list()
        dset += annotate_source(cot_gsm_rft, 'cot_gsm_rft')
    if 'cot_gsm_train' in accepted_filter_ids:
        cot_gsm_train = mathinstruct.filter(lambda row: row['source'] == 'data/CoT/gsm_train.json').to_list()
        dset += annotate_source(cot_gsm_train, 'cot_gsm_train')
    if 'cot_math50k_camel' in accepted_filter_ids:
        cot_math50k_camel = mathinstruct.filter(lambda row: row['source'] == 'data/CoT/math50k_camel.json').to_list()
        dset += annotate_source(cot_math50k_camel, 'cot_math50k_camel')
    if 'cot_number_comparison' in accepted_filter_ids:
        cot_number_comparison = mathinstruct.filter(lambda row: row['source'] == 'data/CoT/number_comparison.json').to_list()
        dset += annotate_source(cot_number_comparison, 'cot_number_comparison')
    if 'pot_MATH_train' in accepted_filter_ids:
        pot_MATH_train = mathinstruct.filter(lambda row: row['source'] == 'data/PoT/MATH_train.json').to_list()
        dset += annotate_source(pot_MATH_train, 'pot_MATH_train')
    if 'pot_TheoremQA' in accepted_filter_ids:
        pot_TheoremQA = mathinstruct.filter(lambda row: row['source'] == 'data/PoT/TheoremQA.json').to_list()
        dset += annotate_source(pot_TheoremQA, 'pot_TheoremQA')
    if 'pot_aqua_rat_filtered' in accepted_filter_ids:
        pot_aqua_rat_filtered = mathinstruct.filter(lambda row: row['source'] == 'data/PoT/aqua_rat_filtered.json').to_list()
        dset += annotate_source(pot_aqua_rat_filtered, 'pot_aqua_rat_filtered')
    if 'pot_gsm_gpt4' in accepted_filter_ids:
        pot_gsm_gpt4 = mathinstruct.filter(lambda row: row['source'] == 'data/PoT/gsm_gpt4.json').to_list()
        dset += annotate_source(pot_gsm_gpt4, 'pot_gsm_gpt4')
    if 'pot_mathqa' in accepted_filter_ids:
        pot_mathqa = mathinstruct.filter(lambda row: row['source'] == 'data/PoT/mathqa.json').to_list()
        dset += annotate_source(pot_mathqa, 'pot_mathqa')
    if 'pot_numglue' in accepted_filter_ids:
        pot_numglue = mathinstruct.filter(lambda row: row['source'] == 'data/PoT/numglue.json').to_list()
        dset += annotate_source(pot_numglue, 'pot_numglue')
    return dset   

def split_by_user(pairs):
    '''
    Group (user, value) pairs into lists of pairs with the same user value
    '''

    groups = []
    current_group = []

    for kind, value in pairs:
        if kind == 'user':
            if current_group:
                groups.append(current_group)
            current_group = [(kind, value)]
        else:
            current_group.append((kind, value))

    if current_group:
        groups.append(current_group)

    return groups

def download_tool_llama(accepted_filter_ids):
    '''
    Download Tool-Llama data and parse into (context, instruction, response)
    triples, with system prompts put into the context slots. The return value
    is a huggingface dataset rather than a list of tuples or dicts.
    '''

    # The data is distributed as a Google Drive file in the Github readme,
    # rather than via e.g. Huggingface
    url = "https://docs.google.com/uc"
    params = {
        'export': 'download',
        'id': '1Vis-RxBstXLKC1W1agIQUJNuumPJrrw0',
        'confirm': 'yes'
    }

    response = requests.get(url, params=params, verify=False, stream=True)
    response.raise_for_status()

    # Docs describe a directory hierarchy in this zip file containing all the
    # tasks, and says their training splits are consolidated in this one file
    with zipfile.ZipFile(BytesIO(response.content), 'r') as z:
        with z.open("data/toolllama_G123_dfs_train.json", 'r') as f:
            data = json.load(f)

    # This is possibly multi-turn dialog, though often it's only one turn
    tmp = []
    for line in data:
        line = line['conversations']
        assert line[0]['from'] == 'system'
        assert line[1]['from'] == 'user'

        context = line[0]['value'].strip()

        # we have arbitrary {'from': user, 'value': text} stuff, sometimes with
        # the same user speaking twice in a row, sometimes multi-turn,
        # sometimes single-turn; we want to group it up to turns: lists s.t.
        # the first element is a user statement and all subsequent statements
        # are assistant responses
        groups = it.groupby(line[1:], key=lambda s: s['from'])
        groups = [
            [g[0], '\n'.join(s['value'] for s in g[1])]
            for g in groups
        ]
        groups = split_by_user(groups)

        for group in groups:
            assert group[0][0] == 'user'
            instruction = group[0][1].strip()

            response = '\n'.join(g[1] for g in group[1:]).strip()

            tmp += [{
                'context': context,
                'instruction': instruction,
                'response': response,
            }]

    ret = {}
    for key in tmp[0].keys():
        for ex in tmp:
            ret[key] = ret.get(key, []) + [ex[key]]

    return Dataset.from_dict(ret)

def download_gorilla(accepted_filter_ids):
    '''
    Download Gorilla data from Huggingface, handle string manipulation issues,
    return a Huggingface dataset.
    '''

    # Something went wrong with the formatting in these source files and
    # datasets.load_dataset dies complaining of some obscure error. On
    # inspection it turns out that the problem is inconsistent formatting of
    # the 'code' attribute; we can handle it fine for purposes of getting
    # (instruction, response) pairs with some regex and string manipulation.
    base_url = 'https://huggingface.co/datasets/gorilla-llm/APIBench/resolve/main/'
    files = ['torchhub_train.json', 'tensorflow_train.json', 'huggingface_train.json']

    tmp = []
    for file in files:
        url = base_url + file
        txt = requests.get(url).text

        for line in txt.splitlines():
            line = json.loads(line)
            code = line['code'].strip()
            response = line['api_call']

            if not code.startswith('###'):  # torchhub
                rx = re.compile(r"'Instruction': (.*), 'Output'.*")
                instruction = re.search(rx, code).group(1)
            else:  # tensorflow, huggingface
                instruction = code.splitlines()[0].replace('###Instruction: ', '')
            instruction = instruction.lstrip("'").rstrip("'").strip()

            # this passes but let's not have assertions in production
            # assert len(instruction) > 0

            tmp += [{
                'instruction': instruction,
                'response': response,
            }]

    ret = {}
    for key in tmp[0].keys():
        for ex in tmp:
            ret[key] = ret.get(key, []) + [ex[key]]

    return Dataset.from_dict(ret)

def download_chatdoctor(accepted_filter_ids):
    dset = []
    if "chatdoctor-healthcaremagic-100k" in accepted_filter_ids:
        healthcaremagic_dset = huggingface_download("lavita/ChatDoctor-HealthCareMagic-100k", split='train')
        dset += annotate_source(healthcaremagic_dset, "chatdoctor-healthcaremagic-100k")
    if "chatdoctor-icliniq-10k" in accepted_filter_ids:
        icliniq_dset = load_dataset("lavita/ChatDoctor-iCliniq", split='train')
        icliniq_dset = icliniq_dset.rename_column("answer_icliniq", "output")
        icliniq_dset = icliniq_dset.to_list()
        dset += annotate_source(icliniq_dset, "chatdoctor-icliniq-10k")
    if "chatdoctor-genmedgpt-5k" in accepted_filter_ids:
        genmedgpt_dset = huggingface_download("wangrongsheng/GenMedGPT-5k-en", split='train')
        dset += annotate_source(genmedgpt_dset, "chatdoctor-genmedgpt-5k")
    return dset

def download_agentinstruct(accepted_filter_ids):
    dset = []
    if 'alfworld' in accepted_filter_ids:
        dset.append(huggingface_download('THUDM/AgentInstruct', split='alfworld'))
    if 'db' in accepted_filter_ids:
        dset.append(huggingface_download('THUDM/AgentInstruct', split='db'))
    if 'os' in accepted_filter_ids:
        dset.append(huggingface_download('THUDM/AgentInstruct', split='os'))
    if 'kg' in accepted_filter_ids:
        dset.append(huggingface_download('THUDM/AgentInstruct', split='kg'))
    if 'webshop' in accepted_filter_ids:
        dset.append(huggingface_download('THUDM/AgentInstruct', split='webshop'))
    if 'mind2web' in accepted_filter_ids:
        dset.append(huggingface_download('THUDM/AgentInstruct', split='mind2web'))

    return dset


def download_open_platypus(accepted_filter_ids):
    dset = huggingface_download("garage-bAInd/Open-Platypus", split="train")
    return pool_filter(dset, "data_source", accepted_filter_ids)

  
def download_bactrianx(accepted_filter_ids):
    """Download Bactrian-X dataset from HuggingFace"""
    dsets = []
    for dset_name in accepted_filter_ids:
        dset = huggingface_download('MBZUAI/Bactrian-X', name=dset_name, split="train")
        # annotate each example with source
        dset = annotate_source(dset, dset_name)
        dsets.extend(dset)
    return dsets<|MERGE_RESOLUTION|>--- conflicted
+++ resolved
@@ -480,14 +480,13 @@
     return pool_filter(dset, "type", accepted_filter_ids)
 
 
-<<<<<<< HEAD
 def download_no_robots(accepted_filter_ids):
     dset = huggingface_download('HuggingFaceH4/no_robots', split='train_sft')
     return pool_filter(dset, "category", accepted_filter_ids)
-=======
+
+
 def download_help_steer(accepted_filter_ids):
     return huggingface_download('nvidia/HelpSteer', split='train')
->>>>>>> 25ce9ac1
 
 
 def download_ultrachat(accepted_filter_ids):

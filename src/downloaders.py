--- conflicted
+++ resolved
@@ -981,9 +981,6 @@
         dset = annotate_source(dset, dset_name)
         dsets.extend(dset)
     return dsets
-<<<<<<< HEAD
-=======
-
 
 def download_cobra_frames(accepted_filter_ids):
     mapping = {
@@ -991,5 +988,4 @@
     }
     dset = huggingface_download('cmu-lti/cobracorpus', data_files={'normal': 'toxigen_explanations.csv'})
     dset = annotate_source(dset['normal'], mapping['normal'])
-    return dset
->>>>>>> 876c0660
+    return dset
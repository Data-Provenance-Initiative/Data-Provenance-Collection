import os
import re
import json
import random
import zipfile
import multiprocessing
import itertools as it

from io import BytesIO
from functools import partial
from collections import Counter

import chardet
import requests
import pandas as pd

from datasets import load_dataset, list_datasets, Dataset

# `HfFileSystem` requires the latest version of `huggingface_hub`
from huggingface_hub import HfFileSystem, hf_hub_url, hf_hub_download, login

from helpers import io

###########################################################################
############### Download Utils
###########################################################################

def filter_dataset_on_task_name(ex, task_key, accepted_filter_ids):
    """ Filters a dataset based on the task name.

    Args:
        ex (dict): A single example from the dataset.
        task_key (str): The key in the example dict that contains the task name.
        acceptable_tasks (list): A list of acceptable task names.

    Returns:
        bool: True if the example's task name is in the acceptable tasks list, False otherwise.
    """
    return ex[task_key] in accepted_filter_ids


def pool_filter(candidates, task_key, accepted_filter_ids):
    """ Filters a list of candidates using multiprocessing.

    Args:
        candidates (list): A list of candidates to filter.
        task_key (str): The key in the example dict that contains the task name.
        acceptable_tasks (list): A list of acceptable task names.

    Returns:
        list: A list of candidates that passed the filter.
    """
    with multiprocessing.Pool() as pool:
        return [
            c for c, keep in zip(candidates, pool.map(
                partial(
                    filter_dataset_on_task_name,
                    task_key=task_key,
                    accepted_filter_ids=accepted_filter_ids
                ), candidates)) if keep
        ]


def annotate_source(dset, source):
    updated_dset = []
    for row in dset:
        row["_source"] = source
        updated_dset.append(row)
    return updated_dset


def direct_data_request(url):
    response = requests.get(url)
    # The response content is in bytes, we need to convert it to string
    content = response.content.decode('utf-8')
    # Now we can parse the JSON content into a Python list/dictionary
    return json.loads(content)


def huggingface_download(
        data_address, name=None, data_dir=None, data_files=None, split=None
):
    """Download a dataset from the Hugging Face Hub.

    It supports various options for specifying the dataset to download,
    such as providing a name, a data directory, data files, or a split.

    Args:
        data_address (str): The address or identifier of the dataset
        name (str, optional): Name of the dataset to download. Defaults to None.
        data_dir (str, optional): Path to the directory containing the dataset files. Defaults to None.
        data_files (str or list, optional): Path(s) to specific dataset files. Defaults to None.
        split (str, optional): Name of the split to take (usually "train"). Defaults to None.

    Returns:
        list or Dataset: The downloaded dataset as a list of items,
            or Hugging Face Dataset object (if failed converted to list).
    """
    assert not (data_dir and data_files)

    num_proc = max(multiprocessing.cpu_count() // 2,1)
    if data_files:
        dset = load_dataset(data_address, data_files=data_files, num_proc=num_proc)
    elif data_dir:
        dset = load_dataset(data_address, data_dir=data_dir, num_proc=num_proc)
    elif name:
        dset = load_dataset(data_address, name)
    else:
        dset = load_dataset(data_address, num_proc=num_proc)

    if split:
        dset = dset[split]

    try:
        dset = dset.to_list()
    except:
        print("Trouble converting Hugging Face dataset to list...")
        pass
    return dset


def detect_encoding(file_path):
    with open(file_path, 'rb') as f:
        rawdata = f.read()
    result = chardet.detect(rawdata)
    return result['encoding']

def convert_to_utf8(file_path):
    encoding = detect_encoding(file_path)
    with open(file_path, 'r', encoding=encoding) as f:
        content = f.read()
    utf8_content = content.encode('utf-8')
    return json.loads(utf8_content.decode('utf-8'))

def process_zipped_file(zip_file):
    dset = []
    with zipfile.ZipFile(zip_file, 'r') as z:
            for json_file in z.namelist():
                if json_file.endswith(".json"):
                    data = json.load(z.open(json_file))
                    dset.append(data)
    return dset




###########################################################################
############### Collection Downloader Functions
###########################################################################


def download_flan_collection_sni(accepted_filter_ids):
    dset = huggingface_download("DataProvenanceInitiative/niv2_submix_original", split="train")
    return pool_filter(dset, "task_name", accepted_filter_ids)


def download_flan_collection_cot(accepted_filter_ids):
    dset = huggingface_download("DataProvenanceInitiative/cot_submix_original", split="train")
    return pool_filter(dset, "task_name", accepted_filter_ids)


def download_flan_collection_dialog(accepted_filter_ids):
    dset = huggingface_download("DataProvenanceInitiative/dialog_submix_original", split="train")
    return pool_filter(dset, "task_name", accepted_filter_ids)


def download_flan_collection_flan2021(accepted_filter_ids):
    dset = huggingface_download("DataProvenanceInitiative/flan2021_submix_original", split="train")
    return pool_filter(dset, "task_name", accepted_filter_ids)


def download_flan_collection_p3(accepted_filter_ids):
    dset = huggingface_download("DataProvenanceInitiative/t0_submix_original", split="train")
    return pool_filter(dset, "task_name", accepted_filter_ids)


def download_xp3x(accepted_filter_ids, sample_threshold=100):

    # The more accepted_filter_ids the longer it will take. So if it's too many switch to the sample (likely e.g. when people just choose everything). 
    # Meanwhile if people just choose a few ids, maybe just one language or so, then use the big one.
    if len(accepted_filter_ids) > sample_threshold:
        print(f"xP3x: Detected {len(accepted_filter_ids)} filter IDs. Defaulting to xP3x-sample to reduce download size. Increase sample_threshold to download full dataset.")
        return download_xp3x_sample(accepted_filter_ids)

    fs = HfFileSystem()
    fps = [
        (task, fs.resolve_path(fp)) for task in accepted_filter_ids
        for fp in fs.glob(f"datasets/Muennighoff/xP3x/data/{task.split('/')[0]}/*{task.split('/')[1].replace('-', '_')}*")
    ]

    data_files = [
        hf_hub_url(
            resolved_path.repo_id,
            resolved_path.path_in_repo,
            repo_type=resolved_path.repo_type)
        for (task, resolved_path) in fps
    ]

    dset = []
    if data_files:
        dset = huggingface_download("json", data_files=data_files, split="train")
        dset = pd.DataFrame(dset).to_dict('records')
    return dset


def download_xp3x_sample(accepted_filter_ids):
    dset = []
    tasks = set([task.split('/')[1].lower().replace("-", "_") for task in accepted_filter_ids])
    langs = list(set([task.split('/')[0] for task in accepted_filter_ids]))

    for t in tasks:
        raw_dset = huggingface_download('Muennighoff/xP3x-sample', t, split='train')
        raw_dset = pool_filter(raw_dset, "language", langs)
        dset.extend(raw_dset)

    return dset


def download_commitpackft(accepted_filter_ids):
    dset = []
    for lang in accepted_filter_ids:
        raw_dset = huggingface_download('bigcode/commitpackft', lang, split='train')
        dset.extend(raw_dset)
    return dset


def download_dolly_15k(accepted_filter_ids):
    dset = huggingface_download("databricks/databricks-dolly-15k", split="train")
    return pool_filter(dset, "category", accepted_filter_ids)

def download_thai_gen_ai_dolly(accepted_filter_ids):
    dset = huggingface_download("Thaweewat/databricks-dolly-15k-th", split="train")
    return pool_filter(dset, "category", accepted_filter_ids)

def download_laion_oig(accepted_filter_ids):
    dsets = []
    for dset_name in accepted_filter_ids:
        dset = huggingface_download("laion/oig", data_files=f"{dset_name}.jsonl", split="train")
        # annotate each example with source
        dset = annotate_source(dset, dset_name)
        dsets.extend(dset)
    return dsets

def download_capybara(accepted_filter_ids):
    dset = huggingface_download('LDJnr/Capybara', split='train')
    return pool_filter(dset, "source", accepted_filter_ids)

def download_self_instruct(accepted_filter_ids):
    return huggingface_download('yizhongw/self_instruct', split='train')

def download_everything_lm(accepted_filter_ids):
    return huggingface_download('totally-not-an-llm/EverythingLM-data-V3', split='train')

def download_anthropic_hh_rlhf(accepted_filter_ids):
    return huggingface_download('anthropic/hh-rlhf', split='train')

def download_thai_gen_ai_alpaca(accepted_filter_ids):
    return huggingface_download('Thaweewat/alpaca-cleaned-52k-th', split='train')

def download_stanford_human_preferences(accepted_filter_ids):
    dset = huggingface_download('stanfordnlp/SHP', split='train')
    return pool_filter(dset, "domain", accepted_filter_ids)


def download_open_assistant(accepted_filter_ids):
    dset = huggingface_download("OpenAssistant/oasst1", split='train')
    return pool_filter(dset, "lang", accepted_filter_ids)

def download_open_assistant_v2(accepted_filter_ids):
    dset = huggingface_download("OpenAssistant/oasst2", split='train')
    return pool_filter(dset, "lang", accepted_filter_ids)

def download_open_assistant_octopack(accepted_filter_ids):
    return huggingface_download("bigcode/oasst-octopack", split='train')


def download_longform(accepted_filter_ids):
    # Intentionally omitting BigBench.
    dset = huggingface_download("akoksal/LongForm", split='train')
    return pool_filter(dset, "source", accepted_filter_ids)


def download_gpteacher(accepted_filter_ids):
    dset = []
    if "gpteacher_instruct" in accepted_filter_ids:
        instruct_dset = huggingface_download("teknium/GPTeacher-General-Instruct", split='train')
        dset += annotate_source(instruct_dset, "gpteacher_instruct")
    if "gpteacher_codegen" in accepted_filter_ids:
        codegen_dset = direct_data_request("https://raw.githubusercontent.com/teknium1/GPTeacher/main/Codegen/codegen-instruct.json")
        dset += annotate_source(codegen_dset, "gpteacher_codegen")
    if "gpteacher_toolformer" in accepted_filter_ids:
        toolformer_dset = direct_data_request("https://raw.githubusercontent.com/teknium1/GPTeacher/main/Toolformer/toolformer-dedupe-only-dataset.json")
        dset += annotate_source(toolformer_dset, "gpteacher_toolformer")
    if "gpteacher_roleplay" in accepted_filter_ids:
        roleplay_dset = direct_data_request("https://raw.githubusercontent.com/teknium1/GPTeacher/main/Roleplay/roleplay-simple-deduped-roleplay-instruct.json")
        dset += annotate_source(roleplay_dset, "gpteacher_roleplay")
    return dset

def download_baize_data(accepted_filter_ids):
    dset = []
    if "alpaca_chat_data" in accepted_filter_ids:
        alpaca_chat_dataset = direct_data_request("https://raw.githubusercontent.com/project-baize/baize-chatbot/main/data/alpaca_chat_data.json")
        dset += annotate_source(alpaca_chat_dataset, "alpaca_chat_data")

    if "medical_chat_data" in accepted_filter_ids:
        medical_chat_dataset = direct_data_request("https://raw.githubusercontent.com/project-baize/baize-chatbot/main/data/medical_chat_data.json")
        dset += annotate_source(medical_chat_dataset, "medical_chat_data")

    if "quora_chat_data" in accepted_filter_ids:
        quora_chat_dataset = direct_data_request("https://raw.githubusercontent.com/project-baize/baize-chatbot/main/data/quora_chat_data.json")
        dset += annotate_source(quora_chat_dataset, "quora_chat_data")

    if "stackoverflow_chat_data" in accepted_filter_ids:
        stackoverflow_chat_dataset = direct_data_request("https://raw.githubusercontent.com/project-baize/baize-chatbot/main/data/stackoverflow_chat_data.json")
        dset += annotate_source(stackoverflow_chat_dataset, "stackoverflow_chat_data")
    return dset


def download_openai_summarization(accepted_filter_ids):
    # we don't need any filtering because comparisons>train contains rows only from Reddit TL;DR dataset.
    return huggingface_download("openai/summarize_from_feedback", name="comparisons", split="train")


def download_openai_webgpt(accepted_filter_ids):
    dset = huggingface_download("openai/webgpt_comparisons", split="train")
    # we copy the dataset key from `question::dataset` as a top-level key in each instance
    for ex in dset:
        ex["dataset"] = ex["question"]["dataset"]
    return pool_filter(dset, "dataset", accepted_filter_ids)


def download_alpaca(accepted_filter_ids):
    return huggingface_download('tatsu-lab/alpaca', split='train')


def download_deita_10k(accepted_filter_ids):
    dset = huggingface_download("hkust-nlp/deita-10k-v0", split="train")
    return pool_filter(dset, "source", accepted_filter_ids)

 
def download_metamathqa(accepted_filter_ids):
    dset = huggingface_download('meta-math/MetaMathQA', split='train')
    return pool_filter(dset, "type", accepted_filter_ids)


def download_pure_dove(accepted_filter_ids):
    return huggingface_download('LDJnr/Pure-Dove', split='train')

def download_nectar(accepted_filter_ids):
    return huggingface_download('berkeley-nest/Nectar', split='train')
    
def download_feedback_collection(accepted_filter_ids):
    return huggingface_download('kaist-ai/Feedback-Collection')

def download_evol_instruct(accepted_filter_ids):
    return huggingface_download('WizardLM/evol_instruct_70k', split='train')

  
def download_selfee(accepted_filter_ids):
    return huggingface_download('kaist-ai/selfee-train', split='train')


def download_llama2_med_tuned_instructions(accepted_filter_ids):
    return huggingface_download('nlpie/Llama2-MedTuned-Instructions', split='train')


def download_sharegpt_vicuna(accepted_filter_ids):
    sharegpt_dir = "anon8231489123/ShareGPT_Vicuna_unfiltered"
    sv_dset_p1 = hf_hub_download(
        repo_id=sharegpt_dir,
        filename="sg_90k_part1_html_cleaned.json",
        subfolder="HTML_cleaned_raw_dataset",
        repo_type="dataset"
    )
    sv_dset_p2 = hf_hub_download(
        repo_id=sharegpt_dir,
        filename="sg_90k_part1_html_cleaned.json",
        subfolder="HTML_cleaned_raw_dataset",
        repo_type="dataset"
    )
    return pd.concat(
        [pd.read_json(sv_dset_p1), pd.read_json(sv_dset_p2)]
    ).to_dict('records')


def download_code_alpaca(accepted_filter_ids):
    return huggingface_download("sahil2801/CodeAlpaca-20k", split="train")


def download_hc3_en(accepted_filter_ids):
    dset_fpath = hf_hub_download(
        repo_id="Hello-SimpleAI/HC3",
        filename="all.jsonl",
        repo_type="dataset"
    )
    dset = pd.read_json(dset_fpath, lines=True).to_dict('records')
    return pool_filter(dset, "source", accepted_filter_ids)


def download_hc3_zh(accepted_filter_ids):
    dset_fpath = hf_hub_download(
        repo_id="Hello-SimpleAI/HC3-Chinese",
        filename="all.jsonl",
        repo_type="dataset"
    )
    dset = pd.read_json(dset_fpath, lines=True).to_dict('records')
    return pool_filter(dset, "source", accepted_filter_ids)



def download_camel_science(accepted_filter_ids):
    dset = []
    if "physics" in accepted_filter_ids:
        physics_zip = hf_hub_download(
            repo_id="camel-ai/physics",
            filename="physics.zip",
            repo_type="dataset"
        )
        physics_dset = process_zipped_file(physics_zip)
        dset += annotate_source(physics_dset, "physics")
    if "chemistry" in accepted_filter_ids:
        chemistry_zip = hf_hub_download(
            repo_id="camel-ai/chemistry",
            filename="chemistry.zip",
            repo_type="dataset"
        )
        chemistry_dset = process_zipped_file(chemistry_zip)
        dset += annotate_source(chemistry_dset, "chemistry")
    if "biology" in accepted_filter_ids:
        biology_zip = hf_hub_download(
            repo_id="camel-ai/biology",
            filename="biology.zip",
            repo_type="dataset"
        )
        biology_dset = process_zipped_file(biology_zip)
        dset += annotate_source(biology_dset, "biology")
    return dset


def download_cot_collection(accepted_filter_ids):
    dset = []
    for lang in accepted_filter_ids:
        if lang == "en":
            raw_dset = huggingface_download('kaist-ai/CoT-Collection', split='train')
            dset.extend(annotate_source(raw_dset, "en"))
        else:
            fpath = hf_hub_download(
                repo_id='kaist-ai/CoT-Collection_multilingual',
                filename=f"CoT_collection_{lang}.json",
                subfolder="data",
                repo_type="dataset",
            )
            raw_dset = [row for _, row in io.read_json(fpath).items()]
            raw_dset = annotate_source(raw_dset, lang)
            dset.extend(raw_dset)
    return dset


def download_gpt4all(accepted_filter_ids):
    dset = huggingface_download('nomic-ai/gpt4all-j-prompt-generations', split='train')
    return pool_filter(dset, "source", accepted_filter_ids)


def download_evol_instruct_v2(accepted_filter_ids):
    return huggingface_download('WizardLM/WizardLM_evol_instruct_V2_196k', split='train')


def download_gpt4_alpaca(accepted_filter_ids):
    return huggingface_download('teknium/GPT4-LLM-Cleaned', split='train')


def download_tasksource_instruct(accepted_filter_ids):
    dset = huggingface_download('tasksource/tasksource-instruct-v0', split='train')
    return pool_filter(dset, "task", accepted_filter_ids)


def download_tasksource_symbol_tuning(accepted_filter_ids):
    dset = huggingface_download('tasksource/icl-symbol-tuning-instruct', split='train')
    return pool_filter(dset, "task", accepted_filter_ids)

def download_stack_exchange_instruction(accepted_filter_ids):
    return huggingface_download('ArmelR/stack-exchange-instruction', split='train')

def download_unnatural_instructions(accepted_filter_ids):
    return huggingface_download('mrm8488/unnatural-instructions', name='core', split='train')

def download_starcoder_self_instruct(accepted_filter_ids):
    return huggingface_download('codeparrot/self-instruct-starcoder', split='curated')

def download_thai_gen_ai_gpteacher(accepted_filter_ids):
    return huggingface_download('Thaweewat/gpteacher-20k-th', split='train')

def download_tiny_stories(accepted_filter_ids):
    return huggingface_download('roneneldan/TinyStoriesInstruct', split='train')


def download_joke_explanation(accepted_filter_ids):
    return huggingface_download('theblackcat102/joke_explaination', split='train')

def download_book_summaries(accepted_filter_ids):
    dset = huggingface_download('emozilla/booksum-summary-analysis_gptneox-8192', split='train')
    return pool_filter(dset, "type", accepted_filter_ids)


def download_pii_masking_200k(accepted_filter_ids):
    return huggingface_download('ai4privacy/pii-masking-200k', split='train')

  
def download_no_robots(accepted_filter_ids):
    dset = huggingface_download('HuggingFaceH4/no_robots', split='train_sft')
    return pool_filter(dset, "category", accepted_filter_ids)


def download_help_steer(accepted_filter_ids):
    return huggingface_download('nvidia/HelpSteer', split='train')



def download_ultrachat(accepted_filter_ids):
    return huggingface_download('stingning/ultrachat', split='train')

def download_wildchat(accepted_filter_ids):
    '''downloads in the wild chat dataset from hugging face'''
    dset = huggingface_download('allenai/WildChat', split='train')
    return pool_filter(dset, "model", accepted_filter_ids)


def download_airoboros(accepted_filter_ids):
    dset_fpath = hf_hub_download(
        repo_id="jondurbin/airoboros-gpt4-1.2",
        filename="as_conversations.json",
        repo_type="dataset"
    )
    dset = convert_to_utf8(dset_fpath)
    return dset


def download_lima(accepted_filter_ids):
    dset = huggingface_download('GAIR/lima', split='train')
    return pool_filter(dset, "source", accepted_filter_ids)

def download_open_orca(accepeted_filter_ids):
    dset =  huggingface_download('Open-Orca/OpenOrca', split='train')
    dset = list(map(lambda x: {**x, 'source': x['id'].split('.')[0]}, dset))
    return pool_filter(dset, "source", accepeted_filter_ids)


def download_pmc_llama(accepted_filter_ids):
    dset = huggingface_download("axiong/pmc_llama_instructions", split="train")
    return pool_filter(dset, "source", accepted_filter_ids)
  
  
def download_medical_meadow(accepted_filter_ids):
    dset = []
    if "medical-meadow-med-flashcards" in accepted_filter_ids:
        med_flashcards = huggingface_download("medalpaca/medical_meadow_medical_flashcards", split='train')
        dset += annotate_source(med_flashcards, "medical-meadow-med-flashcards")
    if "medical-meadow-wikidoc-living-textbook" in accepted_filter_ids:
        wikidoc_living_textbook = huggingface_download("medalpaca/medical_meadow_wikidoc", split='train')
        dset += annotate_source(wikidoc_living_textbook, "medical-meadow-wikidoc-living-textbook")
    if "medical-meadow-wikidoc-patient-information" in accepted_filter_ids:
        wikidoc_patient_information = huggingface_download("medalpaca/medical_meadow_wikidoc_patient_information", split='train')
        dset += annotate_source(wikidoc_patient_information, "medical-meadow-wikidoc-patient-information")
    if "medical-meadow-cord19" in accepted_filter_ids:
        cord19 = huggingface_download("medalpaca/medical_meadow_cord19", split='train')
        dset += annotate_source(cord19, "medical-meadow-cord19")
    if "medical-meadow-health-advice" in accepted_filter_ids:
        health_advice = huggingface_download("medalpaca/medical_meadow_health_advice", split='train')
        dset += annotate_source(health_advice, "medical-meadow-health-advice")
    if "medical-meadow-pubmed-causal" in accepted_filter_ids:
        pubmed_causal = huggingface_download("medalpaca/medical_meadow_pubmed_causal", split='train')
        dset += annotate_source(pubmed_causal, "medical-meadow-pubmed-causal")
    if "medical-meadow-medqa" in accepted_filter_ids:
        medqa = huggingface_download("medalpaca/medical_meadow_medqa", split='train')
        dset += annotate_source(medqa, "medical-meadow-medqa")
    if "medical-meadow-mediqa" in accepted_filter_ids:
        mediqa = huggingface_download("medalpaca/medical_meadow_mediqa", split='train')
        dset += annotate_source(mediqa, "medical-meadow-mediqa")
    return dset

  
def download_medinstruct(accepted_filter_ids):
    return direct_data_request("https://raw.githubusercontent.com/XZhang97666/AlpaCare/master/data/MedInstruct-52k.json")


def download_mathinstruct(accepted_filter_ids):
    mathinstruct = load_dataset('TIGER-Lab/MathInstruct', split='train')
    dset = []
    if 'cot_MATH_train' in accepted_filter_ids:
        cot_MATH_train = mathinstruct.filter(lambda row: row['source'] == 'data/CoT/MATH_train.json').to_list()
        dset += annotate_source(cot_MATH_train, 'cot_MATH_train')
    if 'cot_TheoremQA' in accepted_filter_ids:
        cot_TheoremQA = mathinstruct.filter(lambda row: row['source'] == 'data/CoT/TheoremQA.json').to_list()
        dset += annotate_source(cot_TheoremQA, 'cot_TheoremQA')
    if 'cot_aqua_rat' in accepted_filter_ids:
        cot_aqua_rat = mathinstruct.filter(lambda row: row['source'] == 'data/CoT/aqua_rat.json').to_list()
        dset += annotate_source(cot_aqua_rat, 'cot_aqua_rat')
    if 'cot_college_math' in accepted_filter_ids:
        cot_college_math = mathinstruct.filter(lambda row: row['source'] == 'data/CoT/college_math.json').to_list()
        dset += annotate_source(cot_college_math, 'cot_college_math')
    if 'cot_gsm_rft' in accepted_filter_ids:
        cot_gsm_rft = mathinstruct.filter(lambda row: row['source'] == 'data/CoT/gsm_rft.json').to_list()
        dset += annotate_source(cot_gsm_rft, 'cot_gsm_rft')
    if 'cot_gsm_train' in accepted_filter_ids:
        cot_gsm_train = mathinstruct.filter(lambda row: row['source'] == 'data/CoT/gsm_train.json').to_list()
        dset += annotate_source(cot_gsm_train, 'cot_gsm_train')
    if 'cot_math50k_camel' in accepted_filter_ids:
        cot_math50k_camel = mathinstruct.filter(lambda row: row['source'] == 'data/CoT/math50k_camel.json').to_list()
        dset += annotate_source(cot_math50k_camel, 'cot_math50k_camel')
    if 'cot_number_comparison' in accepted_filter_ids:
        cot_number_comparison = mathinstruct.filter(lambda row: row['source'] == 'data/CoT/number_comparison.json').to_list()
        dset += annotate_source(cot_number_comparison, 'cot_number_comparison')
    if 'pot_MATH_train' in accepted_filter_ids:
        pot_MATH_train = mathinstruct.filter(lambda row: row['source'] == 'data/PoT/MATH_train.json').to_list()
        dset += annotate_source(pot_MATH_train, 'pot_MATH_train')
    if 'pot_TheoremQA' in accepted_filter_ids:
        pot_TheoremQA = mathinstruct.filter(lambda row: row['source'] == 'data/PoT/TheoremQA.json').to_list()
        dset += annotate_source(pot_TheoremQA, 'pot_TheoremQA')
    if 'pot_aqua_rat_filtered' in accepted_filter_ids:
        pot_aqua_rat_filtered = mathinstruct.filter(lambda row: row['source'] == 'data/PoT/aqua_rat_filtered.json').to_list()
        dset += annotate_source(pot_aqua_rat_filtered, 'pot_aqua_rat_filtered')
    if 'pot_gsm_gpt4' in accepted_filter_ids:
        pot_gsm_gpt4 = mathinstruct.filter(lambda row: row['source'] == 'data/PoT/gsm_gpt4.json').to_list()
        dset += annotate_source(pot_gsm_gpt4, 'pot_gsm_gpt4')
    if 'pot_mathqa' in accepted_filter_ids:
        pot_mathqa = mathinstruct.filter(lambda row: row['source'] == 'data/PoT/mathqa.json').to_list()
        dset += annotate_source(pot_mathqa, 'pot_mathqa')
    if 'pot_numglue' in accepted_filter_ids:
        pot_numglue = mathinstruct.filter(lambda row: row['source'] == 'data/PoT/numglue.json').to_list()
        dset += annotate_source(pot_numglue, 'pot_numglue')
    return dset   

def split_by_user(pairs):
    '''
    Group (user, value) pairs into lists of pairs with the same user value
    '''

    groups = []
    current_group = []

    for kind, value in pairs:
        if kind == 'user':
            if current_group:
                groups.append(current_group)
            current_group = [(kind, value)]
        else:
            current_group.append((kind, value))

    if current_group:
        groups.append(current_group)

    return groups

def download_tool_llama(accepted_filter_ids):
    '''
    Download Tool-Llama data and parse into (context, instruction, response)
    triples, with system prompts put into the context slots. The return value
    is a huggingface dataset rather than a list of tuples or dicts.
    '''

    # The data is distributed as a Google Drive file in the Github readme,
    # rather than via e.g. Huggingface
    url = "https://docs.google.com/uc"
    params = {
        'export': 'download',
        'id': '1Vis-RxBstXLKC1W1agIQUJNuumPJrrw0',
        'confirm': 'yes'
    }

    response = requests.get(url, params=params, verify=False, stream=True)
    response.raise_for_status()

    # Docs describe a directory hierarchy in this zip file containing all the
    # tasks, and says their training splits are consolidated in this one file
    with zipfile.ZipFile(BytesIO(response.content), 'r') as z:
        with z.open("data/toolllama_G123_dfs_train.json", 'r') as f:
            data = json.load(f)

    # This is possibly multi-turn dialog, though often it's only one turn
    tmp = []
    for line in data:
        line = line['conversations']
        assert line[0]['from'] == 'system'
        assert line[1]['from'] == 'user'

        context = line[0]['value'].strip()

        # we have arbitrary {'from': user, 'value': text} stuff, sometimes with
        # the same user speaking twice in a row, sometimes multi-turn,
        # sometimes single-turn; we want to group it up to turns: lists s.t.
        # the first element is a user statement and all subsequent statements
        # are assistant responses
        groups = it.groupby(line[1:], key=lambda s: s['from'])
        groups = [
            [g[0], '\n'.join(s['value'] for s in g[1])]
            for g in groups
        ]
        groups = split_by_user(groups)

        for group in groups:
            assert group[0][0] == 'user'
            instruction = group[0][1].strip()

            response = '\n'.join(g[1] for g in group[1:]).strip()

            tmp += [{
                'context': context,
                'instruction': instruction,
                'response': response,
            }]

    ret = {}
    for key in tmp[0].keys():
        for ex in tmp:
            ret[key] = ret.get(key, []) + [ex[key]]

    return Dataset.from_dict(ret)

def download_gorilla(accepted_filter_ids):
    '''
    Download Gorilla data from Huggingface, handle string manipulation issues,
    return a Huggingface dataset.
    '''

    # Something went wrong with the formatting in these source files and
    # datasets.load_dataset dies complaining of some obscure error. On
    # inspection it turns out that the problem is inconsistent formatting of
    # the 'code' attribute; we can handle it fine for purposes of getting
    # (instruction, response) pairs with some regex and string manipulation.
    base_url = 'https://huggingface.co/datasets/gorilla-llm/APIBench/resolve/main/'
    files = ['torchhub_train.json', 'tensorflow_train.json', 'huggingface_train.json']

    tmp = []
    for file in files:
        url = base_url + file
        txt = requests.get(url).text

        for line in txt.splitlines():
            line = json.loads(line)
            code = line['code'].strip()
            response = line['api_call']

            if not code.startswith('###'):  # torchhub
                rx = re.compile(r"'Instruction': (.*), 'Output'.*")
                instruction = re.search(rx, code).group(1)
            else:  # tensorflow, huggingface
                instruction = code.splitlines()[0].replace('###Instruction: ', '')
            instruction = instruction.lstrip("'").rstrip("'").strip()

            # this passes but let's not have assertions in production
            # assert len(instruction) > 0

            tmp += [{
                'instruction': instruction,
                'response': response,
            }]

    ret = {}
    for key in tmp[0].keys():
        for ex in tmp:
            ret[key] = ret.get(key, []) + [ex[key]]

    return Dataset.from_dict(ret)

def download_chatdoctor(accepted_filter_ids):
    dset = []
    if "chatdoctor-healthcaremagic-100k" in accepted_filter_ids:
        healthcaremagic_dset = huggingface_download("lavita/ChatDoctor-HealthCareMagic-100k", split='train')
        dset += annotate_source(healthcaremagic_dset, "chatdoctor-healthcaremagic-100k")
    if "chatdoctor-icliniq-10k" in accepted_filter_ids:
        icliniq_dset = load_dataset("lavita/ChatDoctor-iCliniq", split='train')
        icliniq_dset = icliniq_dset.rename_column("answer_icliniq", "output")
        icliniq_dset = icliniq_dset.to_list()
        dset += annotate_source(icliniq_dset, "chatdoctor-icliniq-10k")
    if "chatdoctor-genmedgpt-5k" in accepted_filter_ids:
        genmedgpt_dset = huggingface_download("wangrongsheng/GenMedGPT-5k-en", split='train')
        dset += annotate_source(genmedgpt_dset, "chatdoctor-genmedgpt-5k")
    return dset

def download_seabench(accepted_filter_ids):
    dset = huggingface_download('SeaLLMs/Sea-bench', split='train')
    return pool_filter(dset, "lang", accepted_filter_ids)
  

def download_agentinstruct(accepted_filter_ids):
    dset = []
    if 'alfworld' in accepted_filter_ids:
        dset.append(huggingface_download('THUDM/AgentInstruct', split='alfworld'))
    if 'db' in accepted_filter_ids:
        dset.append(huggingface_download('THUDM/AgentInstruct', split='db'))
    if 'os' in accepted_filter_ids:
        dset.append(huggingface_download('THUDM/AgentInstruct', split='os'))
    if 'kg' in accepted_filter_ids:
        dset.append(huggingface_download('THUDM/AgentInstruct', split='kg'))
    if 'webshop' in accepted_filter_ids:
        dset.append(huggingface_download('THUDM/AgentInstruct', split='webshop'))
    if 'mind2web' in accepted_filter_ids:
        dset.append(huggingface_download('THUDM/AgentInstruct', split='mind2web'))

    return dset


def download_cidar(accepted_filter_ids):
    return huggingface_download('arbml/CIDAR', split='train')

def download_indic_instruct(accepted_filter_ids):
    dset = []
    ## Each dataset has a different format, thus storing dataset name info for next step
    for data_name in accepted_filter_ids :
        if data_name == 'nmt-seed' :
            ##nmt-seed doesn't have en split, rest all datasets have 2 splits - en and hi
            data_hi = huggingface_download('ai4bharat/indic-instruct-data-v0.1', name=data_name, split='hi')
            data_hi = [{**d, 'dataset': data_name, 'language': 'hi'} for d in data_hi]
            dset += data_hi
        else : 
            data_en = huggingface_download('ai4bharat/indic-instruct-data-v0.1', name=data_name, split='en')
            data_en = [{**d, 'dataset': data_name, 'language': 'en'} for d in data_en]
            data_hi = huggingface_download('ai4bharat/indic-instruct-data-v0.1', name=data_name, split='hi')
            data_hi = [{**d, 'dataset': data_name, 'language': 'hi'} for d in data_hi]
            dset += data_en
            dset += data_hi

    return dset

  
def download_open_platypus(accepted_filter_ids):
    dset = huggingface_download("garage-bAInd/Open-Platypus", split="train")
    return pool_filter(dset, "data_source", accepted_filter_ids)

  
def download_bactrianx(accepted_filter_ids):
    """Download Bactrian-X dataset from HuggingFace"""
    dsets = []
    for dset_name in accepted_filter_ids:
        dset = huggingface_download('MBZUAI/Bactrian-X', name=dset_name, split="train")
        # annotate each example with source
        dset = annotate_source(dset, dset_name)
        dsets.extend(dset)
    return dsets

<<<<<<< HEAD
def download_orca_math(accepted_filter_ids):
    dset = huggingface_download("microsoft/orca-math-word-problems-200k", split="train")
=======

def download_cobra_frames(accepted_filter_ids):
    mapping = {
        'normal': accepted_filter_ids[0],
    }
    dset = huggingface_download('cmu-lti/cobracorpus', data_files={'normal': 'toxigen_explanations.csv'})
    dset = annotate_source(dset['normal'], mapping['normal'])
>>>>>>> 3bae81f6
    return dset
<|MERGE_RESOLUTION|>--- conflicted
+++ resolved
@@ -838,10 +838,10 @@
         dsets.extend(dset)
     return dsets
 
-<<<<<<< HEAD
+
 def download_orca_math(accepted_filter_ids):
     dset = huggingface_download("microsoft/orca-math-word-problems-200k", split="train")
-=======
+    return dset
 
 def download_cobra_frames(accepted_filter_ids):
     mapping = {
@@ -849,5 +849,4 @@
     }
     dset = huggingface_download('cmu-lti/cobracorpus', data_files={'normal': 'toxigen_explanations.csv'})
     dset = annotate_source(dset['normal'], mapping['normal'])
->>>>>>> 3bae81f6
-    return dset
+    return dset

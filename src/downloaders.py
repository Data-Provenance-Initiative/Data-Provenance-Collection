# import os
import re
import json
# import random
import zipfile
import multiprocessing
import itertools as it

from io import BytesIO
from functools import partial
# from collections import Counter

import chardet
import requests
import pandas as pd

from datasets import load_dataset, Dataset  # ,list_datasets

# `HfFileSystem` requires the latest version of `huggingface_hub`
from huggingface_hub import HfFileSystem, hf_hub_url, hf_hub_download  # , login

from helpers import io


# ##########################################################################
# ############## Download Utils
# ##########################################################################


def filter_dataset_on_task_name(ex, task_key, accepted_filter_ids):
    """ Filters a dataset based on the task name.

    Args:
        ex (dict): A single example from the dataset.
        task_key (str): The key in the example dict that contains the task name.
        acceptable_tasks (list): A list of acceptable task names.

    Returns:
        bool: True if the example's task name is in the acceptable tasks list, False otherwise.
    """
    return ex[task_key] in accepted_filter_ids


def pool_filter(candidates, task_key, accepted_filter_ids):
    """ Filters a list of candidates using multiprocessing.

    Args:
        candidates (list): A list of candidates to filter.
        task_key (str): The key in the example dict that contains the task name.
        acceptable_tasks (list): A list of acceptable task names.

    Returns:
        list: A list of candidates that passed the filter.
    """
    with multiprocessing.Pool() as pool:
        return [
            c for c, keep in zip(candidates, pool.map(
                partial(
                    filter_dataset_on_task_name,
                    task_key=task_key,
                    accepted_filter_ids=accepted_filter_ids
                ), candidates)) if keep
        ]


def annotate_source(dset, source):
    updated_dset = []
    for row in dset:
        row["_source"] = source
        updated_dset.append(row)
    return updated_dset


def direct_data_request(url):
    response = requests.get(url)
    # The response content is in bytes, we need to convert it to string
    content = response.content.decode('utf-8')
    # Now we can parse the JSON content into a Python list/dictionary
    return json.loads(content)


def huggingface_download(
        data_address, name=None, data_dir=None, data_files=None, split=None
):
    """Download a dataset from the Hugging Face Hub.

    It supports various options for specifying the dataset to download,
    such as providing a name, a data directory, data files, or a split.

    Args:
        data_address (str): The address or identifier of the dataset
        name (str, optional): Name of the dataset to download. Defaults to None.
        data_dir (str, optional): Path to the directory containing the dataset files. Defaults to None.
        data_files (str or list, optional): Path(s) to specific dataset files. Defaults to None.
        split (str, optional): Name of the split to take (usually "train"). Defaults to None.

    Returns:
        list or Dataset: The downloaded dataset as a list of items,
            or Hugging Face Dataset object (if failed converted to list).
    """
    assert not (data_dir and data_files)

    num_proc = max(multiprocessing.cpu_count() // 2, 1)
    if data_files:
        dset = load_dataset(data_address, data_files=data_files, num_proc=num_proc)
    elif data_dir:
        dset = load_dataset(data_address, data_dir=data_dir, num_proc=num_proc)
    elif name:
        dset = load_dataset(data_address, name)
    else:
        dset = load_dataset(data_address, num_proc=num_proc)

    if split:
        dset = dset[split]

    try:
        dset = dset.to_list()
    except ValueError:
        print("Trouble converting Hugging Face dataset to list...")
        pass
    return dset


def detect_encoding(file_path):
    with open(file_path, 'rb') as f:
        rawdata = f.read()
    result = chardet.detect(rawdata)
    return result['encoding']


def convert_to_utf8(file_path):
    encoding = detect_encoding(file_path)
    with open(file_path, 'r', encoding=encoding) as f:
        content = f.read()
    utf8_content = content.encode('utf-8')
    return json.loads(utf8_content.decode('utf-8'))


def process_zipped_file(zip_file):
    dset = []
    with zipfile.ZipFile(zip_file, 'r') as z:
        for json_file in z.namelist():
            if json_file.endswith(".json"):
                data = json.load(z.open(json_file))
                dset.append(data)
    return dset


# ##########################################################################
# ############## Collection Downloader Functions
# ##########################################################################


def download_flan_collection_sni(accepted_filter_ids):
    dset = huggingface_download("DataProvenanceInitiative/niv2_submix_original", split="train")
    return pool_filter(dset, "task_name", accepted_filter_ids)


def download_flan_collection_cot(accepted_filter_ids):
    dset = huggingface_download("DataProvenanceInitiative/cot_submix_original", split="train")
    return pool_filter(dset, "task_name", accepted_filter_ids)


def download_flan_collection_dialog(accepted_filter_ids):
    dset = huggingface_download("DataProvenanceInitiative/dialog_submix_original", split="train")
    return pool_filter(dset, "task_name", accepted_filter_ids)


def download_flan_collection_flan2021(accepted_filter_ids):
    dset = huggingface_download("DataProvenanceInitiative/flan2021_submix_original", split="train")
    return pool_filter(dset, "task_name", accepted_filter_ids)


def download_flan_collection_p3(accepted_filter_ids):
    dset = huggingface_download("DataProvenanceInitiative/t0_submix_original", split="train")
    return pool_filter(dset, "task_name", accepted_filter_ids)


def download_xp3x(accepted_filter_ids, sample_threshold=100):
    # The more accepted_filter_ids the longer it will take. So if it's too many switch to the sample (likely e.g. when people just choose everything).
    # Meanwhile if people just choose a few ids, maybe just one language or so, then use the big one.
    if len(accepted_filter_ids) > sample_threshold:
        print(f"xP3x: Detected {len(accepted_filter_ids)} filter IDs. Defaulting to xP3x-sample to reduce download size. Increase sample_threshold to download full dataset.")
        return download_xp3x_sample(accepted_filter_ids)

    fs = HfFileSystem()
    fps = [
        (task, fs.resolve_path(fp)) for task in accepted_filter_ids
        for fp in fs.glob(f"datasets/Muennighoff/xP3x/data/{task.split('/')[0]}/*{task.split('/')[1].replace('-', '_')}*")
    ]

    data_files = [
        hf_hub_url(
            resolved_path.repo_id,
            resolved_path.path_in_repo,
            repo_type=resolved_path.repo_type)
        for (task, resolved_path) in fps
    ]

    dset = []
    if data_files:
        dset = huggingface_download("json", data_files=data_files, split="train")
        dset = pd.DataFrame(dset).to_dict('records')
    return dset


def download_xp3x_sample(accepted_filter_ids):
    dset = []
    tasks = set([task.split('/')[1].lower().replace("-", "_") for task in accepted_filter_ids])
    langs = list(set([task.split('/')[0] for task in accepted_filter_ids]))

    for t in tasks:
        raw_dset = huggingface_download('Muennighoff/xP3x-sample', t, split='train')
        raw_dset = pool_filter(raw_dset, "language", langs)
        dset.extend(raw_dset)

    return dset


def download_commitpackft(accepted_filter_ids):
    dset = []
    for lang in accepted_filter_ids:
        raw_dset = huggingface_download('bigcode/commitpackft', lang, split='train')
        dset.extend(raw_dset)
    return dset


def download_dolly_15k(accepted_filter_ids):
    dset = huggingface_download("databricks/databricks-dolly-15k", split="train")
    return pool_filter(dset, "category", accepted_filter_ids)

def download_thai_gen_ai_dolly(accepted_filter_ids):
    dset = huggingface_download("Thaweewat/databricks-dolly-15k-th", split="train")
    return pool_filter(dset, "category", accepted_filter_ids)

def download_laion_oig(accepted_filter_ids):
    dsets = []
    for dset_name in accepted_filter_ids:
        dset = huggingface_download("laion/oig", data_files=f"{dset_name}.jsonl", split="train")
        # annotate each example with source
        dset = annotate_source(dset, dset_name)
        dsets.extend(dset)
    return dsets


def download_self_instruct(accepted_filter_ids):
    return huggingface_download('yizhongw/self_instruct', split='train')


def download_everything_lm(accepted_filter_ids):
    return huggingface_download('totally-not-an-llm/EverythingLM-data-V3', split='train')


def download_anthropic_hh_rlhf(accepted_filter_ids):
    return huggingface_download('anthropic/hh-rlhf', split='train')

def download_thai_gen_ai_alpaca(accepted_filter_ids):
    return huggingface_download('Thaweewat/alpaca-cleaned-52k-th', split='train')

def download_stanford_human_preferences(accepted_filter_ids):
    dset = huggingface_download('stanfordnlp/SHP', split='train')
    return pool_filter(dset, "domain", accepted_filter_ids)


def download_open_assistant(accepted_filter_ids):
    dset = huggingface_download("OpenAssistant/oasst1", split='train')
    return pool_filter(dset, "lang", accepted_filter_ids)


def download_open_assistant_octopack(accepted_filter_ids):
    return huggingface_download("bigcode/oasst-octopack", split='train')


def download_longform(accepted_filter_ids):
    # Intentionally omitting BigBench.
    dset = huggingface_download("akoksal/LongForm", split='train')
    return pool_filter(dset, "source", accepted_filter_ids)


def download_gpteacher(accepted_filter_ids):
    dset = []
    if "gpteacher_instruct" in accepted_filter_ids:
        instruct_dset = huggingface_download("teknium/GPTeacher-General-Instruct", split='train')
        dset += annotate_source(instruct_dset, "gpteacher_instruct")
    if "gpteacher_codegen" in accepted_filter_ids:
        codegen_dset = direct_data_request("https://raw.githubusercontent.com/teknium1/GPTeacher/main/Codegen/codegen-instruct.json")
        dset += annotate_source(codegen_dset, "gpteacher_codegen")
    if "gpteacher_toolformer" in accepted_filter_ids:
        toolformer_dset = direct_data_request("https://raw.githubusercontent.com/teknium1/GPTeacher/main/Toolformer/toolformer-dedupe-only-dataset.json")
        dset += annotate_source(toolformer_dset, "gpteacher_toolformer")
    if "gpteacher_roleplay" in accepted_filter_ids:
        roleplay_dset = direct_data_request("https://raw.githubusercontent.com/teknium1/GPTeacher/main/Roleplay/roleplay-simple-deduped-roleplay-instruct.json")
        dset += annotate_source(roleplay_dset, "gpteacher_roleplay")
    return dset


def download_baize_data(accepted_filter_ids):
    dset = []
    if "alpaca_chat_data" in accepted_filter_ids:
        alpaca_chat_dataset = direct_data_request("https://raw.githubusercontent.com/project-baize/baize-chatbot/main/data/alpaca_chat_data.json")
        dset += annotate_source(alpaca_chat_dataset, "alpaca_chat_data")

    if "medical_chat_data" in accepted_filter_ids:
        medical_chat_dataset = direct_data_request("https://raw.githubusercontent.com/project-baize/baize-chatbot/main/data/medical_chat_data.json")
        dset += annotate_source(medical_chat_dataset, "medical_chat_data")

    if "quora_chat_data" in accepted_filter_ids:
        quora_chat_dataset = direct_data_request("https://raw.githubusercontent.com/project-baize/baize-chatbot/main/data/quora_chat_data.json")
        dset += annotate_source(quora_chat_dataset, "quora_chat_data")

    if "stackoverflow_chat_data" in accepted_filter_ids:
        stackoverflow_chat_dataset = direct_data_request("https://raw.githubusercontent.com/project-baize/baize-chatbot/main/data/stackoverflow_chat_data.json")
        dset += annotate_source(stackoverflow_chat_dataset, "stackoverflow_chat_data")
    return dset


def download_openai_summarization(accepted_filter_ids):
    # we don't need any filtering because comparisons>train contains rows only from Reddit TL;DR dataset.
    return huggingface_download("openai/summarize_from_feedback", name="comparisons", split="train")


def download_openai_webgpt(accepted_filter_ids):
    dset = huggingface_download("openai/webgpt_comparisons", split="train")
    # we copy the dataset key from `question::dataset` as a top-level key in each instance
    for ex in dset:
        ex["dataset"] = ex["question"]["dataset"]
    return pool_filter(dset, "dataset", accepted_filter_ids)


def download_alpaca(accepted_filter_ids):
    return huggingface_download('tatsu-lab/alpaca', split='train')

def download_metamathqa(accepted_filter_ids):
    dset = huggingface_download('meta-math/MetaMathQA', split='train')
    return pool_filter(dset, "type", accepted_filter_ids)

def download_pure_dove(accepted_filter_ids):
    return huggingface_download('LDJnr/Pure-Dove', split='train')

def download_evol_instruct(accepted_filter_ids):
    return huggingface_download('WizardLM/evol_instruct_70k', split='train')

def download_llama2_med_tuned_instructions(accepted_filter_ids):
    return huggingface_download('nlpie/Llama2-MedTuned-Instructions', split='train')

def download_sharegpt_vicuna(accepted_filter_ids):
    sharegpt_dir = "anon8231489123/ShareGPT_Vicuna_unfiltered"
    sv_dset_p1 = hf_hub_download(
        repo_id=sharegpt_dir,
        filename="sg_90k_part1_html_cleaned.json",
        subfolder="HTML_cleaned_raw_dataset",
        repo_type="dataset"
    )
    sv_dset_p2 = hf_hub_download(
        repo_id=sharegpt_dir,
        filename="sg_90k_part1_html_cleaned.json",
        subfolder="HTML_cleaned_raw_dataset",
        repo_type="dataset"
    )
    return pd.concat(
        [pd.read_json(sv_dset_p1), pd.read_json(sv_dset_p2)]
    ).to_dict('records')


def download_code_alpaca(accepted_filter_ids):
    return huggingface_download("sahil2801/CodeAlpaca-20k", split="train")


def download_hc3_en(accepted_filter_ids):
    dset_fpath = hf_hub_download(
        repo_id="Hello-SimpleAI/HC3",
        filename="all.jsonl",
        repo_type="dataset"
    )
    dset = pd.read_json(dset_fpath, lines=True).to_dict('records')
    return pool_filter(dset, "source", accepted_filter_ids)


def download_hc3_zh(accepted_filter_ids):
    dset_fpath = hf_hub_download(
        repo_id="Hello-SimpleAI/HC3-Chinese",
        filename="all.jsonl",
        repo_type="dataset"
    )
    dset = pd.read_json(dset_fpath, lines=True).to_dict('records')
    return pool_filter(dset, "source", accepted_filter_ids)


def download_camel_science(accepted_filter_ids):
    dset = []
    if "physics" in accepted_filter_ids:
        physics_zip = hf_hub_download(
            repo_id="camel-ai/physics",
            filename="physics.zip",
            repo_type="dataset"
        )
        physics_dset = process_zipped_file(physics_zip)
        dset += annotate_source(physics_dset, "physics")
    if "chemistry" in accepted_filter_ids:
        chemistry_zip = hf_hub_download(
            repo_id="camel-ai/chemistry",
            filename="chemistry.zip",
            repo_type="dataset"
        )
        chemistry_dset = process_zipped_file(chemistry_zip)
        dset += annotate_source(chemistry_dset, "chemistry")
    if "biology" in accepted_filter_ids:
        biology_zip = hf_hub_download(
            repo_id="camel-ai/biology",
            filename="biology.zip",
            repo_type="dataset"
        )
        biology_dset = process_zipped_file(biology_zip)
        dset += annotate_source(biology_dset, "biology")
    return dset


def download_cot_collection(accepted_filter_ids):
    dset = []
    for lang in accepted_filter_ids:
        if lang == "en":
            raw_dset = huggingface_download('kaist-ai/CoT-Collection', split='train')
            dset.extend(annotate_source(raw_dset, "en"))
        else:
            fpath = hf_hub_download(
                repo_id='kaist-ai/CoT-Collection_multilingual',
                filename=f"CoT_collection_{lang}.json",
                subfolder="data",
                repo_type="dataset",
            )
            raw_dset = [row for _, row in io.read_json(fpath).items()]
            raw_dset = annotate_source(raw_dset, lang)
            dset.extend(raw_dset)
    return dset


def download_gpt4all(accepted_filter_ids):
    dset = huggingface_download('nomic-ai/gpt4all-j-prompt-generations', split='train')
    return pool_filter(dset, "source", accepted_filter_ids)


def download_evol_instruct_v2(accepted_filter_ids):
    return huggingface_download('WizardLM/WizardLM_evol_instruct_V2_196k', split='train')


def download_gpt4_alpaca(accepted_filter_ids):
    return huggingface_download('teknium/GPT4-LLM-Cleaned', split='train')


def download_tasksource_instruct(accepted_filter_ids):
    dset = huggingface_download('tasksource/tasksource-instruct-v0', split='train')
    return pool_filter(dset, "task", accepted_filter_ids)


def download_tasksource_symbol_tuning(accepted_filter_ids):
    dset = huggingface_download('tasksource/icl-symbol-tuning-instruct', split='train')
    return pool_filter(dset, "task", accepted_filter_ids)


def download_stack_exchange_instruction(accepted_filter_ids):
    return huggingface_download('ArmelR/stack-exchange-instruction', split='train')


def download_unnatural_instructions(accepted_filter_ids):
    return huggingface_download('mrm8488/unnatural-instructions', name='core', split='train')


def download_starcoder_self_instruct(accepted_filter_ids):
    return huggingface_download('codeparrot/self-instruct-starcoder', split='curated')

def download_thai_gen_ai_gpteacher(accepted_filter_ids):
    return huggingface_download('Thaweewat/gpteacher-20k-th', split='train')

def download_tiny_stories(accepted_filter_ids):
    return huggingface_download('roneneldan/TinyStoriesInstruct', split='train')


def download_joke_explanation(accepted_filter_ids):
    return huggingface_download('theblackcat102/joke_explaination', split='train')


def download_book_summaries(accepted_filter_ids):
    dset = huggingface_download('emozilla/booksum-summary-analysis_gptneox-8192', split='train')
    return pool_filter(dset, "type", accepted_filter_ids)


def download_ultrachat(accepted_filter_ids):
    return huggingface_download('stingning/ultrachat', split='train')


def download_airoboros(accepted_filter_ids):
    dset_fpath = hf_hub_download(
        repo_id="jondurbin/airoboros-gpt4-1.2",
        filename="as_conversations.json",
        repo_type="dataset"
    )
    dset = convert_to_utf8(dset_fpath)
    return dset


def download_lima(accepted_filter_ids):
    dset = huggingface_download('GAIR/lima', split='train')
    return pool_filter(dset, "source", accepted_filter_ids)


def download_open_orca(accepeted_filter_ids):
    dset = huggingface_download('Open-Orca/OpenOrca', split='train')
    dset = list(map(lambda x: {**x, 'source': x['id'].split('.')[0]}, dset))
    return pool_filter(dset, "source", accepeted_filter_ids)

<<<<<<< HEAD
def download_medical_meadow(accepted_filter_ids):
    dset = []
    if "medical-meadow-med-flashcards" in accepted_filter_ids:
        med_flashcards = huggingface_download("medalpaca/medical_meadow_medical_flashcards", split='train')
        dset += annotate_source(med_flashcards, "medical-meadow-med-flashcards")
    if "medical-meadow-wikidoc-living-textbook" in accepted_filter_ids:
        wikidoc_living_textbook = huggingface_download("medalpaca/medical_meadow_wikidoc", split='train')
        dset += annotate_source(wikidoc_living_textbook, "medical-meadow-wikidoc-living-textbook")
    if "medical-meadow-wikidoc-patient-information" in accepted_filter_ids:
        wikidoc_patient_information = huggingface_download("medalpaca/medical_meadow_wikidoc_patient_information", split='train')
        dset += annotate_source(wikidoc_patient_information, "medical-meadow-wikidoc-patient-information")
    if "medical-meadow-cord19" in accepted_filter_ids:
        cord19 = huggingface_download("medalpaca/medical_meadow_cord19", split='train')
        dset += annotate_source(cord19, "medical-meadow-cord19")
    if "medical-meadow-health-advice" in accepted_filter_ids:
        health_advice = huggingface_download("medalpaca/medical_meadow_health_advice", split='train')
        dset += annotate_source(health_advice, "medical-meadow-health-advice")
    if "medical-meadow-pubmed-causal" in accepted_filter_ids:
        pubmed_causal = huggingface_download("medalpaca/medical_meadow_pubmed_causal", split='train')
        dset += annotate_source(pubmed_causal, "medical-meadow-pubmed-causal")
    if "medical-meadow-mmlu" in accepted_filter_ids:
        mmlu = huggingface_download("medalpaca/medical_meadow_mmmlu", split='train')
        dset += annotate_source(mmlu, "medical-meadow-mmlu")
    if "medical-meadow-medqa" in accepted_filter_ids:
        medqa = huggingface_download("medalpaca/medical_meadow_medqa", split='train')
        dset += annotate_source(medqa, "medical-meadow-medqa")
    if "medical-meadow-mediqa" in accepted_filter_ids:
        mediqa = huggingface_download("medalpaca/medical_meadow_mediqa", split='train')
        dset += annotate_source(mediqa, "medical-meadow-mediqa")
    return dset
=======
def download_medinstruct(accepted_filter_ids):
    return direct_data_request("https://raw.githubusercontent.com/XZhang97666/AlpaCare/master/data/MedInstruct-52k.json")
>>>>>>> 184689f3

def download_mathinstruct(accepted_filter_ids):
    mathinstruct = load_dataset('TIGER-Lab/MathInstruct', split='train')
    dset = []
    if 'cot_MATH_train' in accepted_filter_ids:
        cot_MATH_train = mathinstruct.filter(lambda row: row['source'] == 'data/CoT/MATH_train.json').to_list()
        dset += annotate_source(cot_MATH_train, 'cot_MATH_train')
    if 'cot_TheoremQA' in accepted_filter_ids:
        cot_TheoremQA = mathinstruct.filter(lambda row: row['source'] == 'data/CoT/TheoremQA.json').to_list()
        dset += annotate_source(cot_TheoremQA, 'cot_TheoremQA')
    if 'cot_aqua_rat' in accepted_filter_ids:
        cot_aqua_rat = mathinstruct.filter(lambda row: row['source'] == 'data/CoT/aqua_rat.json').to_list()
        dset += annotate_source(cot_aqua_rat, 'cot_aqua_rat')
    if 'cot_college_math' in accepted_filter_ids:
        cot_college_math = mathinstruct.filter(lambda row: row['source'] == 'data/CoT/college_math.json').to_list()
        dset += annotate_source(cot_college_math, 'cot_college_math')
    if 'cot_gsm_rft' in accepted_filter_ids:
        cot_gsm_rft = mathinstruct.filter(lambda row: row['source'] == 'data/CoT/gsm_rft.json').to_list()
        dset += annotate_source(cot_gsm_rft, 'cot_gsm_rft')
    if 'cot_gsm_train' in accepted_filter_ids:
        cot_gsm_train = mathinstruct.filter(lambda row: row['source'] == 'data/CoT/gsm_train.json').to_list()
        dset += annotate_source(cot_gsm_train, 'cot_gsm_train')
    if 'cot_math50k_camel' in accepted_filter_ids:
        cot_math50k_camel = mathinstruct.filter(lambda row: row['source'] == 'data/CoT/math50k_camel.json').to_list()
        dset += annotate_source(cot_math50k_camel, 'cot_math50k_camel')
    if 'cot_number_comparison' in accepted_filter_ids:
        cot_number_comparison = mathinstruct.filter(lambda row: row['source'] == 'data/CoT/number_comparison.json').to_list()
        dset += annotate_source(cot_number_comparison, 'cot_number_comparison')
    if 'pot_MATH_train' in accepted_filter_ids:
        pot_MATH_train = mathinstruct.filter(lambda row: row['source'] == 'data/PoT/MATH_train.json').to_list()
        dset += annotate_source(pot_MATH_train, 'pot_MATH_train')
    if 'pot_TheoremQA' in accepted_filter_ids:
        pot_TheoremQA = mathinstruct.filter(lambda row: row['source'] == 'data/PoT/TheoremQA.json').to_list()
        dset += annotate_source(pot_TheoremQA, 'pot_TheoremQA')
    if 'pot_aqua_rat_filtered' in accepted_filter_ids:
        pot_aqua_rat_filtered = mathinstruct.filter(lambda row: row['source'] == 'data/PoT/aqua_rat_filtered.json').to_list()
        dset += annotate_source(pot_aqua_rat_filtered, 'pot_aqua_rat_filtered')
    if 'pot_gsm_gpt4' in accepted_filter_ids:
        pot_gsm_gpt4 = mathinstruct.filter(lambda row: row['source'] == 'data/PoT/gsm_gpt4.json').to_list()
        dset += annotate_source(pot_gsm_gpt4, 'pot_gsm_gpt4')
    if 'pot_mathqa' in accepted_filter_ids:
        pot_mathqa = mathinstruct.filter(lambda row: row['source'] == 'data/PoT/mathqa.json').to_list()
        dset += annotate_source(pot_mathqa, 'pot_mathqa')
    if 'pot_numglue' in accepted_filter_ids:
        pot_numglue = mathinstruct.filter(lambda row: row['source'] == 'data/PoT/numglue.json').to_list()
        dset += annotate_source(pot_numglue, 'pot_numglue')
    return dset   

def split_by_user(pairs):
    '''
    Group (user, value) pairs into lists of pairs with the same user value
    '''

    groups = []
    current_group = []

    for kind, value in pairs:
        if kind == 'user':
            if current_group:
                groups.append(current_group)
            current_group = [(kind, value)]
        else:
            current_group.append((kind, value))

    if current_group:
        groups.append(current_group)

    return groups


def download_tool_llama(accepted_filter_ids):
    '''
    Download Tool-Llama data and parse into (context, instruction, response)
    triples, with system prompts put into the context slots. The return value
    is a huggingface dataset rather than a list of tuples or dicts.
    '''

    # The data is distributed as a Google Drive file in the Github readme,
    # rather than via e.g. Huggingface
    url = "https://docs.google.com/uc"
    params = {
        'export': 'download',
        'id': '1Vis-RxBstXLKC1W1agIQUJNuumPJrrw0',
        'confirm': 'yes'
    }

    response = requests.get(url, params=params, verify=False, stream=True)
    response.raise_for_status()

    # Docs describe a directory hierarchy in this zip file containing all the
    # tasks, and says their training splits are consolidated in this one file
    with zipfile.ZipFile(BytesIO(response.content), 'r') as z:
        with z.open("data/toolllama_G123_dfs_train.json", 'r') as f:
            data = json.load(f)

    # This is possibly multi-turn dialog, though often it's only one turn
    tmp = []
    for line in data:
        line = line['conversations']
        assert line[0]['from'] == 'system'
        assert line[1]['from'] == 'user'

        context = line[0]['value'].strip()

        # we have arbitrary {'from': user, 'value': text} stuff, sometimes with
        # the same user speaking twice in a row, sometimes multi-turn,
        # sometimes single-turn; we want to group it up to turns: lists s.t.
        # the first element is a user statement and all subsequent statements
        # are assistant responses
        groups = it.groupby(line[1:], key=lambda s: s['from'])
        groups = [
            [g[0], '\n'.join(s['value'] for s in g[1])]
            for g in groups
        ]
        groups = split_by_user(groups)

        for group in groups:
            assert group[0][0] == 'user'
            instruction = group[0][1].strip()

            response = '\n'.join(g[1] for g in group[1:]).strip()

            tmp += [{
                'context': context,
                'instruction': instruction,
                'response': response,
            }]

    ret = {}
    for key in tmp[0].keys():
        for ex in tmp:
            ret[key] = ret.get(key, []) + [ex[key]]

    return Dataset.from_dict(ret)


def download_gorilla(accepted_filter_ids):
    '''
    Download Gorilla data from Huggingface, handle string manipulation issues,
    return a Huggingface dataset.
    '''

    # Something went wrong with the formatting in these source files and
    # datasets.load_dataset dies complaining of some obscure error. On
    # inspection it turns out that the problem is inconsistent formatting of
    # the 'code' attribute; we can handle it fine for purposes of getting
    # (instruction, response) pairs with some regex and string manipulation.
    base_url = 'https://huggingface.co/datasets/gorilla-llm/APIBench/resolve/main/'
    files = ['torchhub_train.json', 'tensorflow_train.json', 'huggingface_train.json']

    tmp = []
    for file in files:
        url = base_url + file
        txt = requests.get(url).text

        for line in txt.splitlines():
            line = json.loads(line)
            code = line['code'].strip()
            response = line['api_call']

            if not code.startswith('###'):  # torchhub
                rx = re.compile(r"'Instruction': (.*), 'Output'.*")
                instruction = re.search(rx, code).group(1)
            else:  # tensorflow, huggingface
                instruction = code.splitlines()[0].replace('###Instruction: ', '')
            instruction = instruction.lstrip("'").rstrip("'").strip()

            # this passes but let's not have assertions in production
            # assert len(instruction) > 0

            tmp += [{
                'instruction': instruction,
                'response': response,
            }]

    ret = {}
    for key in tmp[0].keys():
        for ex in tmp:
            ret[key] = ret.get(key, []) + [ex[key]]

    return Dataset.from_dict(ret)

def download_chatdoctor(accepted_filter_ids):
    dset = []
    if "chatdoctor-healthcaremagic-100k" in accepted_filter_ids:
        healthcaremagic_dset = huggingface_download("lavita/ChatDoctor-HealthCareMagic-100k", split='train')
        dset += annotate_source(healthcaremagic_dset, "chatdoctor-healthcaremagic-100k")
    if "chatdoctor-icliniq-10k" in accepted_filter_ids:
        icliniq_dset = load_dataset("lavita/ChatDoctor-iCliniq", split='train')
        icliniq_dset = icliniq_dset.rename_column("answer_icliniq", "output")
        icliniq_dset = icliniq_dset.to_list()
        dset += annotate_source(icliniq_dset, "chatdoctor-icliniq-10k")
    if "chatdoctor-genmedgpt-5k" in accepted_filter_ids:
        genmedgpt_dset = huggingface_download("wangrongsheng/GenMedGPT-5k-en", split='train')
        dset += annotate_source(genmedgpt_dset, "chatdoctor-genmedgpt-5k")
    return dset

def download_agentinstruct(accepted_filter_ids):
    dset = []
    if 'alfworld' in accepted_filter_ids:
        dset.append(huggingface_download('THUDM/AgentInstruct', split='alfworld'))
    if 'db' in accepted_filter_ids:
        dset.append(huggingface_download('THUDM/AgentInstruct', split='db'))
    if 'os' in accepted_filter_ids:
        dset.append(huggingface_download('THUDM/AgentInstruct', split='os'))
    if 'kg' in accepted_filter_ids:
        dset.append(huggingface_download('THUDM/AgentInstruct', split='kg'))
    if 'webshop' in accepted_filter_ids:
        dset.append(huggingface_download('THUDM/AgentInstruct', split='webshop'))
    if 'mind2web' in accepted_filter_ids:
        dset.append(huggingface_download('THUDM/AgentInstruct', split='mind2web'))

    return dset<|MERGE_RESOLUTION|>--- conflicted
+++ resolved
@@ -508,7 +508,7 @@
     dset = list(map(lambda x: {**x, 'source': x['id'].split('.')[0]}, dset))
     return pool_filter(dset, "source", accepeted_filter_ids)
 
-<<<<<<< HEAD
+  
 def download_medical_meadow(accepted_filter_ids):
     dset = []
     if "medical-meadow-med-flashcards" in accepted_filter_ids:
@@ -539,10 +539,10 @@
         mediqa = huggingface_download("medalpaca/medical_meadow_mediqa", split='train')
         dset += annotate_source(mediqa, "medical-meadow-mediqa")
     return dset
-=======
+
+  
 def download_medinstruct(accepted_filter_ids):
     return direct_data_request("https://raw.githubusercontent.com/XZhang97666/AlpaCare/master/data/MedInstruct-52k.json")
->>>>>>> 184689f3
 
 def download_mathinstruct(accepted_filter_ids):
     mathinstruct = load_dataset('TIGER-Lab/MathInstruct', split='train')

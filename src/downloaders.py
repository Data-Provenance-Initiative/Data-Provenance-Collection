--- conflicted
+++ resolved
@@ -346,15 +346,12 @@
 def download_pure_dove(accepted_filter_ids):
     return huggingface_download('LDJnr/Pure-Dove', split='train')
 
-<<<<<<< HEAD
 def download_riddle_sense(accepted_filter_ids):
     return huggingface_download('riddle_sense', split='train')    
 
-=======
 def download_nectar(accepted_filter_ids):
     return huggingface_download('berkeley-nest/Nectar', split='train')
     
->>>>>>> ff623333
 def download_feedback_collection(accepted_filter_ids):
     return huggingface_download('kaist-ai/Feedback-Collection')
 

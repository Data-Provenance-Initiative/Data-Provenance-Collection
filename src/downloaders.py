--- conflicted
+++ resolved
@@ -659,13 +659,9 @@
     if 'mind2web' in accepted_filter_ids:
         dset.append(huggingface_download('THUDM/AgentInstruct', split='mind2web'))
 
-<<<<<<< HEAD
-    return dset
-    
+    return dset
+
 
 def download_open_platypus(accepted_filter_ids):
     dset = huggingface_download("garage-bAInd/Open-Platypus", split="train")
-    return pool_filter(dset, "data_source", accepted_filter_ids)
-=======
-    return dset
->>>>>>> ab5b26e8
+    return pool_filter(dset, "data_source", accepted_filter_ids)
import os
import re
import json
import random
import zipfile
import multiprocessing
import itertools as it

from io import BytesIO
from functools import partial
from collections import Counter

import chardet
import requests
import pandas as pd

from datasets import load_dataset, list_datasets, Dataset

# `HfFileSystem` requires the latest version of `huggingface_hub`
from huggingface_hub import HfFileSystem, hf_hub_url, hf_hub_download, login

from helpers import io

###########################################################################
############### Download Utils
###########################################################################

def filter_dataset_on_task_name(ex, task_key, accepted_filter_ids):
    """ Filters a dataset based on the task name.

    Args:
        ex (dict): A single example from the dataset.
        task_key (str): The key in the example dict that contains the task name.
        acceptable_tasks (list): A list of acceptable task names.

    Returns:
        bool: True if the example's task name is in the acceptable tasks list, False otherwise.
    """
    return ex[task_key] in accepted_filter_ids


def pool_filter(candidates, task_key, accepted_filter_ids):
    """ Filters a list of candidates using multiprocessing.

    Args:
        candidates (list): A list of candidates to filter.
        task_key (str): The key in the example dict that contains the task name.
        acceptable_tasks (list): A list of acceptable task names.

    Returns:
        list: A list of candidates that passed the filter.
    """
    with multiprocessing.Pool() as pool:
        return [
            c for c, keep in zip(candidates, pool.map(
                partial(
                    filter_dataset_on_task_name,
                    task_key=task_key,
                    accepted_filter_ids=accepted_filter_ids
                ), candidates)) if keep
        ]


def annotate_source(dset, source):
    updated_dset = []
    for row in dset:
        row["_source"] = source
        updated_dset.append(row)
    return updated_dset


def direct_data_request(url):
    response = requests.get(url)
    # The response content is in bytes, we need to convert it to string
    content = response.content.decode('utf-8')
    # Now we can parse the JSON content into a Python list/dictionary
    return json.loads(content)


def huggingface_download(
        data_address, name=None, data_dir=None, data_files=None, split=None
):
    """Download a dataset from the Hugging Face Hub.

    It supports various options for specifying the dataset to download,
    such as providing a name, a data directory, data files, or a split.

    Args:
        data_address (str): The address or identifier of the dataset
        name (str, optional): Name of the dataset to download. Defaults to None.
        data_dir (str, optional): Path to the directory containing the dataset files. Defaults to None.
        data_files (str or list, optional): Path(s) to specific dataset files. Defaults to None.
        split (str, optional): Name of the split to take (usually "train"). Defaults to None.

    Returns:
        list or Dataset: The downloaded dataset as a list of items,
            or Hugging Face Dataset object (if failed converted to list).
    """
    assert not (data_dir and data_files)

    num_proc = max(multiprocessing.cpu_count() // 2,1)
    if data_files:
        dset = load_dataset(data_address, data_files=data_files, num_proc=num_proc)
    elif data_dir:
        dset = load_dataset(data_address, data_dir=data_dir, num_proc=num_proc)
    elif name:
        dset = load_dataset(data_address, name)
    else:
        dset = load_dataset(data_address, num_proc=num_proc)

    if split:
        dset = dset[split]

    try:
        dset = dset.to_list()
    except:
        print("Trouble converting Hugging Face dataset to list...")
        pass
    return dset


def detect_encoding(file_path):
    with open(file_path, 'rb') as f:
        rawdata = f.read()
    result = chardet.detect(rawdata)
    return result['encoding']

def convert_to_utf8(file_path):
    encoding = detect_encoding(file_path)
    with open(file_path, 'r', encoding=encoding) as f:
        content = f.read()
    utf8_content = content.encode('utf-8')
    return json.loads(utf8_content.decode('utf-8'))

def process_zipped_file(zip_file):
    dset = []
    with zipfile.ZipFile(zip_file, 'r') as z:
            for json_file in z.namelist():
                if json_file.endswith(".json"):
                    data = json.load(z.open(json_file))
                    dset.append(data)
    return dset




###########################################################################
############### Collection Downloader Functions
###########################################################################


def download_flan_collection_sni(accepted_filter_ids):
    dset = huggingface_download("DataProvenanceInitiative/niv2_submix_original", split="train")
    return pool_filter(dset, "task_name", accepted_filter_ids)


def download_flan_collection_cot(accepted_filter_ids):
    dset = huggingface_download("DataProvenanceInitiative/cot_submix_original", split="train")
    return pool_filter(dset, "task_name", accepted_filter_ids)


def download_flan_collection_dialog(accepted_filter_ids):
    dset = huggingface_download("DataProvenanceInitiative/dialog_submix_original", split="train")
    return pool_filter(dset, "task_name", accepted_filter_ids)


def download_flan_collection_flan2021(accepted_filter_ids):
    dset = huggingface_download("DataProvenanceInitiative/flan2021_submix_original", split="train")
    return pool_filter(dset, "task_name", accepted_filter_ids)


def download_flan_collection_p3(accepted_filter_ids):
    dset = huggingface_download("DataProvenanceInitiative/t0_submix_original", split="train")
    return pool_filter(dset, "task_name", accepted_filter_ids)


def download_xp3x(accepted_filter_ids, sample_threshold=100):

    # The more accepted_filter_ids the longer it will take. So if it's too many switch to the sample (likely e.g. when people just choose everything). 
    # Meanwhile if people just choose a few ids, maybe just one language or so, then use the big one.
    if len(accepted_filter_ids) > sample_threshold:
        print(f"xP3x: Detected {len(accepted_filter_ids)} filter IDs. Defaulting to xP3x-sample to reduce download size. Increase sample_threshold to download full dataset.")
        return download_xp3x_sample(accepted_filter_ids)

    fs = HfFileSystem()
    fps = [
        (task, fs.resolve_path(fp)) for task in accepted_filter_ids
        for fp in fs.glob(f"datasets/Muennighoff/xP3x/data/{task.split('/')[0]}/*{task.split('/')[1].replace('-', '_')}*")
    ]

    data_files = [
        hf_hub_url(
            resolved_path.repo_id,
            resolved_path.path_in_repo,
            repo_type=resolved_path.repo_type)
        for (task, resolved_path) in fps
    ]

    dset = []
    if data_files:
        dset = huggingface_download("json", data_files=data_files, split="train")
        dset = pd.DataFrame(dset).to_dict('records')
    return dset


def download_xp3x_sample(accepted_filter_ids):
    dset = []
    tasks = set([task.split('/')[1].lower().replace("-", "_") for task in accepted_filter_ids])
    langs = list(set([task.split('/')[0] for task in accepted_filter_ids]))

    for t in tasks:
        raw_dset = huggingface_download('Muennighoff/xP3x-sample', t, split='train')
        raw_dset = pool_filter(raw_dset, "language", langs)
        dset.extend(raw_dset)

    return dset


def download_commitpackft(accepted_filter_ids):
    dset = []
    for lang in accepted_filter_ids:
        raw_dset = huggingface_download('bigcode/commitpackft', lang, split='train')
        dset.extend(raw_dset)
    return dset


def download_dolly_15k(accepted_filter_ids):
    dset = huggingface_download("databricks/databricks-dolly-15k", split="train")
    return pool_filter(dset, "category", accepted_filter_ids)

def download_thai_gen_ai_dolly(accepted_filter_ids):
    dset = huggingface_download("Thaweewat/databricks-dolly-15k-th", split="train")
    return pool_filter(dset, "category", accepted_filter_ids)

def download_laion_oig(accepted_filter_ids):
    dsets = []
    for dset_name in accepted_filter_ids:
        dset = huggingface_download("laion/oig", data_files=f"{dset_name}.jsonl", split="train")
        # annotate each example with source
        dset = annotate_source(dset, dset_name)
        dsets.extend(dset)
    return dsets

def download_capybara(accepted_filter_ids):
    dset = huggingface_download('LDJnr/Capybara', split='train')
    return pool_filter(dset, "source", accepted_filter_ids)

def download_self_instruct(accepted_filter_ids):
    return huggingface_download('yizhongw/self_instruct', split='train')

def download_everything_lm(accepted_filter_ids):
    return huggingface_download('totally-not-an-llm/EverythingLM-data-V3', split='train')

def download_anthropic_hh_rlhf(accepted_filter_ids):
    return huggingface_download('anthropic/hh-rlhf', split='train')

def download_thai_gen_ai_alpaca(accepted_filter_ids):
    return huggingface_download('Thaweewat/alpaca-cleaned-52k-th', split='train')

def download_stanford_human_preferences(accepted_filter_ids):
    dset = huggingface_download('stanfordnlp/SHP', split='train')
    return pool_filter(dset, "domain", accepted_filter_ids)


def download_open_assistant(accepted_filter_ids):
    dset = huggingface_download("OpenAssistant/oasst1", split='train')
    return pool_filter(dset, "lang", accepted_filter_ids)

def download_open_assistant_v2(accepted_filter_ids):
    dset = huggingface_download("OpenAssistant/oasst2", split='train')
    return pool_filter(dset, "lang", accepted_filter_ids)

def download_open_assistant_octopack(accepted_filter_ids):
    return huggingface_download("bigcode/oasst-octopack", split='train')


def download_longform(accepted_filter_ids):
    # Intentionally omitting BigBench.
    dset = huggingface_download("akoksal/LongForm", split='train')
    return pool_filter(dset, "source", accepted_filter_ids)


def download_gpteacher(accepted_filter_ids):
    dset = []
    if "gpteacher_instruct" in accepted_filter_ids:
        instruct_dset = huggingface_download("teknium/GPTeacher-General-Instruct", split='train')
        dset += annotate_source(instruct_dset, "gpteacher_instruct")
    if "gpteacher_codegen" in accepted_filter_ids:
        codegen_dset = direct_data_request("https://raw.githubusercontent.com/teknium1/GPTeacher/main/Codegen/codegen-instruct.json")
        dset += annotate_source(codegen_dset, "gpteacher_codegen")
    if "gpteacher_toolformer" in accepted_filter_ids:
        toolformer_dset = direct_data_request("https://raw.githubusercontent.com/teknium1/GPTeacher/main/Toolformer/toolformer-dedupe-only-dataset.json")
        dset += annotate_source(toolformer_dset, "gpteacher_toolformer")
    if "gpteacher_roleplay" in accepted_filter_ids:
        roleplay_dset = direct_data_request("https://raw.githubusercontent.com/teknium1/GPTeacher/main/Roleplay/roleplay-simple-deduped-roleplay-instruct.json")
        dset += annotate_source(roleplay_dset, "gpteacher_roleplay")
    return dset

def download_baize_data(accepted_filter_ids):
    dset = []
    if "alpaca_chat_data" in accepted_filter_ids:
        alpaca_chat_dataset = direct_data_request("https://raw.githubusercontent.com/project-baize/baize-chatbot/main/data/alpaca_chat_data.json")
        dset += annotate_source(alpaca_chat_dataset, "alpaca_chat_data")

    if "medical_chat_data" in accepted_filter_ids:
        medical_chat_dataset = direct_data_request("https://raw.githubusercontent.com/project-baize/baize-chatbot/main/data/medical_chat_data.json")
        dset += annotate_source(medical_chat_dataset, "medical_chat_data")

    if "quora_chat_data" in accepted_filter_ids:
        quora_chat_dataset = direct_data_request("https://raw.githubusercontent.com/project-baize/baize-chatbot/main/data/quora_chat_data.json")
        dset += annotate_source(quora_chat_dataset, "quora_chat_data")

    if "stackoverflow_chat_data" in accepted_filter_ids:
        stackoverflow_chat_dataset = direct_data_request("https://raw.githubusercontent.com/project-baize/baize-chatbot/main/data/stackoverflow_chat_data.json")
        dset += annotate_source(stackoverflow_chat_dataset, "stackoverflow_chat_data")
    return dset


def download_openai_summarization(accepted_filter_ids):
    # we don't need any filtering because comparisons>train contains rows only from Reddit TL;DR dataset.
    return huggingface_download("openai/summarize_from_feedback", name="comparisons", split="train")


def download_openai_webgpt(accepted_filter_ids):
    dset = huggingface_download("openai/webgpt_comparisons", split="train")
    # we copy the dataset key from `question::dataset` as a top-level key in each instance
    for ex in dset:
        ex["dataset"] = ex["question"]["dataset"]
    return pool_filter(dset, "dataset", accepted_filter_ids)


def download_alpaca(accepted_filter_ids):
    return huggingface_download('tatsu-lab/alpaca', split='train')


def download_deita_10k(accepted_filter_ids):
    dset = huggingface_download("hkust-nlp/deita-10k-v0", split="train")
    return pool_filter(dset, "source", accepted_filter_ids)

 
def download_metamathqa(accepted_filter_ids):
    dset = huggingface_download('meta-math/MetaMathQA', split='train')
    return pool_filter(dset, "type", accepted_filter_ids)


def download_pure_dove(accepted_filter_ids):
    return huggingface_download('LDJnr/Pure-Dove', split='train')

def download_feedback_collection(accepted_filter_ids):
    return huggingface_download('kaist-ai/Feedback-Collection')

def download_evol_instruct(accepted_filter_ids):
    return huggingface_download('WizardLM/evol_instruct_70k', split='train')

  
def download_selfee(accepted_filter_ids):
    return huggingface_download('kaist-ai/selfee-train', split='train')


def download_llama2_med_tuned_instructions(accepted_filter_ids):
    return huggingface_download('nlpie/Llama2-MedTuned-Instructions', split='train')


def download_sharegpt_vicuna(accepted_filter_ids):
    sharegpt_dir = "anon8231489123/ShareGPT_Vicuna_unfiltered"
    sv_dset_p1 = hf_hub_download(
        repo_id=sharegpt_dir,
        filename="sg_90k_part1_html_cleaned.json",
        subfolder="HTML_cleaned_raw_dataset",
        repo_type="dataset"
    )
    sv_dset_p2 = hf_hub_download(
        repo_id=sharegpt_dir,
        filename="sg_90k_part1_html_cleaned.json",
        subfolder="HTML_cleaned_raw_dataset",
        repo_type="dataset"
    )
    return pd.concat(
        [pd.read_json(sv_dset_p1), pd.read_json(sv_dset_p2)]
    ).to_dict('records')


def download_code_alpaca(accepted_filter_ids):
    return huggingface_download("sahil2801/CodeAlpaca-20k", split="train")


def download_hc3_en(accepted_filter_ids):
    dset_fpath = hf_hub_download(
        repo_id="Hello-SimpleAI/HC3",
        filename="all.jsonl",
        repo_type="dataset"
    )
    dset = pd.read_json(dset_fpath, lines=True).to_dict('records')
    return pool_filter(dset, "source", accepted_filter_ids)


def download_hc3_zh(accepted_filter_ids):
    dset_fpath = hf_hub_download(
        repo_id="Hello-SimpleAI/HC3-Chinese",
        filename="all.jsonl",
        repo_type="dataset"
    )
    dset = pd.read_json(dset_fpath, lines=True).to_dict('records')
    return pool_filter(dset, "source", accepted_filter_ids)



def download_camel_science(accepted_filter_ids):
    dset = []
    if "physics" in accepted_filter_ids:
        physics_zip = hf_hub_download(
            repo_id="camel-ai/physics",
            filename="physics.zip",
            repo_type="dataset"
        )
        physics_dset = process_zipped_file(physics_zip)
        dset += annotate_source(physics_dset, "physics")
    if "chemistry" in accepted_filter_ids:
        chemistry_zip = hf_hub_download(
            repo_id="camel-ai/chemistry",
            filename="chemistry.zip",
            repo_type="dataset"
        )
        chemistry_dset = process_zipped_file(chemistry_zip)
        dset += annotate_source(chemistry_dset, "chemistry")
    if "biology" in accepted_filter_ids:
        biology_zip = hf_hub_download(
            repo_id="camel-ai/biology",
            filename="biology.zip",
            repo_type="dataset"
        )
        biology_dset = process_zipped_file(biology_zip)
        dset += annotate_source(biology_dset, "biology")
    return dset


def download_cot_collection(accepted_filter_ids):
    dset = []
    for lang in accepted_filter_ids:
        if lang == "en":
            raw_dset = huggingface_download('kaist-ai/CoT-Collection', split='train')
            dset.extend(annotate_source(raw_dset, "en"))
        else:
            fpath = hf_hub_download(
                repo_id='kaist-ai/CoT-Collection_multilingual',
                filename=f"CoT_collection_{lang}.json",
                subfolder="data",
                repo_type="dataset",
            )
            raw_dset = [row for _, row in io.read_json(fpath).items()]
            raw_dset = annotate_source(raw_dset, lang)
            dset.extend(raw_dset)
    return dset


def download_gpt4all(accepted_filter_ids):
    dset = huggingface_download('nomic-ai/gpt4all-j-prompt-generations', split='train')
    return pool_filter(dset, "source", accepted_filter_ids)


def download_evol_instruct_v2(accepted_filter_ids):
    return huggingface_download('WizardLM/WizardLM_evol_instruct_V2_196k', split='train')


def download_gpt4_alpaca(accepted_filter_ids):
    return huggingface_download('teknium/GPT4-LLM-Cleaned', split='train')


def download_tasksource_instruct(accepted_filter_ids):
    dset = huggingface_download('tasksource/tasksource-instruct-v0', split='train')
    return pool_filter(dset, "task", accepted_filter_ids)


def download_tasksource_symbol_tuning(accepted_filter_ids):
    dset = huggingface_download('tasksource/icl-symbol-tuning-instruct', split='train')
    return pool_filter(dset, "task", accepted_filter_ids)

def download_stack_exchange_instruction(accepted_filter_ids):
    return huggingface_download('ArmelR/stack-exchange-instruction', split='train')

def download_unnatural_instructions(accepted_filter_ids):
    return huggingface_download('mrm8488/unnatural-instructions', name='core', split='train')

def download_starcoder_self_instruct(accepted_filter_ids):
    return huggingface_download('codeparrot/self-instruct-starcoder', split='curated')

def download_thai_gen_ai_gpteacher(accepted_filter_ids):
    return huggingface_download('Thaweewat/gpteacher-20k-th', split='train')

def download_tiny_stories(accepted_filter_ids):
    return huggingface_download('roneneldan/TinyStoriesInstruct', split='train')


def download_joke_explanation(accepted_filter_ids):
    return huggingface_download('theblackcat102/joke_explaination', split='train')

def download_book_summaries(accepted_filter_ids):
    dset = huggingface_download('emozilla/booksum-summary-analysis_gptneox-8192', split='train')
    return pool_filter(dset, "type", accepted_filter_ids)


def download_pii_masking_200k(accepted_filter_ids):
    return huggingface_download('ai4privacy/pii-masking-200k', split='train')

  
def download_no_robots(accepted_filter_ids):
    dset = huggingface_download('HuggingFaceH4/no_robots', split='train_sft')
    return pool_filter(dset, "category", accepted_filter_ids)


def download_help_steer(accepted_filter_ids):
    return huggingface_download('nvidia/HelpSteer', split='train')



def download_ultrachat(accepted_filter_ids):
    return huggingface_download('stingning/ultrachat', split='train')

def download_wildchat(accepted_filter_ids):
    '''downloads in the wild chat dataset from hugging face'''
    dset = huggingface_download('allenai/WildChat', split='train')
    return pool_filter(dset, "model", accepted_filter_ids)


def download_airoboros(accepted_filter_ids):
    dset_fpath = hf_hub_download(
        repo_id="jondurbin/airoboros-gpt4-1.2",
        filename="as_conversations.json",
        repo_type="dataset"
    )
    dset = convert_to_utf8(dset_fpath)
    return dset


def download_lima(accepted_filter_ids):
    dset = huggingface_download('GAIR/lima', split='train')
    return pool_filter(dset, "source", accepted_filter_ids)

def download_open_orca(accepeted_filter_ids):
    dset =  huggingface_download('Open-Orca/OpenOrca', split='train')
    dset = list(map(lambda x: {**x, 'source': x['id'].split('.')[0]}, dset))
    return pool_filter(dset, "source", accepeted_filter_ids)


def download_pmc_llama(accepted_filter_ids):
    dset = huggingface_download("axiong/pmc_llama_instructions", split="train")
    return pool_filter(dset, "source", accepted_filter_ids)
  
  
def download_medical_meadow(accepted_filter_ids):
    dset = []
    if "medical-meadow-med-flashcards" in accepted_filter_ids:
        med_flashcards = huggingface_download("medalpaca/medical_meadow_medical_flashcards", split='train')
        dset += annotate_source(med_flashcards, "medical-meadow-med-flashcards")
    if "medical-meadow-wikidoc-living-textbook" in accepted_filter_ids:
        wikidoc_living_textbook = huggingface_download("medalpaca/medical_meadow_wikidoc", split='train')
        dset += annotate_source(wikidoc_living_textbook, "medical-meadow-wikidoc-living-textbook")
    if "medical-meadow-wikidoc-patient-information" in accepted_filter_ids:
        wikidoc_patient_information = huggingface_download("medalpaca/medical_meadow_wikidoc_patient_information", split='train')
        dset += annotate_source(wikidoc_patient_information, "medical-meadow-wikidoc-patient-information")
    if "medical-meadow-cord19" in accepted_filter_ids:
        cord19 = huggingface_download("medalpaca/medical_meadow_cord19", split='train')
        dset += annotate_source(cord19, "medical-meadow-cord19")
    if "medical-meadow-health-advice" in accepted_filter_ids:
        health_advice = huggingface_download("medalpaca/medical_meadow_health_advice", split='train')
        dset += annotate_source(health_advice, "medical-meadow-health-advice")
    if "medical-meadow-pubmed-causal" in accepted_filter_ids:
        pubmed_causal = huggingface_download("medalpaca/medical_meadow_pubmed_causal", split='train')
        dset += annotate_source(pubmed_causal, "medical-meadow-pubmed-causal")
    if "medical-meadow-medqa" in accepted_filter_ids:
        medqa = huggingface_download("medalpaca/medical_meadow_medqa", split='train')
        dset += annotate_source(medqa, "medical-meadow-medqa")
    if "medical-meadow-mediqa" in accepted_filter_ids:
        mediqa = huggingface_download("medalpaca/medical_meadow_mediqa", split='train')
        dset += annotate_source(mediqa, "medical-meadow-mediqa")
    return dset

  
def download_medinstruct(accepted_filter_ids):
    return direct_data_request("https://raw.githubusercontent.com/XZhang97666/AlpaCare/master/data/MedInstruct-52k.json")


def download_mathinstruct(accepted_filter_ids):
    mathinstruct = load_dataset('TIGER-Lab/MathInstruct', split='train')
    dset = []
    if 'cot_MATH_train' in accepted_filter_ids:
        cot_MATH_train = mathinstruct.filter(lambda row: row['source'] == 'data/CoT/MATH_train.json').to_list()
        dset += annotate_source(cot_MATH_train, 'cot_MATH_train')
    if 'cot_TheoremQA' in accepted_filter_ids:
        cot_TheoremQA = mathinstruct.filter(lambda row: row['source'] == 'data/CoT/TheoremQA.json').to_list()
        dset += annotate_source(cot_TheoremQA, 'cot_TheoremQA')
    if 'cot_aqua_rat' in accepted_filter_ids:
        cot_aqua_rat = mathinstruct.filter(lambda row: row['source'] == 'data/CoT/aqua_rat.json').to_list()
        dset += annotate_source(cot_aqua_rat, 'cot_aqua_rat')
    if 'cot_college_math' in accepted_filter_ids:
        cot_college_math = mathinstruct.filter(lambda row: row['source'] == 'data/CoT/college_math.json').to_list()
        dset += annotate_source(cot_college_math, 'cot_college_math')
    if 'cot_gsm_rft' in accepted_filter_ids:
        cot_gsm_rft = mathinstruct.filter(lambda row: row['source'] == 'data/CoT/gsm_rft.json').to_list()
        dset += annotate_source(cot_gsm_rft, 'cot_gsm_rft')
    if 'cot_gsm_train' in accepted_filter_ids:
        cot_gsm_train = mathinstruct.filter(lambda row: row['source'] == 'data/CoT/gsm_train.json').to_list()
        dset += annotate_source(cot_gsm_train, 'cot_gsm_train')
    if 'cot_math50k_camel' in accepted_filter_ids:
        cot_math50k_camel = mathinstruct.filter(lambda row: row['source'] == 'data/CoT/math50k_camel.json').to_list()
        dset += annotate_source(cot_math50k_camel, 'cot_math50k_camel')
    if 'cot_number_comparison' in accepted_filter_ids:
        cot_number_comparison = mathinstruct.filter(lambda row: row['source'] == 'data/CoT/number_comparison.json').to_list()
        dset += annotate_source(cot_number_comparison, 'cot_number_comparison')
    if 'pot_MATH_train' in accepted_filter_ids:
        pot_MATH_train = mathinstruct.filter(lambda row: row['source'] == 'data/PoT/MATH_train.json').to_list()
        dset += annotate_source(pot_MATH_train, 'pot_MATH_train')
    if 'pot_TheoremQA' in accepted_filter_ids:
        pot_TheoremQA = mathinstruct.filter(lambda row: row['source'] == 'data/PoT/TheoremQA.json').to_list()
        dset += annotate_source(pot_TheoremQA, 'pot_TheoremQA')
    if 'pot_aqua_rat_filtered' in accepted_filter_ids:
        pot_aqua_rat_filtered = mathinstruct.filter(lambda row: row['source'] == 'data/PoT/aqua_rat_filtered.json').to_list()
        dset += annotate_source(pot_aqua_rat_filtered, 'pot_aqua_rat_filtered')
    if 'pot_gsm_gpt4' in accepted_filter_ids:
        pot_gsm_gpt4 = mathinstruct.filter(lambda row: row['source'] == 'data/PoT/gsm_gpt4.json').to_list()
        dset += annotate_source(pot_gsm_gpt4, 'pot_gsm_gpt4')
    if 'pot_mathqa' in accepted_filter_ids:
        pot_mathqa = mathinstruct.filter(lambda row: row['source'] == 'data/PoT/mathqa.json').to_list()
        dset += annotate_source(pot_mathqa, 'pot_mathqa')
    if 'pot_numglue' in accepted_filter_ids:
        pot_numglue = mathinstruct.filter(lambda row: row['source'] == 'data/PoT/numglue.json').to_list()
        dset += annotate_source(pot_numglue, 'pot_numglue')
    return dset   

def split_by_user(pairs):
    '''
    Group (user, value) pairs into lists of pairs with the same user value
    '''

    groups = []
    current_group = []

    for kind, value in pairs:
        if kind == 'user':
            if current_group:
                groups.append(current_group)
            current_group = [(kind, value)]
        else:
            current_group.append((kind, value))

    if current_group:
        groups.append(current_group)

    return groups

def download_tool_llama(accepted_filter_ids):
    '''
    Download Tool-Llama data and parse into (context, instruction, response)
    triples, with system prompts put into the context slots. The return value
    is a huggingface dataset rather than a list of tuples or dicts.
    '''

    # The data is distributed as a Google Drive file in the Github readme,
    # rather than via e.g. Huggingface
    url = "https://docs.google.com/uc"
    params = {
        'export': 'download',
        'id': '1Vis-RxBstXLKC1W1agIQUJNuumPJrrw0',
        'confirm': 'yes'
    }

    response = requests.get(url, params=params, verify=False, stream=True)
    response.raise_for_status()

    # Docs describe a directory hierarchy in this zip file containing all the
    # tasks, and says their training splits are consolidated in this one file
    with zipfile.ZipFile(BytesIO(response.content), 'r') as z:
        with z.open("data/toolllama_G123_dfs_train.json", 'r') as f:
            data = json.load(f)

    # This is possibly multi-turn dialog, though often it's only one turn
    tmp = []
    for line in data:
        line = line['conversations']
        assert line[0]['from'] == 'system'
        assert line[1]['from'] == 'user'

        context = line[0]['value'].strip()

        # we have arbitrary {'from': user, 'value': text} stuff, sometimes with
        # the same user speaking twice in a row, sometimes multi-turn,
        # sometimes single-turn; we want to group it up to turns: lists s.t.
        # the first element is a user statement and all subsequent statements
        # are assistant responses
        groups = it.groupby(line[1:], key=lambda s: s['from'])
        groups = [
            [g[0], '\n'.join(s['value'] for s in g[1])]
            for g in groups
        ]
        groups = split_by_user(groups)

        for group in groups:
            assert group[0][0] == 'user'
            instruction = group[0][1].strip()

            response = '\n'.join(g[1] for g in group[1:]).strip()

            tmp += [{
                'context': context,
                'instruction': instruction,
                'response': response,
            }]

    ret = {}
    for key in tmp[0].keys():
        for ex in tmp:
            ret[key] = ret.get(key, []) + [ex[key]]

    return Dataset.from_dict(ret)

def download_gorilla(accepted_filter_ids):
    '''
    Download Gorilla data from Huggingface, handle string manipulation issues,
    return a Huggingface dataset.
    '''

    # Something went wrong with the formatting in these source files and
    # datasets.load_dataset dies complaining of some obscure error. On
    # inspection it turns out that the problem is inconsistent formatting of
    # the 'code' attribute; we can handle it fine for purposes of getting
    # (instruction, response) pairs with some regex and string manipulation.
    base_url = 'https://huggingface.co/datasets/gorilla-llm/APIBench/resolve/main/'
    files = ['torchhub_train.json', 'tensorflow_train.json', 'huggingface_train.json']

    tmp = []
    for file in files:
        url = base_url + file
        txt = requests.get(url).text

        for line in txt.splitlines():
            line = json.loads(line)
            code = line['code'].strip()
            response = line['api_call']

            if not code.startswith('###'):  # torchhub
                rx = re.compile(r"'Instruction': (.*), 'Output'.*")
                instruction = re.search(rx, code).group(1)
            else:  # tensorflow, huggingface
                instruction = code.splitlines()[0].replace('###Instruction: ', '')
            instruction = instruction.lstrip("'").rstrip("'").strip()

            # this passes but let's not have assertions in production
            # assert len(instruction) > 0

            tmp += [{
                'instruction': instruction,
                'response': response,
            }]

    ret = {}
    for key in tmp[0].keys():
        for ex in tmp:
            ret[key] = ret.get(key, []) + [ex[key]]

    return Dataset.from_dict(ret)

def download_chatdoctor(accepted_filter_ids):
    dset = []
    if "chatdoctor-healthcaremagic-100k" in accepted_filter_ids:
        healthcaremagic_dset = huggingface_download("lavita/ChatDoctor-HealthCareMagic-100k", split='train')
        dset += annotate_source(healthcaremagic_dset, "chatdoctor-healthcaremagic-100k")
    if "chatdoctor-icliniq-10k" in accepted_filter_ids:
        icliniq_dset = load_dataset("lavita/ChatDoctor-iCliniq", split='train')
        icliniq_dset = icliniq_dset.rename_column("answer_icliniq", "output")
        icliniq_dset = icliniq_dset.to_list()
        dset += annotate_source(icliniq_dset, "chatdoctor-icliniq-10k")
    if "chatdoctor-genmedgpt-5k" in accepted_filter_ids:
        genmedgpt_dset = huggingface_download("wangrongsheng/GenMedGPT-5k-en", split='train')
        dset += annotate_source(genmedgpt_dset, "chatdoctor-genmedgpt-5k")
    return dset

def download_seabench(accepted_filter_ids):
    dset = huggingface_download('SeaLLMs/Sea-bench', split='train')
    return pool_filter(dset, "lang", accepted_filter_ids)
  

def download_agentinstruct(accepted_filter_ids):
    dset = []
    if 'alfworld' in accepted_filter_ids:
        dset.append(huggingface_download('THUDM/AgentInstruct', split='alfworld'))
    if 'db' in accepted_filter_ids:
        dset.append(huggingface_download('THUDM/AgentInstruct', split='db'))
    if 'os' in accepted_filter_ids:
        dset.append(huggingface_download('THUDM/AgentInstruct', split='os'))
    if 'kg' in accepted_filter_ids:
        dset.append(huggingface_download('THUDM/AgentInstruct', split='kg'))
    if 'webshop' in accepted_filter_ids:
        dset.append(huggingface_download('THUDM/AgentInstruct', split='webshop'))
    if 'mind2web' in accepted_filter_ids:
        dset.append(huggingface_download('THUDM/AgentInstruct', split='mind2web'))

    return dset


<<<<<<< HEAD
def download_indic_instruct(accepted_filter_ids):
    dset = []
    ## Each dataset has a different format, thus storing dataset name info for next step
    for data_name in accepted_filter_ids :
        if data_name == 'nmt-seed' :
            ##nmt-seed doesn't have en split, rest all datasets have 2 splits - en and hi
            data_hi = huggingface_download('ai4bharat/indic-instruct-data-v0.1', name=data_name, split='hi')
            data_hi = [{**d, 'dataset': data_name, 'language': 'hi'} for d in data_hi]
            dset += data_hi
        else : 
            data_en = huggingface_download('ai4bharat/indic-instruct-data-v0.1', name=data_name, split='en')
            data_en = [{**d, 'dataset': data_name, 'language': 'en'} for d in data_en]
            data_hi = huggingface_download('ai4bharat/indic-instruct-data-v0.1', name=data_name, split='hi')
            data_hi = [{**d, 'dataset': data_name, 'language': 'hi'} for d in data_hi]
            dset += data_en
            dset += data_hi

    return dset
=======
def download_open_platypus(accepted_filter_ids):
    dset = huggingface_download("garage-bAInd/Open-Platypus", split="train")
    return pool_filter(dset, "data_source", accepted_filter_ids)

  
def download_bactrianx(accepted_filter_ids):
    """Download Bactrian-X dataset from HuggingFace"""
    dsets = []
    for dset_name in accepted_filter_ids:
        dset = huggingface_download('MBZUAI/Bactrian-X', name=dset_name, split="train")
        # annotate each example with source
        dset = annotate_source(dset, dset_name)
        dsets.extend(dset)
    return dsets
>>>>>>> 275f4f37
<|MERGE_RESOLUTION|>--- conflicted
+++ resolved
@@ -797,7 +797,6 @@
     return dset
 
 
-<<<<<<< HEAD
 def download_indic_instruct(accepted_filter_ids):
     dset = []
     ## Each dataset has a different format, thus storing dataset name info for next step
@@ -816,7 +815,8 @@
             dset += data_hi
 
     return dset
-=======
+
+  
 def download_open_platypus(accepted_filter_ids):
     dset = huggingface_download("garage-bAInd/Open-Platypus", split="train")
     return pool_filter(dset, "data_source", accepted_filter_ids)
@@ -831,4 +831,3 @@
         dset = annotate_source(dset, dset_name)
         dsets.extend(dset)
     return dsets
->>>>>>> 275f4f37

--- conflicted
+++ resolved
@@ -329,15 +329,16 @@
 def download_alpaca(accepted_filter_ids):
     return huggingface_download('tatsu-lab/alpaca', split='train')
 
-<<<<<<< HEAD
+
 def download_deita_10k(accepted_filter_ids):
     dset = huggingface_download("hkust-nlp/deita-10k-v0", split="train")
     return pool_filter(dset, "source", accepted_filter_ids)
-=======
+
+ 
 def download_metamathqa(accepted_filter_ids):
     dset = huggingface_download('meta-math/MetaMathQA', split='train')
     return pool_filter(dset, "type", accepted_filter_ids)
->>>>>>> 31ea90e8
+
 
 def download_pure_dove(accepted_filter_ids):
     return huggingface_download('LDJnr/Pure-Dove', split='train')

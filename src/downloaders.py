# import os
import re
import json
# import random
import zipfile
import multiprocessing
import itertools as it

from io import BytesIO
from functools import partial
# from collections import Counter

import chardet
import requests
import pandas as pd

from datasets import load_dataset, Dataset  # ,list_datasets

# `HfFileSystem` requires the latest version of `huggingface_hub`
from huggingface_hub import HfFileSystem, hf_hub_url, hf_hub_download  # , login

from helpers import io


# ##########################################################################
# ############## Download Utils
# ##########################################################################


def filter_dataset_on_task_name(ex, task_key, accepted_filter_ids):
    """ Filters a dataset based on the task name.

    Args:
        ex (dict): A single example from the dataset.
        task_key (str): The key in the example dict that contains the task name.
        acceptable_tasks (list): A list of acceptable task names.

    Returns:
        bool: True if the example's task name is in the acceptable tasks list, False otherwise.
    """
    return ex[task_key] in accepted_filter_ids


def pool_filter(candidates, task_key, accepted_filter_ids):
    """ Filters a list of candidates using multiprocessing.

    Args:
        candidates (list): A list of candidates to filter.
        task_key (str): The key in the example dict that contains the task name.
        acceptable_tasks (list): A list of acceptable task names.

    Returns:
        list: A list of candidates that passed the filter.
    """
    with multiprocessing.Pool() as pool:
        return [
            c for c, keep in zip(candidates, pool.map(
                partial(
                    filter_dataset_on_task_name,
                    task_key=task_key,
                    accepted_filter_ids=accepted_filter_ids
                ), candidates)) if keep
        ]


def annotate_source(dset, source):
    updated_dset = []
    for row in dset:
        row["_source"] = source
        updated_dset.append(row)
    return updated_dset


def direct_data_request(url):
    response = requests.get(url)
    # The response content is in bytes, we need to convert it to string
    content = response.content.decode('utf-8')
    # Now we can parse the JSON content into a Python list/dictionary
    return json.loads(content)


def huggingface_download(
        data_address, name=None, data_dir=None, data_files=None, split=None
):
    """Download a dataset from the Hugging Face Hub.

    It supports various options for specifying the dataset to download,
    such as providing a name, a data directory, data files, or a split.

    Args:
        data_address (str): The address or identifier of the dataset
        name (str, optional): Name of the dataset to download. Defaults to None.
        data_dir (str, optional): Path to the directory containing the dataset files. Defaults to None.
        data_files (str or list, optional): Path(s) to specific dataset files. Defaults to None.
        split (str, optional): Name of the split to take (usually "train"). Defaults to None.

    Returns:
        list or Dataset: The downloaded dataset as a list of items,
            or Hugging Face Dataset object (if failed converted to list).
    """
    assert not (data_dir and data_files)

    num_proc = max(multiprocessing.cpu_count() // 2, 1)
    if data_files:
        dset = load_dataset(data_address, data_files=data_files, num_proc=num_proc)
    elif data_dir:
        dset = load_dataset(data_address, data_dir=data_dir, num_proc=num_proc)
    elif name:
        dset = load_dataset(data_address, name)
    else:
        dset = load_dataset(data_address, num_proc=num_proc)

    if split:
        dset = dset[split]

    try:
        dset = dset.to_list()
    except ValueError:
        print("Trouble converting Hugging Face dataset to list...")
        pass
    return dset


def detect_encoding(file_path):
    with open(file_path, 'rb') as f:
        rawdata = f.read()
    result = chardet.detect(rawdata)
    return result['encoding']


def convert_to_utf8(file_path):
    encoding = detect_encoding(file_path)
    with open(file_path, 'r', encoding=encoding) as f:
        content = f.read()
    utf8_content = content.encode('utf-8')
    return json.loads(utf8_content.decode('utf-8'))


def process_zipped_file(zip_file):
    dset = []
    with zipfile.ZipFile(zip_file, 'r') as z:
        for json_file in z.namelist():
            if json_file.endswith(".json"):
                data = json.load(z.open(json_file))
                dset.append(data)
    return dset


# ##########################################################################
# ############## Collection Downloader Functions
# ##########################################################################


def download_flan_collection_sni(accepted_filter_ids):
    dset = huggingface_download("DataProvenanceInitiative/niv2_submix_original", split="train")
    return pool_filter(dset, "task_name", accepted_filter_ids)


def download_flan_collection_cot(accepted_filter_ids):
    dset = huggingface_download("DataProvenanceInitiative/cot_submix_original", split="train")
    return pool_filter(dset, "task_name", accepted_filter_ids)


def download_flan_collection_dialog(accepted_filter_ids):
    dset = huggingface_download("DataProvenanceInitiative/dialog_submix_original", split="train")
    return pool_filter(dset, "task_name", accepted_filter_ids)


def download_flan_collection_flan2021(accepted_filter_ids):
    dset = huggingface_download("DataProvenanceInitiative/flan2021_submix_original", split="train")
    return pool_filter(dset, "task_name", accepted_filter_ids)


def download_flan_collection_p3(accepted_filter_ids):
    dset = huggingface_download("DataProvenanceInitiative/t0_submix_original", split="train")
    return pool_filter(dset, "task_name", accepted_filter_ids)


def download_xp3x(accepted_filter_ids, sample_threshold=100):
    # The more accepted_filter_ids the longer it will take. So if it's too many switch to the sample (likely e.g. when people just choose everything).
    # Meanwhile if people just choose a few ids, maybe just one language or so, then use the big one.
    if len(accepted_filter_ids) > sample_threshold:
        print(f"xP3x: Detected {len(accepted_filter_ids)} filter IDs. Defaulting to xP3x-sample to reduce download size. Increase sample_threshold to download full dataset.")
        return download_xp3x_sample(accepted_filter_ids)

    fs = HfFileSystem()
    fps = [
        (task, fs.resolve_path(fp)) for task in accepted_filter_ids
        for fp in fs.glob(f"datasets/Muennighoff/xP3x/data/{task.split('/')[0]}/*{task.split('/')[1].replace('-', '_')}*")
    ]

    data_files = [
        hf_hub_url(
            resolved_path.repo_id,
            resolved_path.path_in_repo,
            repo_type=resolved_path.repo_type)
        for (task, resolved_path) in fps
    ]

    dset = []
    if data_files:
        dset = huggingface_download("json", data_files=data_files, split="train")
        dset = pd.DataFrame(dset).to_dict('records')
    return dset


def download_xp3x_sample(accepted_filter_ids):
    dset = []
    tasks = set([task.split('/')[1].lower().replace("-", "_") for task in accepted_filter_ids])
    langs = list(set([task.split('/')[0] for task in accepted_filter_ids]))

    for t in tasks:
        raw_dset = huggingface_download('Muennighoff/xP3x-sample', t, split='train')
        raw_dset = pool_filter(raw_dset, "language", langs)
        dset.extend(raw_dset)

    return dset


def download_commitpackft(accepted_filter_ids):
    dset = []
    for lang in accepted_filter_ids:
        raw_dset = huggingface_download('bigcode/commitpackft', lang, split='train')
        dset.extend(raw_dset)
    return dset


def download_dolly_15k(accepted_filter_ids):
    dset = huggingface_download("databricks/databricks-dolly-15k", split="train")
    return pool_filter(dset, "category", accepted_filter_ids)

def download_thai_gen_ai_dolly(accepted_filter_ids):
    dset = huggingface_download("Thaweewat/databricks-dolly-15k-th", split="train")
    return pool_filter(dset, "category", accepted_filter_ids)

def download_laion_oig(accepted_filter_ids):
    dsets = []
    for dset_name in accepted_filter_ids:
        dset = huggingface_download("laion/oig", data_files=f"{dset_name}.jsonl", split="train")
        # annotate each example with source
        dset = annotate_source(dset, dset_name)
        dsets.extend(dset)
    return dsets


def download_self_instruct(accepted_filter_ids):
    return huggingface_download('yizhongw/self_instruct', split='train')


def download_everything_lm(accepted_filter_ids):
    return huggingface_download('totally-not-an-llm/EverythingLM-data-V3', split='train')


def download_anthropic_hh_rlhf(accepted_filter_ids):
    return huggingface_download('anthropic/hh-rlhf', split='train')

def download_thai_gen_ai_alpaca(accepted_filter_ids):
    return huggingface_download('Thaweewat/alpaca-cleaned-52k-th', split='train')

def download_stanford_human_preferences(accepted_filter_ids):
    dset = huggingface_download('stanfordnlp/SHP', split='train')
    return pool_filter(dset, "domain", accepted_filter_ids)


def download_open_assistant(accepted_filter_ids):
    dset = huggingface_download("OpenAssistant/oasst1", split='train')
    return pool_filter(dset, "lang", accepted_filter_ids)


def download_open_assistant_octopack(accepted_filter_ids):
    return huggingface_download("bigcode/oasst-octopack", split='train')


def download_longform(accepted_filter_ids):
    # Intentionally omitting BigBench.
    dset = huggingface_download("akoksal/LongForm", split='train')
    return pool_filter(dset, "source", accepted_filter_ids)


def download_gpteacher(accepted_filter_ids):
    dset = []
    if "gpteacher_instruct" in accepted_filter_ids:
        instruct_dset = huggingface_download("teknium/GPTeacher-General-Instruct", split='train')
        dset += annotate_source(instruct_dset, "gpteacher_instruct")
    if "gpteacher_codegen" in accepted_filter_ids:
        codegen_dset = direct_data_request("https://raw.githubusercontent.com/teknium1/GPTeacher/main/Codegen/codegen-instruct.json")
        dset += annotate_source(codegen_dset, "gpteacher_codegen")
    if "gpteacher_toolformer" in accepted_filter_ids:
        toolformer_dset = direct_data_request("https://raw.githubusercontent.com/teknium1/GPTeacher/main/Toolformer/toolformer-dedupe-only-dataset.json")
        dset += annotate_source(toolformer_dset, "gpteacher_toolformer")
    if "gpteacher_roleplay" in accepted_filter_ids:
        roleplay_dset = direct_data_request("https://raw.githubusercontent.com/teknium1/GPTeacher/main/Roleplay/roleplay-simple-deduped-roleplay-instruct.json")
        dset += annotate_source(roleplay_dset, "gpteacher_roleplay")
    return dset


def download_baize_data(accepted_filter_ids):
    dset = []
    if "alpaca_chat_data" in accepted_filter_ids:
        alpaca_chat_dataset = direct_data_request("https://raw.githubusercontent.com/project-baize/baize-chatbot/main/data/alpaca_chat_data.json")
        dset += annotate_source(alpaca_chat_dataset, "alpaca_chat_data")

    if "medical_chat_data" in accepted_filter_ids:
        medical_chat_dataset = direct_data_request("https://raw.githubusercontent.com/project-baize/baize-chatbot/main/data/medical_chat_data.json")
        dset += annotate_source(medical_chat_dataset, "medical_chat_data")

    if "quora_chat_data" in accepted_filter_ids:
        quora_chat_dataset = direct_data_request("https://raw.githubusercontent.com/project-baize/baize-chatbot/main/data/quora_chat_data.json")
        dset += annotate_source(quora_chat_dataset, "quora_chat_data")

    if "stackoverflow_chat_data" in accepted_filter_ids:
        stackoverflow_chat_dataset = direct_data_request("https://raw.githubusercontent.com/project-baize/baize-chatbot/main/data/stackoverflow_chat_data.json")
        dset += annotate_source(stackoverflow_chat_dataset, "stackoverflow_chat_data")
    return dset


def download_openai_summarization(accepted_filter_ids):
    # we don't need any filtering because comparisons>train contains rows only from Reddit TL;DR dataset.
    return huggingface_download("openai/summarize_from_feedback", name="comparisons", split="train")


def download_openai_webgpt(accepted_filter_ids):
    dset = huggingface_download("openai/webgpt_comparisons", split="train")
    # we copy the dataset key from `question::dataset` as a top-level key in each instance
    for ex in dset:
        ex["dataset"] = ex["question"]["dataset"]
    return pool_filter(dset, "dataset", accepted_filter_ids)


def download_alpaca(accepted_filter_ids):
    return huggingface_download('tatsu-lab/alpaca', split='train')

def download_metamathqa(accepted_filter_ids):
    dset = huggingface_download('meta-math/MetaMathQA', split='train')
    return pool_filter(dset, "type", accepted_filter_ids)

def download_pure_dove(accepted_filter_ids):
    return huggingface_download('LDJnr/Pure-Dove', split='train')

def download_evol_instruct(accepted_filter_ids):
    return huggingface_download('WizardLM/evol_instruct_70k', split='train')

def download_llama2_med_tuned_instructions(accepted_filter_ids):
    return huggingface_download('nlpie/Llama2-MedTuned-Instructions', split='train')

def download_sharegpt_vicuna(accepted_filter_ids):
    sharegpt_dir = "anon8231489123/ShareGPT_Vicuna_unfiltered"
    sv_dset_p1 = hf_hub_download(
        repo_id=sharegpt_dir,
        filename="sg_90k_part1_html_cleaned.json",
        subfolder="HTML_cleaned_raw_dataset",
        repo_type="dataset"
    )
    sv_dset_p2 = hf_hub_download(
        repo_id=sharegpt_dir,
        filename="sg_90k_part1_html_cleaned.json",
        subfolder="HTML_cleaned_raw_dataset",
        repo_type="dataset"
    )
    return pd.concat(
        [pd.read_json(sv_dset_p1), pd.read_json(sv_dset_p2)]
    ).to_dict('records')


def download_code_alpaca(accepted_filter_ids):
    return huggingface_download("sahil2801/CodeAlpaca-20k", split="train")


def download_hc3_en(accepted_filter_ids):
    dset_fpath = hf_hub_download(
        repo_id="Hello-SimpleAI/HC3",
        filename="all.jsonl",
        repo_type="dataset"
    )
    dset = pd.read_json(dset_fpath, lines=True).to_dict('records')
    return pool_filter(dset, "source", accepted_filter_ids)


def download_hc3_zh(accepted_filter_ids):
    dset_fpath = hf_hub_download(
        repo_id="Hello-SimpleAI/HC3-Chinese",
        filename="all.jsonl",
        repo_type="dataset"
    )
    dset = pd.read_json(dset_fpath, lines=True).to_dict('records')
    return pool_filter(dset, "source", accepted_filter_ids)


def download_camel_science(accepted_filter_ids):
    dset = []
    if "physics" in accepted_filter_ids:
        physics_zip = hf_hub_download(
            repo_id="camel-ai/physics",
            filename="physics.zip",
            repo_type="dataset"
        )
        physics_dset = process_zipped_file(physics_zip)
        dset += annotate_source(physics_dset, "physics")
    if "chemistry" in accepted_filter_ids:
        chemistry_zip = hf_hub_download(
            repo_id="camel-ai/chemistry",
            filename="chemistry.zip",
            repo_type="dataset"
        )
        chemistry_dset = process_zipped_file(chemistry_zip)
        dset += annotate_source(chemistry_dset, "chemistry")
    if "biology" in accepted_filter_ids:
        biology_zip = hf_hub_download(
            repo_id="camel-ai/biology",
            filename="biology.zip",
            repo_type="dataset"
        )
        biology_dset = process_zipped_file(biology_zip)
        dset += annotate_source(biology_dset, "biology")
    return dset


def download_cot_collection(accepted_filter_ids):
    dset = []
    for lang in accepted_filter_ids:
        if lang == "en":
            raw_dset = huggingface_download('kaist-ai/CoT-Collection', split='train')
            dset.extend(annotate_source(raw_dset, "en"))
        else:
            fpath = hf_hub_download(
                repo_id='kaist-ai/CoT-Collection_multilingual',
                filename=f"CoT_collection_{lang}.json",
                subfolder="data",
                repo_type="dataset",
            )
            raw_dset = [row for _, row in io.read_json(fpath).items()]
            raw_dset = annotate_source(raw_dset, lang)
            dset.extend(raw_dset)
    return dset


def download_gpt4all(accepted_filter_ids):
    dset = huggingface_download('nomic-ai/gpt4all-j-prompt-generations', split='train')
    return pool_filter(dset, "source", accepted_filter_ids)


def download_evol_instruct_v2(accepted_filter_ids):
    return huggingface_download('WizardLM/WizardLM_evol_instruct_V2_196k', split='train')


def download_gpt4_alpaca(accepted_filter_ids):
    return huggingface_download('teknium/GPT4-LLM-Cleaned', split='train')


def download_tasksource_instruct(accepted_filter_ids):
    dset = huggingface_download('tasksource/tasksource-instruct-v0', split='train')
    return pool_filter(dset, "task", accepted_filter_ids)


def download_tasksource_symbol_tuning(accepted_filter_ids):
    dset = huggingface_download('tasksource/icl-symbol-tuning-instruct', split='train')
    return pool_filter(dset, "task", accepted_filter_ids)


def download_stack_exchange_instruction(accepted_filter_ids):
    return huggingface_download('ArmelR/stack-exchange-instruction', split='train')


def download_unnatural_instructions(accepted_filter_ids):
    return huggingface_download('mrm8488/unnatural-instructions', name='core', split='train')


def download_starcoder_self_instruct(accepted_filter_ids):
    return huggingface_download('codeparrot/self-instruct-starcoder', split='curated')

def download_thai_gen_ai_gpteacher(accepted_filter_ids):
    return huggingface_download('Thaweewat/gpteacher-20k-th', split='train')

def download_tiny_stories(accepted_filter_ids):
    return huggingface_download('roneneldan/TinyStoriesInstruct', split='train')


def download_joke_explanation(accepted_filter_ids):
    return huggingface_download('theblackcat102/joke_explaination', split='train')


def download_book_summaries(accepted_filter_ids):
    dset = huggingface_download('emozilla/booksum-summary-analysis_gptneox-8192', split='train')
    return pool_filter(dset, "type", accepted_filter_ids)


def download_ultrachat(accepted_filter_ids):
    return huggingface_download('stingning/ultrachat', split='train')


def download_airoboros(accepted_filter_ids):
    dset_fpath = hf_hub_download(
        repo_id="jondurbin/airoboros-gpt4-1.2",
        filename="as_conversations.json",
        repo_type="dataset"
    )
    dset = convert_to_utf8(dset_fpath)
    return dset


def download_lima(accepted_filter_ids):
    dset = huggingface_download('GAIR/lima', split='train')
    return pool_filter(dset, "source", accepted_filter_ids)


def download_open_orca(accepeted_filter_ids):
    dset = huggingface_download('Open-Orca/OpenOrca', split='train')
    dset = list(map(lambda x: {**x, 'source': x['id'].split('.')[0]}, dset))
    return pool_filter(dset, "source", accepeted_filter_ids)


def split_by_user(pairs):
    '''
    Group (user, value) pairs into lists of pairs with the same user value
    '''

    groups = []
    current_group = []

    for kind, value in pairs:
        if kind == 'user':
            if current_group:
                groups.append(current_group)
            current_group = [(kind, value)]
        else:
            current_group.append((kind, value))

    if current_group:
        groups.append(current_group)

    return groups


def download_tool_llama(accepted_filter_ids):
    '''
    Download Tool-Llama data and parse into (context, instruction, response)
    triples, with system prompts put into the context slots. The return value
    is a huggingface dataset rather than a list of tuples or dicts.
    '''

    # The data is distributed as a Google Drive file in the Github readme,
    # rather than via e.g. Huggingface
    url = "https://docs.google.com/uc"
    params = {
        'export': 'download',
        'id': '1Vis-RxBstXLKC1W1agIQUJNuumPJrrw0',
        'confirm': 'yes'
    }

    response = requests.get(url, params=params, verify=False, stream=True)
    response.raise_for_status()

    # Docs describe a directory hierarchy in this zip file containing all the
    # tasks, and says their training splits are consolidated in this one file
    with zipfile.ZipFile(BytesIO(response.content), 'r') as z:
        with z.open("data/toolllama_G123_dfs_train.json", 'r') as f:
            data = json.load(f)

    # This is possibly multi-turn dialog, though often it's only one turn
    tmp = []
    for line in data:
        line = line['conversations']
        assert line[0]['from'] == 'system'
        assert line[1]['from'] == 'user'

        context = line[0]['value'].strip()

        # we have arbitrary {'from': user, 'value': text} stuff, sometimes with
        # the same user speaking twice in a row, sometimes multi-turn,
        # sometimes single-turn; we want to group it up to turns: lists s.t.
        # the first element is a user statement and all subsequent statements
        # are assistant responses
        groups = it.groupby(line[1:], key=lambda s: s['from'])
        groups = [
            [g[0], '\n'.join(s['value'] for s in g[1])]
            for g in groups
        ]
        groups = split_by_user(groups)

        for group in groups:
            assert group[0][0] == 'user'
            instruction = group[0][1].strip()

            response = '\n'.join(g[1] for g in group[1:]).strip()

            tmp += [{
                'context': context,
                'instruction': instruction,
                'response': response,
            }]

    ret = {}
    for key in tmp[0].keys():
        for ex in tmp:
            ret[key] = ret.get(key, []) + [ex[key]]

    return Dataset.from_dict(ret)


def download_gorilla(accepted_filter_ids):
    '''
    Download Gorilla data from Huggingface, handle string manipulation issues,
    return a Huggingface dataset.
    '''

    # Something went wrong with the formatting in these source files and
    # datasets.load_dataset dies complaining of some obscure error. On
    # inspection it turns out that the problem is inconsistent formatting of
    # the 'code' attribute; we can handle it fine for purposes of getting
    # (instruction, response) pairs with some regex and string manipulation.
    base_url = 'https://huggingface.co/datasets/gorilla-llm/APIBench/resolve/main/'
    files = ['torchhub_train.json', 'tensorflow_train.json', 'huggingface_train.json']

    tmp = []
    for file in files:
        url = base_url + file
        txt = requests.get(url).text

        for line in txt.splitlines():
            line = json.loads(line)
            code = line['code'].strip()
            response = line['api_call']

            if not code.startswith('###'):  # torchhub
                rx = re.compile(r"'Instruction': (.*), 'Output'.*")
                instruction = re.search(rx, code).group(1)
            else:  # tensorflow, huggingface
                instruction = code.splitlines()[0].replace('###Instruction: ', '')
            instruction = instruction.lstrip("'").rstrip("'").strip()

            # this passes but let's not have assertions in production
            # assert len(instruction) > 0

            tmp += [{
                'instruction': instruction,
                'response': response,
            }]

    ret = {}
    for key in tmp[0].keys():
        for ex in tmp:
            ret[key] = ret.get(key, []) + [ex[key]]

    return Dataset.from_dict(ret)

<<<<<<< HEAD
def download_chatdoctor(accepted_filter_ids):
    dset = []
    if "chatdoctor-healthcaremagic-100k" in accepted_filter_ids:
        healthcaremagic_dset = huggingface_download("lavita/ChatDoctor-HealthCareMagic-100k", split='train')
        dset += annotate_source(healthcaremagic_dset, "chatdoctor-healthcaremagic-100k")
    if "chatdoctor-icliniq-10k" in accepted_filter_ids:
        icliniq_dset = load_dataset("lavita/ChatDoctor-iCliniq", split='train')
        icliniq_dset = icliniq_dset.rename_column("answer_icliniq", "output")
        icliniq_dset = icliniq_dset.to_list()
        dset += annotate_source(icliniq_dset, "chatdoctor-icliniq-10k")
    if "chatdoctor-genmedgpt-5k" in accepted_filter_ids:
        genmedgpt_dset = huggingface_download("wangrongsheng/GenMedGPT-5k-en", split='train')
        dset += annotate_source(genmedgpt_dset, "chatdoctor-genmedgpt-5k")
=======

def download_agentinstruct(accepted_filter_ids):
    dset = []
    if 'alfworld' in accepted_filter_ids:
        dset.append(huggingface_download('THUDM/AgentInstruct', split='alfworld'))
    if 'db' in accepted_filter_ids:
        dset.append(huggingface_download('THUDM/AgentInstruct', split='db'))
    if 'os' in accepted_filter_ids:
        dset.append(huggingface_download('THUDM/AgentInstruct', split='os'))
    if 'kg' in accepted_filter_ids:
        dset.append(huggingface_download('THUDM/AgentInstruct', split='kg'))
    if 'webshop' in accepted_filter_ids:
        dset.append(huggingface_download('THUDM/AgentInstruct', split='webshop'))
    if 'mind2web' in accepted_filter_ids:
        dset.append(huggingface_download('THUDM/AgentInstruct', split='mind2web'))

>>>>>>> ab5b26e8
    return dset<|MERGE_RESOLUTION|>--- conflicted
+++ resolved
@@ -643,7 +643,6 @@
 
     return Dataset.from_dict(ret)
 
-<<<<<<< HEAD
 def download_chatdoctor(accepted_filter_ids):
     dset = []
     if "chatdoctor-healthcaremagic-100k" in accepted_filter_ids:
@@ -657,7 +656,7 @@
     if "chatdoctor-genmedgpt-5k" in accepted_filter_ids:
         genmedgpt_dset = huggingface_download("wangrongsheng/GenMedGPT-5k-en", split='train')
         dset += annotate_source(genmedgpt_dset, "chatdoctor-genmedgpt-5k")
-=======
+    return dset
 
 def download_agentinstruct(accepted_filter_ids):
     dset = []
@@ -674,5 +673,4 @@
     if 'mind2web' in accepted_filter_ids:
         dset.append(huggingface_download('THUDM/AgentInstruct', split='mind2web'))
 
->>>>>>> ab5b26e8
     return dset
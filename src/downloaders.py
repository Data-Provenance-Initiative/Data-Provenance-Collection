--- conflicted
+++ resolved
@@ -988,9 +988,6 @@
     }
     dset = huggingface_download('cmu-lti/cobracorpus', data_files={'normal': 'toxigen_explanations.csv'})
     dset = annotate_source(dset['normal'], mapping['normal'])
-<<<<<<< HEAD
-    return dset
-=======
     return dset
 
 def download_aya_dataset(accepted_filter_ids):
@@ -1067,5 +1064,4 @@
   
 def download_conifer(accepted_filter_ids):
     dset = huggingface_download("ConiferLM/Conifer", split="train_sft")
-    return dset
->>>>>>> a4fa348a
+    return dset
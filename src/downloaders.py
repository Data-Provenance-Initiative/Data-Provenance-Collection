import os
import re
import json
import random
import zipfile
import multiprocessing
import itertools as it

from io import BytesIO
from functools import partial
from collections import Counter

import chardet
import requests
import pandas as pd

from datasets import load_dataset, list_datasets, Dataset

# `HfFileSystem` requires the latest version of `huggingface_hub`
from huggingface_hub import HfFileSystem, hf_hub_url, hf_hub_download, login

from helpers import io

###########################################################################
############### Download Utils
###########################################################################

def filter_dataset_on_task_name(ex, task_key, accepted_filter_ids):
    """ Filters a dataset based on the task name.

    Args:
        ex (dict): A single example from the dataset.
        task_key (str): The key in the example dict that contains the task name.
        acceptable_tasks (list): A list of acceptable task names.

    Returns:
        bool: True if the example's task name is in the acceptable tasks list, False otherwise.
    """
    return ex[task_key] in accepted_filter_ids


def pool_filter(candidates, task_key, accepted_filter_ids):
    """ Filters a list of candidates using multiprocessing.

    Args:
        candidates (list): A list of candidates to filter.
        task_key (str): The key in the example dict that contains the task name.
        acceptable_tasks (list): A list of acceptable task names.

    Returns:
        list: A list of candidates that passed the filter.
    """
    with multiprocessing.Pool() as pool:
        return [
            c for c, keep in zip(candidates, pool.map(
                partial(
                    filter_dataset_on_task_name,
                    task_key=task_key,
                    accepted_filter_ids=accepted_filter_ids
                ), candidates)) if keep
        ]


def annotate_source(dset, source):
    updated_dset = []
    for row in dset:
        row["_source"] = source
        updated_dset.append(row)
    return updated_dset


def direct_data_request(url):
    response = requests.get(url)
    # The response content is in bytes, we need to convert it to string
    content = response.content.decode('utf-8')
    # Now we can parse the JSON content into a Python list/dictionary
    return json.loads(content)


def huggingface_download(
        data_address, name=None, data_dir=None, data_files=None, split=None
):
    """Download a dataset from the Hugging Face Hub.

    It supports various options for specifying the dataset to download,
    such as providing a name, a data directory, data files, or a split.

    Args:
        data_address (str): The address or identifier of the dataset
        name (str, optional): Name of the dataset to download. Defaults to None.
        data_dir (str, optional): Path to the directory containing the dataset files. Defaults to None.
        data_files (str or list, optional): Path(s) to specific dataset files. Defaults to None.
        split (str, optional): Name of the split to take (usually "train"). Defaults to None.

    Returns:
        list or Dataset: The downloaded dataset as a list of items,
            or Hugging Face Dataset object (if failed converted to list).
    """
    assert not (data_dir and data_files)

    num_proc = max(multiprocessing.cpu_count() // 2,1)
    if data_files:
        dset = load_dataset(data_address, data_files=data_files, num_proc=num_proc)
    elif data_dir:
        dset = load_dataset(data_address, data_dir=data_dir, num_proc=num_proc)
    elif name:
        dset = load_dataset(data_address, name)
    else:
        dset = load_dataset(data_address, num_proc=num_proc)

    if split:
        dset = dset[split]

    try:
        dset = dset.to_list()
    except:
        print("Trouble converting Hugging Face dataset to list...")
        pass
    return dset


def detect_encoding(file_path):
    with open(file_path, 'rb') as f:
        rawdata = f.read()
    result = chardet.detect(rawdata)
    return result['encoding']

def convert_to_utf8(file_path):
    encoding = detect_encoding(file_path)
    with open(file_path, 'r', encoding=encoding) as f:
        content = f.read()
    utf8_content = content.encode('utf-8')
    return json.loads(utf8_content.decode('utf-8'))

def process_zipped_file(zip_file):
    dset = []
    with zipfile.ZipFile(zip_file, 'r') as z:
            for json_file in z.namelist():
                if json_file.endswith(".json"):
                    data = json.load(z.open(json_file))
                    dset.append(data)
    return dset




###########################################################################
############### Collection Downloader Functions
###########################################################################


def download_flan_collection_sni(accepted_filter_ids):
    dset = huggingface_download("DataProvenanceInitiative/niv2_submix_original", split="train")
    return pool_filter(dset, "task_name", accepted_filter_ids)


def download_flan_collection_cot(accepted_filter_ids):
    dset = huggingface_download("DataProvenanceInitiative/cot_submix_original", split="train")
    return pool_filter(dset, "task_name", accepted_filter_ids)


def download_flan_collection_dialog(accepted_filter_ids):
    dset = huggingface_download("DataProvenanceInitiative/dialog_submix_original", split="train")
    return pool_filter(dset, "task_name", accepted_filter_ids)


def download_flan_collection_flan2021(accepted_filter_ids):
    dset = huggingface_download("DataProvenanceInitiative/flan2021_submix_original", split="train")
    return pool_filter(dset, "task_name", accepted_filter_ids)


def download_flan_collection_p3(accepted_filter_ids):
    dset = huggingface_download("DataProvenanceInitiative/t0_submix_original", split="train")
    return pool_filter(dset, "task_name", accepted_filter_ids)


def download_xp3x(accepted_filter_ids, sample_threshold=100):

    # The more accepted_filter_ids the longer it will take. So if it's too many switch to the sample (likely e.g. when people just choose everything). 
    # Meanwhile if people just choose a few ids, maybe just one language or so, then use the big one.
    if len(accepted_filter_ids) > sample_threshold:
        print(f"xP3x: Detected {len(accepted_filter_ids)} filter IDs. Defaulting to xP3x-sample to reduce download size. Increase sample_threshold to download full dataset.")
        return download_xp3x_sample(accepted_filter_ids)

    fs = HfFileSystem()
    fps = [
        (task, fs.resolve_path(fp)) for task in accepted_filter_ids
        for fp in fs.glob(f"datasets/Muennighoff/xP3x/data/{task.split('/')[0]}/*{task.split('/')[1].replace('-', '_')}*")
    ]

    data_files = [
        hf_hub_url(
            resolved_path.repo_id,
            resolved_path.path_in_repo,
            repo_type=resolved_path.repo_type)
        for (task, resolved_path) in fps
    ]

    dset = []
    if data_files:
        dset = huggingface_download("json", data_files=data_files, split="train")
        dset = pd.DataFrame(dset).to_dict('records')
    return dset


def download_xp3x_sample(accepted_filter_ids):
    dset = []
    tasks = set([task.split('/')[1].lower().replace("-", "_") for task in accepted_filter_ids])
    langs = list(set([task.split('/')[0] for task in accepted_filter_ids]))

    for t in tasks:
        raw_dset = huggingface_download('Muennighoff/xP3x-sample', t, split='train')
        raw_dset = pool_filter(raw_dset, "language", langs)
        dset.extend(raw_dset)

    return dset


def download_commitpackft(accepted_filter_ids):
    dset = []
    for lang in accepted_filter_ids:
        raw_dset = huggingface_download('bigcode/commitpackft', lang, split='train')
        dset.extend(raw_dset)
    return dset


def download_dolly_15k(accepted_filter_ids):
    dset = huggingface_download("databricks/databricks-dolly-15k", split="train")
    return pool_filter(dset, "category", accepted_filter_ids)

def download_thai_gen_ai_dolly(accepted_filter_ids):
    dset = huggingface_download("Thaweewat/databricks-dolly-15k-th", split="train")
    return pool_filter(dset, "category", accepted_filter_ids)

def download_laion_oig(accepted_filter_ids):
    dsets = []
    for dset_name in accepted_filter_ids:
        dset = huggingface_download("laion/oig", data_files=f"{dset_name}.jsonl", split="train")
        # annotate each example with source
        dset = annotate_source(dset, dset_name)
        dsets.extend(dset)
    return dsets

def download_capybara(accepted_filter_ids):
    dset = huggingface_download('LDJnr/Capybara', split='train')
    return pool_filter(dset, "source", accepted_filter_ids)

def download_self_instruct(accepted_filter_ids):
    return huggingface_download('yizhongw/self_instruct', split='train')

def download_everything_lm(accepted_filter_ids):
    return huggingface_download('totally-not-an-llm/EverythingLM-data-V3', split='train')

def download_anthropic_hh_rlhf(accepted_filter_ids):
    return huggingface_download('anthropic/hh-rlhf', split='train')

def download_thai_gen_ai_alpaca(accepted_filter_ids):
    return huggingface_download('Thaweewat/alpaca-cleaned-52k-th', split='train')

def download_stanford_human_preferences(accepted_filter_ids):
    dset = huggingface_download('stanfordnlp/SHP', split='train')
    return pool_filter(dset, "domain", accepted_filter_ids)


def download_open_assistant(accepted_filter_ids):
    dset = huggingface_download("OpenAssistant/oasst1", split='train')
    return pool_filter(dset, "lang", accepted_filter_ids)


def download_open_assistant_octopack(accepted_filter_ids):
    return huggingface_download("bigcode/oasst-octopack", split='train')


def download_longform(accepted_filter_ids):
    # Intentionally omitting BigBench.
    dset = huggingface_download("akoksal/LongForm", split='train')
    return pool_filter(dset, "source", accepted_filter_ids)


def download_gpteacher(accepted_filter_ids):
    dset = []
    if "gpteacher_instruct" in accepted_filter_ids:
        instruct_dset = huggingface_download("teknium/GPTeacher-General-Instruct", split='train')
        dset += annotate_source(instruct_dset, "gpteacher_instruct")
    if "gpteacher_codegen" in accepted_filter_ids:
        codegen_dset = direct_data_request("https://raw.githubusercontent.com/teknium1/GPTeacher/main/Codegen/codegen-instruct.json")
        dset += annotate_source(codegen_dset, "gpteacher_codegen")
    if "gpteacher_toolformer" in accepted_filter_ids:
        toolformer_dset = direct_data_request("https://raw.githubusercontent.com/teknium1/GPTeacher/main/Toolformer/toolformer-dedupe-only-dataset.json")
        dset += annotate_source(toolformer_dset, "gpteacher_toolformer")
    if "gpteacher_roleplay" in accepted_filter_ids:
        roleplay_dset = direct_data_request("https://raw.githubusercontent.com/teknium1/GPTeacher/main/Roleplay/roleplay-simple-deduped-roleplay-instruct.json")
        dset += annotate_source(roleplay_dset, "gpteacher_roleplay")
    return dset

def download_baize_data(accepted_filter_ids):
    dset = []
    if "alpaca_chat_data" in accepted_filter_ids:
        alpaca_chat_dataset = direct_data_request("https://raw.githubusercontent.com/project-baize/baize-chatbot/main/data/alpaca_chat_data.json")
        dset += annotate_source(alpaca_chat_dataset, "alpaca_chat_data")

    if "medical_chat_data" in accepted_filter_ids:
        medical_chat_dataset = direct_data_request("https://raw.githubusercontent.com/project-baize/baize-chatbot/main/data/medical_chat_data.json")
        dset += annotate_source(medical_chat_dataset, "medical_chat_data")

    if "quora_chat_data" in accepted_filter_ids:
        quora_chat_dataset = direct_data_request("https://raw.githubusercontent.com/project-baize/baize-chatbot/main/data/quora_chat_data.json")
        dset += annotate_source(quora_chat_dataset, "quora_chat_data")

    if "stackoverflow_chat_data" in accepted_filter_ids:
        stackoverflow_chat_dataset = direct_data_request("https://raw.githubusercontent.com/project-baize/baize-chatbot/main/data/stackoverflow_chat_data.json")
        dset += annotate_source(stackoverflow_chat_dataset, "stackoverflow_chat_data")
    return dset


def download_openai_summarization(accepted_filter_ids):
    # we don't need any filtering because comparisons>train contains rows only from Reddit TL;DR dataset.
    return huggingface_download("openai/summarize_from_feedback", name="comparisons", split="train")


def download_openai_webgpt(accepted_filter_ids):
    dset = huggingface_download("openai/webgpt_comparisons", split="train")
    # we copy the dataset key from `question::dataset` as a top-level key in each instance
    for ex in dset:
        ex["dataset"] = ex["question"]["dataset"]
    return pool_filter(dset, "dataset", accepted_filter_ids)


def download_alpaca(accepted_filter_ids):
    return huggingface_download('tatsu-lab/alpaca', split='train')


def download_deita_10k(accepted_filter_ids):
    dset = huggingface_download("hkust-nlp/deita-10k-v0", split="train")
    return pool_filter(dset, "source", accepted_filter_ids)

 
def download_metamathqa(accepted_filter_ids):
    dset = huggingface_download('meta-math/MetaMathQA', split='train')
    return pool_filter(dset, "type", accepted_filter_ids)


def download_pure_dove(accepted_filter_ids):
    return huggingface_download('LDJnr/Pure-Dove', split='train')

def download_feedback_collection(accepted_filter_ids):
    return huggingface_download('kaist-ai/Feedback-Collection')

def download_evol_instruct(accepted_filter_ids):
    return huggingface_download('WizardLM/evol_instruct_70k', split='train')

def download_llama2_med_tuned_instructions(accepted_filter_ids):
    return huggingface_download('nlpie/Llama2-MedTuned-Instructions', split='train')

def download_sharegpt_vicuna(accepted_filter_ids):
    sharegpt_dir = "anon8231489123/ShareGPT_Vicuna_unfiltered"
    sv_dset_p1 = hf_hub_download(
        repo_id=sharegpt_dir,
        filename="sg_90k_part1_html_cleaned.json",
        subfolder="HTML_cleaned_raw_dataset",
        repo_type="dataset"
    )
    sv_dset_p2 = hf_hub_download(
        repo_id=sharegpt_dir,
        filename="sg_90k_part1_html_cleaned.json",
        subfolder="HTML_cleaned_raw_dataset",
        repo_type="dataset"
    )
    return pd.concat(
        [pd.read_json(sv_dset_p1), pd.read_json(sv_dset_p2)]
    ).to_dict('records')


def download_code_alpaca(accepted_filter_ids):
    return huggingface_download("sahil2801/CodeAlpaca-20k", split="train")


def download_hc3_en(accepted_filter_ids):
    dset_fpath = hf_hub_download(
        repo_id="Hello-SimpleAI/HC3",
        filename="all.jsonl",
        repo_type="dataset"
    )
    dset = pd.read_json(dset_fpath, lines=True).to_dict('records')
    return pool_filter(dset, "source", accepted_filter_ids)


def download_hc3_zh(accepted_filter_ids):
    dset_fpath = hf_hub_download(
        repo_id="Hello-SimpleAI/HC3-Chinese",
        filename="all.jsonl",
        repo_type="dataset"
    )
    dset = pd.read_json(dset_fpath, lines=True).to_dict('records')
    return pool_filter(dset, "source", accepted_filter_ids)



def download_camel_science(accepted_filter_ids):
    dset = []
    if "physics" in accepted_filter_ids:
        physics_zip = hf_hub_download(
            repo_id="camel-ai/physics",
            filename="physics.zip",
            repo_type="dataset"
        )
        physics_dset = process_zipped_file(physics_zip)
        dset += annotate_source(physics_dset, "physics")
    if "chemistry" in accepted_filter_ids:
        chemistry_zip = hf_hub_download(
            repo_id="camel-ai/chemistry",
            filename="chemistry.zip",
            repo_type="dataset"
        )
        chemistry_dset = process_zipped_file(chemistry_zip)
        dset += annotate_source(chemistry_dset, "chemistry")
    if "biology" in accepted_filter_ids:
        biology_zip = hf_hub_download(
            repo_id="camel-ai/biology",
            filename="biology.zip",
            repo_type="dataset"
        )
        biology_dset = process_zipped_file(biology_zip)
        dset += annotate_source(biology_dset, "biology")
    return dset


def download_cot_collection(accepted_filter_ids):
    dset = []
    for lang in accepted_filter_ids:
        if lang == "en":
            raw_dset = huggingface_download('kaist-ai/CoT-Collection', split='train')
            dset.extend(annotate_source(raw_dset, "en"))
        else:
            fpath = hf_hub_download(
                repo_id='kaist-ai/CoT-Collection_multilingual',
                filename=f"CoT_collection_{lang}.json",
                subfolder="data",
                repo_type="dataset",
            )
            raw_dset = [row for _, row in io.read_json(fpath).items()]
            raw_dset = annotate_source(raw_dset, lang)
            dset.extend(raw_dset)
    return dset


def download_gpt4all(accepted_filter_ids):
    dset = huggingface_download('nomic-ai/gpt4all-j-prompt-generations', split='train')
    return pool_filter(dset, "source", accepted_filter_ids)


def download_evol_instruct_v2(accepted_filter_ids):
    return huggingface_download('WizardLM/WizardLM_evol_instruct_V2_196k', split='train')


def download_gpt4_alpaca(accepted_filter_ids):
    return huggingface_download('teknium/GPT4-LLM-Cleaned', split='train')


def download_tasksource_instruct(accepted_filter_ids):
    dset = huggingface_download('tasksource/tasksource-instruct-v0', split='train')
    return pool_filter(dset, "task", accepted_filter_ids)


def download_tasksource_symbol_tuning(accepted_filter_ids):
    dset = huggingface_download('tasksource/icl-symbol-tuning-instruct', split='train')
    return pool_filter(dset, "task", accepted_filter_ids)

def download_stack_exchange_instruction(accepted_filter_ids):
    return huggingface_download('ArmelR/stack-exchange-instruction', split='train')

def download_unnatural_instructions(accepted_filter_ids):
    return huggingface_download('mrm8488/unnatural-instructions', name='core', split='train')

def download_starcoder_self_instruct(accepted_filter_ids):
    return huggingface_download('codeparrot/self-instruct-starcoder', split='curated')

def download_thai_gen_ai_gpteacher(accepted_filter_ids):
    return huggingface_download('Thaweewat/gpteacher-20k-th', split='train')

def download_tiny_stories(accepted_filter_ids):
    return huggingface_download('roneneldan/TinyStoriesInstruct', split='train')


def download_joke_explanation(accepted_filter_ids):
    return huggingface_download('theblackcat102/joke_explaination', split='train')

def download_book_summaries(accepted_filter_ids):
    dset = huggingface_download('emozilla/booksum-summary-analysis_gptneox-8192', split='train')
    return pool_filter(dset, "type", accepted_filter_ids)


def download_pii_masking_200k(accepted_filter_ids):
    return huggingface_download('ai4privacy/pii-masking-200k', split='train')

  
def download_no_robots(accepted_filter_ids):
    dset = huggingface_download('HuggingFaceH4/no_robots', split='train_sft')
    return pool_filter(dset, "category", accepted_filter_ids)


def download_help_steer(accepted_filter_ids):
    return huggingface_download('nvidia/HelpSteer', split='train')



def download_ultrachat(accepted_filter_ids):
    return huggingface_download('stingning/ultrachat', split='train')

def download_wildchat(accepted_filter_ids):
    '''downloads in the wild chat dataset from hugging face'''
    dset = huggingface_download('allenai/WildChat', split='train')
    return pool_filter(dset, "model", accepted_filter_ids)


def download_airoboros(accepted_filter_ids):
    dset_fpath = hf_hub_download(
        repo_id="jondurbin/airoboros-gpt4-1.2",
        filename="as_conversations.json",
        repo_type="dataset"
    )
    dset = convert_to_utf8(dset_fpath)
    return dset


def download_lima(accepted_filter_ids):
    dset = huggingface_download('GAIR/lima', split='train')
    return pool_filter(dset, "source", accepted_filter_ids)

def download_open_orca(accepeted_filter_ids):
    dset =  huggingface_download('Open-Orca/OpenOrca', split='train')
    dset = list(map(lambda x: {**x, 'source': x['id'].split('.')[0]}, dset))
    return pool_filter(dset, "source", accepeted_filter_ids)


def download_pmc_llama(accepted_filter_ids):
    dset = huggingface_download("axiong/pmc_llama_instructions", split="train")
    return pool_filter(dset, "source", accepted_filter_ids)
  
  
def download_medical_meadow(accepted_filter_ids):
    dset = []
    if "medical-meadow-med-flashcards" in accepted_filter_ids:
        med_flashcards = huggingface_download("medalpaca/medical_meadow_medical_flashcards", split='train')
        dset += annotate_source(med_flashcards, "medical-meadow-med-flashcards")
    if "medical-meadow-wikidoc-living-textbook" in accepted_filter_ids:
        wikidoc_living_textbook = huggingface_download("medalpaca/medical_meadow_wikidoc", split='train')
        dset += annotate_source(wikidoc_living_textbook, "medical-meadow-wikidoc-living-textbook")
    if "medical-meadow-wikidoc-patient-information" in accepted_filter_ids:
        wikidoc_patient_information = huggingface_download("medalpaca/medical_meadow_wikidoc_patient_information", split='train')
        dset += annotate_source(wikidoc_patient_information, "medical-meadow-wikidoc-patient-information")
    if "medical-meadow-cord19" in accepted_filter_ids:
        cord19 = huggingface_download("medalpaca/medical_meadow_cord19", split='train')
        dset += annotate_source(cord19, "medical-meadow-cord19")
    if "medical-meadow-health-advice" in accepted_filter_ids:
        health_advice = huggingface_download("medalpaca/medical_meadow_health_advice", split='train')
        dset += annotate_source(health_advice, "medical-meadow-health-advice")
    if "medical-meadow-pubmed-causal" in accepted_filter_ids:
        pubmed_causal = huggingface_download("medalpaca/medical_meadow_pubmed_causal", split='train')
        dset += annotate_source(pubmed_causal, "medical-meadow-pubmed-causal")
    if "medical-meadow-medqa" in accepted_filter_ids:
        medqa = huggingface_download("medalpaca/medical_meadow_medqa", split='train')
        dset += annotate_source(medqa, "medical-meadow-medqa")
    if "medical-meadow-mediqa" in accepted_filter_ids:
        mediqa = huggingface_download("medalpaca/medical_meadow_mediqa", split='train')
        dset += annotate_source(mediqa, "medical-meadow-mediqa")
    return dset

  
def download_medinstruct(accepted_filter_ids):
    return direct_data_request("https://raw.githubusercontent.com/XZhang97666/AlpaCare/master/data/MedInstruct-52k.json")


def download_mathinstruct(accepted_filter_ids):
    mathinstruct = load_dataset('TIGER-Lab/MathInstruct', split='train')
    dset = []
    if 'cot_MATH_train' in accepted_filter_ids:
        cot_MATH_train = mathinstruct.filter(lambda row: row['source'] == 'data/CoT/MATH_train.json').to_list()
        dset += annotate_source(cot_MATH_train, 'cot_MATH_train')
    if 'cot_TheoremQA' in accepted_filter_ids:
        cot_TheoremQA = mathinstruct.filter(lambda row: row['source'] == 'data/CoT/TheoremQA.json').to_list()
        dset += annotate_source(cot_TheoremQA, 'cot_TheoremQA')
    if 'cot_aqua_rat' in accepted_filter_ids:
        cot_aqua_rat = mathinstruct.filter(lambda row: row['source'] == 'data/CoT/aqua_rat.json').to_list()
        dset += annotate_source(cot_aqua_rat, 'cot_aqua_rat')
    if 'cot_college_math' in accepted_filter_ids:
        cot_college_math = mathinstruct.filter(lambda row: row['source'] == 'data/CoT/college_math.json').to_list()
        dset += annotate_source(cot_college_math, 'cot_college_math')
    if 'cot_gsm_rft' in accepted_filter_ids:
        cot_gsm_rft = mathinstruct.filter(lambda row: row['source'] == 'data/CoT/gsm_rft.json').to_list()
        dset += annotate_source(cot_gsm_rft, 'cot_gsm_rft')
    if 'cot_gsm_train' in accepted_filter_ids:
        cot_gsm_train = mathinstruct.filter(lambda row: row['source'] == 'data/CoT/gsm_train.json').to_list()
        dset += annotate_source(cot_gsm_train, 'cot_gsm_train')
    if 'cot_math50k_camel' in accepted_filter_ids:
        cot_math50k_camel = mathinstruct.filter(lambda row: row['source'] == 'data/CoT/math50k_camel.json').to_list()
        dset += annotate_source(cot_math50k_camel, 'cot_math50k_camel')
    if 'cot_number_comparison' in accepted_filter_ids:
        cot_number_comparison = mathinstruct.filter(lambda row: row['source'] == 'data/CoT/number_comparison.json').to_list()
        dset += annotate_source(cot_number_comparison, 'cot_number_comparison')
    if 'pot_MATH_train' in accepted_filter_ids:
        pot_MATH_train = mathinstruct.filter(lambda row: row['source'] == 'data/PoT/MATH_train.json').to_list()
        dset += annotate_source(pot_MATH_train, 'pot_MATH_train')
    if 'pot_TheoremQA' in accepted_filter_ids:
        pot_TheoremQA = mathinstruct.filter(lambda row: row['source'] == 'data/PoT/TheoremQA.json').to_list()
        dset += annotate_source(pot_TheoremQA, 'pot_TheoremQA')
    if 'pot_aqua_rat_filtered' in accepted_filter_ids:
        pot_aqua_rat_filtered = mathinstruct.filter(lambda row: row['source'] == 'data/PoT/aqua_rat_filtered.json').to_list()
        dset += annotate_source(pot_aqua_rat_filtered, 'pot_aqua_rat_filtered')
    if 'pot_gsm_gpt4' in accepted_filter_ids:
        pot_gsm_gpt4 = mathinstruct.filter(lambda row: row['source'] == 'data/PoT/gsm_gpt4.json').to_list()
        dset += annotate_source(pot_gsm_gpt4, 'pot_gsm_gpt4')
    if 'pot_mathqa' in accepted_filter_ids:
        pot_mathqa = mathinstruct.filter(lambda row: row['source'] == 'data/PoT/mathqa.json').to_list()
        dset += annotate_source(pot_mathqa, 'pot_mathqa')
    if 'pot_numglue' in accepted_filter_ids:
        pot_numglue = mathinstruct.filter(lambda row: row['source'] == 'data/PoT/numglue.json').to_list()
        dset += annotate_source(pot_numglue, 'pot_numglue')
    return dset   

def split_by_user(pairs):
    '''
    Group (user, value) pairs into lists of pairs with the same user value
    '''

    groups = []
    current_group = []

    for kind, value in pairs:
        if kind == 'user':
            if current_group:
                groups.append(current_group)
            current_group = [(kind, value)]
        else:
            current_group.append((kind, value))

    if current_group:
        groups.append(current_group)

    return groups

def download_tool_llama(accepted_filter_ids):
    '''
    Download Tool-Llama data and parse into (context, instruction, response)
    triples, with system prompts put into the context slots. The return value
    is a huggingface dataset rather than a list of tuples or dicts.
    '''

    # The data is distributed as a Google Drive file in the Github readme,
    # rather than via e.g. Huggingface
    url = "https://docs.google.com/uc"
    params = {
        'export': 'download',
        'id': '1Vis-RxBstXLKC1W1agIQUJNuumPJrrw0',
        'confirm': 'yes'
    }

    response = requests.get(url, params=params, verify=False, stream=True)
    response.raise_for_status()

    # Docs describe a directory hierarchy in this zip file containing all the
    # tasks, and says their training splits are consolidated in this one file
    with zipfile.ZipFile(BytesIO(response.content), 'r') as z:
        with z.open("data/toolllama_G123_dfs_train.json", 'r') as f:
            data = json.load(f)

    # This is possibly multi-turn dialog, though often it's only one turn
    tmp = []
    for line in data:
        line = line['conversations']
        assert line[0]['from'] == 'system'
        assert line[1]['from'] == 'user'

        context = line[0]['value'].strip()

        # we have arbitrary {'from': user, 'value': text} stuff, sometimes with
        # the same user speaking twice in a row, sometimes multi-turn,
        # sometimes single-turn; we want to group it up to turns: lists s.t.
        # the first element is a user statement and all subsequent statements
        # are assistant responses
        groups = it.groupby(line[1:], key=lambda s: s['from'])
        groups = [
            [g[0], '\n'.join(s['value'] for s in g[1])]
            for g in groups
        ]
        groups = split_by_user(groups)

        for group in groups:
            assert group[0][0] == 'user'
            instruction = group[0][1].strip()

            response = '\n'.join(g[1] for g in group[1:]).strip()

            tmp += [{
                'context': context,
                'instruction': instruction,
                'response': response,
            }]

    ret = {}
    for key in tmp[0].keys():
        for ex in tmp:
            ret[key] = ret.get(key, []) + [ex[key]]

    return Dataset.from_dict(ret)

def download_gorilla(accepted_filter_ids):
    '''
    Download Gorilla data from Huggingface, handle string manipulation issues,
    return a Huggingface dataset.
    '''

    # Something went wrong with the formatting in these source files and
    # datasets.load_dataset dies complaining of some obscure error. On
    # inspection it turns out that the problem is inconsistent formatting of
    # the 'code' attribute; we can handle it fine for purposes of getting
    # (instruction, response) pairs with some regex and string manipulation.
    base_url = 'https://huggingface.co/datasets/gorilla-llm/APIBench/resolve/main/'
    files = ['torchhub_train.json', 'tensorflow_train.json', 'huggingface_train.json']

    tmp = []
    for file in files:
        url = base_url + file
        txt = requests.get(url).text

        for line in txt.splitlines():
            line = json.loads(line)
            code = line['code'].strip()
            response = line['api_call']

            if not code.startswith('###'):  # torchhub
                rx = re.compile(r"'Instruction': (.*), 'Output'.*")
                instruction = re.search(rx, code).group(1)
            else:  # tensorflow, huggingface
                instruction = code.splitlines()[0].replace('###Instruction: ', '')
            instruction = instruction.lstrip("'").rstrip("'").strip()

            # this passes but let's not have assertions in production
            # assert len(instruction) > 0

            tmp += [{
                'instruction': instruction,
                'response': response,
            }]

    ret = {}
    for key in tmp[0].keys():
        for ex in tmp:
            ret[key] = ret.get(key, []) + [ex[key]]

    return Dataset.from_dict(ret)

<<<<<<< HEAD
def download_coig(accepted_filter_ids):
    from datasets.utils import DownloadManager

    dl_manager = DownloadManager()

    base_url = "https://huggingface.co/datasets/BAAI/COIG/resolve/main"
    filter_id_to_filenames = {
        "coig-translated-instruction" : ["translated_instructions.jsonl"],
        "coig-exam-instruction" : ["exam_instructions.jsonl"],
        "coig-alignment-instruction" : ["human_value_alignment_instructions_part1.json", "human_value_alignment_instructions_part2.json"],
        "coig-counterfactual-correction" : ["counterfactural_correction_multi_round_chat.tar.gz"],
        "coig-leetcode" : ["leetcode_instructions.jsonl"],
    }
    filenames_to_filter_ids = {}
    for k, v in filter_id_to_filenames.items():
        for fn in v:
            filenames_to_filter_ids[fn] = k
    
    if accepted_filter_ids is None:
        accepted_filter_ids = filter_id_to_filenames.keys()
    filenames = []
    for id in accepted_filter_ids:
        filenames.extend(filter_id_to_filenames[id])
    fileurls = [f"{base_url}/{fn}" for fn in filenames]
    
    local_datafiles = dl_manager.download(fileurls)
    for i in range(len(filenames)):
        if filenames[i].endswith(".tar.gz"):
            if dl_manager.is_streaming:
                local_datafiles[i] = dl_manager.iter_archive(local_datafiles[i])
            else:
                extracted_path = dl_manager.extract(local_datafiles[i])
                extracted_path = os.path.join(extracted_path, filenames[i][:-len(".tar.gz")])
                def get_file_iter():
                    for json_file in os.listdir(extracted_path):
                        json_path = os.path.join(extracted_path, json_file)
                        with open(json_path, "rb") as jfp:
                            yield json_path, jfp
                local_datafiles[i] = get_file_iter()
    
    all_data_list = []
    for fi, fn in enumerate(filenames):
        if fn == "counterfactural_correction_multi_round_chat.tar.gz":
            max_rounds = 10
            for json_file, jfp in local_datafiles[fi]:
                sample = {"instruction": "", "conversations": []}
                legal_convs = True
                data = json.loads(jfp.read().decode('utf8'))
                for ri in range(max_rounds):
                    if f"round_{ri}" not in data:
                        continue
                    conv = json.loads(data[f"round_{ri}"]["response"])
                    sample["conversations"].append({"question": conv["Q"], "answer": conv["A"]})
                    if not(isinstance(conv["Q"], str) and isinstance(conv["A"], str)):
                        legal_convs = False
                if legal_convs and len(sample["conversations"]) > 0:
                    sample['source'] = filenames_to_filter_ids[fn]
                    all_data_list.append(sample)
        elif fn == "exam_instructions.jsonl" or fn == "human_value_alignment_instructions_part2.json":
            with open(local_datafiles[fi], "r") as jfp:
                for line in jfp:
                    sample = {"instruction": "", "conversations": []}
                    data = json.loads(line.strip(" \n"))
                    sample["instruction"] = data["textbox_q_instruction"]
                    question = ""
                    if "textbox_q_context" in data and len(data["textbox_q_context"]) > 0:
                        question += data["textbox_q_context"] + "\n"
                    question += data["textbox_question"]
                    if "textbox_answer_analysis" in data and len(data["textbox_answer_analysis"]) > 0:
                        answer = data["textbox_answer_analysis"]
                    else:
                        answer = data["textbox_answer"]
                    sample["conversations"].append({"question": question, "answer": answer})
                    sample['source'] = filenames_to_filter_ids[fn]
                    all_data_list.append(sample)
        elif fn == "human_value_alignment_instructions_part1.json":
                with open(local_datafiles[fi], "r") as jfp:
                    all_data = json.load(jfp)
                for data in all_data:
                    if len(data["input"]) > 0:
                        sample = {"instruction": data["instruction"], "conversations": [{
                            "question": data["input"],
                            "answer": data["output"],
                            }]}
                    else:
                        sample = {"instruction": "", "conversations": [{
                            "question": data["instruction"],
                            "answer": data["output"],
                            }]}
                    sample['source'] = filenames_to_filter_ids[fn]
                    all_data_list.append(sample)
        elif fn == "leetcode_instructions.jsonl":
            with open(local_datafiles[fi], "r") as jfp:
                for line in jfp:
                    data = json.loads(line.strip(" \n"))
                    if len(data["input"]) > 0:
                        sample = {"instruction": data["instruction"], "conversations": [{
                            "question": data["input"],
                            "answer": data["output"],
                            }]}
                    else:
                        sample = {"instruction": "", "conversations": [{
                            "question": data["instruction"],
                            "answer": data["output"],
                            }]}
                    sample['source'] = filenames_to_filter_ids[fn]
                    all_data_list.append(sample)
        elif fn == "translated_instructions.jsonl":
            with open(local_datafiles[fi], "r") as jfp:
                for line in jfp:
                    data = json.loads(line.strip(" \n"))
                    if len(data["trans_input"]) > 0:
                        sample = {"instruction": data["trans_instruction"], "conversations": [{
                            "question": data["trans_input"],
                            "answer": data["trans_output"],
                            }]}
                    else:
                        sample = {"instruction": "", "conversations": [{
                            "question": data["trans_instruction"],
                            "answer": data["trans_output"],
                            }]}
                    sample['source'] = filenames_to_filter_ids[fn]
                    all_data_list.append(sample)
    dset = Dataset.from_list(all_data_list)
    return dset

def download_coig_kun(accepted_filter_ids):
    if accepted_filter_ids is None:
        accepted_filter_ids = ["coig-kun-skypile", "coig-kun-wanjuan", "coig-kun-wudao" ]
    dset = []
    for split in accepted_filter_ids:
        dset_tmp = huggingface_download('m-a-p/COIG-Kun', split=split.replace('coig-kun-',''))
        dset_tmp = annotate_source(dset_tmp, split)
        dset = dset  + dset_tmp
    return dset

def download_coig_cqia(accepted_filter_ids):
    if accepted_filter_ids is None:
        accepted_filter_ids = [
            "coig-cqia-chinese-traditional", "coig-cqia-coig-pc", "coig-cqia-douban", "coig-cqia-exam",
            "coig-cqia-finance",  "coig-cqia-human-value", "coig-cqia-logi-qa",  "coig-cqia-ruozhiba",
            "coig-cqia-segmentfault",  "coig-cqia-wiki", "coig-cqia-wikihow", "coig-cqia-xhs",  "coig-cqia-zhihu"]
    dset = []
    for split in accepted_filter_ids:
        id = split.replace('coig-cqia-','').replace('-','_')
        dset_tmp = load_dataset('m-a-p/COIG-CQIA', id)['train']
        dset_tmp = annotate_source(dset_tmp.to_list(), split)
        dset = dset  + dset_tmp
    return dset
=======
def download_chatdoctor(accepted_filter_ids):
    dset = []
    if "chatdoctor-healthcaremagic-100k" in accepted_filter_ids:
        healthcaremagic_dset = huggingface_download("lavita/ChatDoctor-HealthCareMagic-100k", split='train')
        dset += annotate_source(healthcaremagic_dset, "chatdoctor-healthcaremagic-100k")
    if "chatdoctor-icliniq-10k" in accepted_filter_ids:
        icliniq_dset = load_dataset("lavita/ChatDoctor-iCliniq", split='train')
        icliniq_dset = icliniq_dset.rename_column("answer_icliniq", "output")
        icliniq_dset = icliniq_dset.to_list()
        dset += annotate_source(icliniq_dset, "chatdoctor-icliniq-10k")
    if "chatdoctor-genmedgpt-5k" in accepted_filter_ids:
        genmedgpt_dset = huggingface_download("wangrongsheng/GenMedGPT-5k-en", split='train')
        dset += annotate_source(genmedgpt_dset, "chatdoctor-genmedgpt-5k")
    return dset

def download_seabench(accepted_filter_ids):
    dset = huggingface_download('SeaLLMs/Sea-bench', split='train')
    return pool_filter(dset, "lang", accepted_filter_ids)
  

def download_agentinstruct(accepted_filter_ids):
    dset = []
    if 'alfworld' in accepted_filter_ids:
        dset.append(huggingface_download('THUDM/AgentInstruct', split='alfworld'))
    if 'db' in accepted_filter_ids:
        dset.append(huggingface_download('THUDM/AgentInstruct', split='db'))
    if 'os' in accepted_filter_ids:
        dset.append(huggingface_download('THUDM/AgentInstruct', split='os'))
    if 'kg' in accepted_filter_ids:
        dset.append(huggingface_download('THUDM/AgentInstruct', split='kg'))
    if 'webshop' in accepted_filter_ids:
        dset.append(huggingface_download('THUDM/AgentInstruct', split='webshop'))
    if 'mind2web' in accepted_filter_ids:
        dset.append(huggingface_download('THUDM/AgentInstruct', split='mind2web'))

    return dset


def download_open_platypus(accepted_filter_ids):
    dset = huggingface_download("garage-bAInd/Open-Platypus", split="train")
    return pool_filter(dset, "data_source", accepted_filter_ids)

  
def download_bactrianx(accepted_filter_ids):
    """Download Bactrian-X dataset from HuggingFace"""
    dsets = []
    for dset_name in accepted_filter_ids:
        dset = huggingface_download('MBZUAI/Bactrian-X', name=dset_name, split="train")
        # annotate each example with source
        dset = annotate_source(dset, dset_name)
        dsets.extend(dset)
    return dsets
>>>>>>> b36f2469
<|MERGE_RESOLUTION|>--- conflicted
+++ resolved
@@ -750,7 +750,6 @@
 
     return Dataset.from_dict(ret)
 
-<<<<<<< HEAD
 def download_coig(accepted_filter_ids):
     from datasets.utils import DownloadManager
 
@@ -900,7 +899,7 @@
         dset_tmp = annotate_source(dset_tmp.to_list(), split)
         dset = dset  + dset_tmp
     return dset
-=======
+
 def download_chatdoctor(accepted_filter_ids):
     dset = []
     if "chatdoctor-healthcaremagic-100k" in accepted_filter_ids:
@@ -953,4 +952,3 @@
         dset = annotate_source(dset, dset_name)
         dsets.extend(dset)
     return dsets
->>>>>>> b36f2469

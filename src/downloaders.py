# import os
import re
import json
# import random
import zipfile
import multiprocessing
import itertools as it

from io import BytesIO
from functools import partial
# from collections import Counter

import chardet
import requests
import pandas as pd

from datasets import load_dataset, Dataset  # ,list_datasets

# `HfFileSystem` requires the latest version of `huggingface_hub`
from huggingface_hub import HfFileSystem, hf_hub_url, hf_hub_download  # , login

from helpers import io


# ##########################################################################
# ############## Download Utils
# ##########################################################################


def filter_dataset_on_task_name(ex, task_key, accepted_filter_ids):
    """ Filters a dataset based on the task name.

    Args:
        ex (dict): A single example from the dataset.
        task_key (str): The key in the example dict that contains the task name.
        acceptable_tasks (list): A list of acceptable task names.

    Returns:
        bool: True if the example's task name is in the acceptable tasks list, False otherwise.
    """
    return ex[task_key] in accepted_filter_ids


def pool_filter(candidates, task_key, accepted_filter_ids):
    """ Filters a list of candidates using multiprocessing.

    Args:
        candidates (list): A list of candidates to filter.
        task_key (str): The key in the example dict that contains the task name.
        acceptable_tasks (list): A list of acceptable task names.

    Returns:
        list: A list of candidates that passed the filter.
    """
    with multiprocessing.Pool() as pool:
        return [
            c for c, keep in zip(candidates, pool.map(
                partial(
                    filter_dataset_on_task_name,
                    task_key=task_key,
                    accepted_filter_ids=accepted_filter_ids
                ), candidates)) if keep
        ]


def annotate_source(dset, source):
    updated_dset = []
    for row in dset:
        row["_source"] = source
        updated_dset.append(row)
    return updated_dset


def direct_data_request(url):
    response = requests.get(url)
    # The response content is in bytes, we need to convert it to string
    content = response.content.decode('utf-8')
    # Now we can parse the JSON content into a Python list/dictionary
    return json.loads(content)


def huggingface_download(
        data_address, name=None, data_dir=None, data_files=None, split=None
):
    """Download a dataset from the Hugging Face Hub.

    It supports various options for specifying the dataset to download,
    such as providing a name, a data directory, data files, or a split.

    Args:
        data_address (str): The address or identifier of the dataset
        name (str, optional): Name of the dataset to download. Defaults to None.
        data_dir (str, optional): Path to the directory containing the dataset files. Defaults to None.
        data_files (str or list, optional): Path(s) to specific dataset files. Defaults to None.
        split (str, optional): Name of the split to take (usually "train"). Defaults to None.

    Returns:
        list or Dataset: The downloaded dataset as a list of items,
            or Hugging Face Dataset object (if failed converted to list).
    """
    assert not (data_dir and data_files)

    num_proc = max(multiprocessing.cpu_count() // 2, 1)
    if data_files:
        dset = load_dataset(data_address, data_files=data_files, num_proc=num_proc)
    elif data_dir:
        dset = load_dataset(data_address, data_dir=data_dir, num_proc=num_proc)
    elif name:
        dset = load_dataset(data_address, name)
    else:
        dset = load_dataset(data_address, num_proc=num_proc)

    if split:
        dset = dset[split]

    try:
        dset = dset.to_list()
    except ValueError:
        print("Trouble converting Hugging Face dataset to list...")
        pass
    return dset


def detect_encoding(file_path):
    with open(file_path, 'rb') as f:
        rawdata = f.read()
    result = chardet.detect(rawdata)
    return result['encoding']


def convert_to_utf8(file_path):
    encoding = detect_encoding(file_path)
    with open(file_path, 'r', encoding=encoding) as f:
        content = f.read()
    utf8_content = content.encode('utf-8')
    return json.loads(utf8_content.decode('utf-8'))


def process_zipped_file(zip_file):
    dset = []
    with zipfile.ZipFile(zip_file, 'r') as z:
        for json_file in z.namelist():
            if json_file.endswith(".json"):
                data = json.load(z.open(json_file))
                dset.append(data)
    return dset


# ##########################################################################
# ############## Collection Downloader Functions
# ##########################################################################


def download_flan_collection_sni(accepted_filter_ids):
    dset = huggingface_download("DataProvenanceInitiative/niv2_submix_original", split="train")
    return pool_filter(dset, "task_name", accepted_filter_ids)


def download_flan_collection_cot(accepted_filter_ids):
    dset = huggingface_download("DataProvenanceInitiative/cot_submix_original", split="train")
    return pool_filter(dset, "task_name", accepted_filter_ids)


def download_flan_collection_dialog(accepted_filter_ids):
    dset = huggingface_download("DataProvenanceInitiative/dialog_submix_original", split="train")
    return pool_filter(dset, "task_name", accepted_filter_ids)


def download_flan_collection_flan2021(accepted_filter_ids):
    dset = huggingface_download("DataProvenanceInitiative/flan2021_submix_original", split="train")
    return pool_filter(dset, "task_name", accepted_filter_ids)


def download_flan_collection_p3(accepted_filter_ids):
    dset = huggingface_download("DataProvenanceInitiative/t0_submix_original", split="train")
    return pool_filter(dset, "task_name", accepted_filter_ids)


def download_xp3x(accepted_filter_ids, sample_threshold=100):
    # The more accepted_filter_ids the longer it will take. So if it's too many switch to the sample (likely e.g. when people just choose everything).
    # Meanwhile if people just choose a few ids, maybe just one language or so, then use the big one.
    if len(accepted_filter_ids) > sample_threshold:
        print(f"xP3x: Detected {len(accepted_filter_ids)} filter IDs. Defaulting to xP3x-sample to reduce download size. Increase sample_threshold to download full dataset.")
        return download_xp3x_sample(accepted_filter_ids)

    fs = HfFileSystem()
    fps = [
        (task, fs.resolve_path(fp)) for task in accepted_filter_ids
        for fp in fs.glob(f"datasets/Muennighoff/xP3x/data/{task.split('/')[0]}/*{task.split('/')[1].replace('-', '_')}*")
    ]

    data_files = [
        hf_hub_url(
            resolved_path.repo_id,
            resolved_path.path_in_repo,
            repo_type=resolved_path.repo_type)
        for (task, resolved_path) in fps
    ]

    dset = []
    if data_files:
        dset = huggingface_download("json", data_files=data_files, split="train")
        dset = pd.DataFrame(dset).to_dict('records')
    return dset


def download_xp3x_sample(accepted_filter_ids):
    dset = []
    tasks = set([task.split('/')[1].lower().replace("-", "_") for task in accepted_filter_ids])
    langs = list(set([task.split('/')[0] for task in accepted_filter_ids]))

    for t in tasks:
        raw_dset = huggingface_download('Muennighoff/xP3x-sample', t, split='train')
        raw_dset = pool_filter(raw_dset, "language", langs)
        dset.extend(raw_dset)

    return dset


def download_commitpackft(accepted_filter_ids):
    dset = []
    for lang in accepted_filter_ids:
        raw_dset = huggingface_download('bigcode/commitpackft', lang, split='train')
        dset.extend(raw_dset)
    return dset


def download_dolly_15k(accepted_filter_ids):
    dset = huggingface_download("databricks/databricks-dolly-15k", split="train")
    return pool_filter(dset, "category", accepted_filter_ids)

def download_thai_gen_ai_dolly(accepted_filter_ids):
    dset = huggingface_download("Thaweewat/databricks-dolly-15k-th", split="train")
    return pool_filter(dset, "category", accepted_filter_ids)

def download_laion_oig(accepted_filter_ids):
    dsets = []
    for dset_name in accepted_filter_ids:
        dset = huggingface_download("laion/oig", data_files=f"{dset_name}.jsonl", split="train")
        # annotate each example with source
        dset = annotate_source(dset, dset_name)
        dsets.extend(dset)
    return dsets


def download_self_instruct(accepted_filter_ids):
    return huggingface_download('yizhongw/self_instruct', split='train')


def download_everything_lm(accepted_filter_ids):
    return huggingface_download('totally-not-an-llm/EverythingLM-data-V3', split='train')


def download_anthropic_hh_rlhf(accepted_filter_ids):
    return huggingface_download('anthropic/hh-rlhf', split='train')

def download_thai_gen_ai_alpaca(accepted_filter_ids):
    return huggingface_download('Thaweewat/alpaca-cleaned-52k-th', split='train')

def download_stanford_human_preferences(accepted_filter_ids):
    dset = huggingface_download('stanfordnlp/SHP', split='train')
    return pool_filter(dset, "domain", accepted_filter_ids)


def download_open_assistant(accepted_filter_ids):
    dset = huggingface_download("OpenAssistant/oasst1", split='train')
    return pool_filter(dset, "lang", accepted_filter_ids)


def download_open_assistant_octopack(accepted_filter_ids):
    return huggingface_download("bigcode/oasst-octopack", split='train')


def download_longform(accepted_filter_ids):
    # Intentionally omitting BigBench.
    dset = huggingface_download("akoksal/LongForm", split='train')
    return pool_filter(dset, "source", accepted_filter_ids)


def download_gpteacher(accepted_filter_ids):
    dset = []
    if "gpteacher_instruct" in accepted_filter_ids:
        instruct_dset = huggingface_download("teknium/GPTeacher-General-Instruct", split='train')
        dset += annotate_source(instruct_dset, "gpteacher_instruct")
    if "gpteacher_codegen" in accepted_filter_ids:
        codegen_dset = direct_data_request("https://raw.githubusercontent.com/teknium1/GPTeacher/main/Codegen/codegen-instruct.json")
        dset += annotate_source(codegen_dset, "gpteacher_codegen")
    if "gpteacher_toolformer" in accepted_filter_ids:
        toolformer_dset = direct_data_request("https://raw.githubusercontent.com/teknium1/GPTeacher/main/Toolformer/toolformer-dedupe-only-dataset.json")
        dset += annotate_source(toolformer_dset, "gpteacher_toolformer")
    if "gpteacher_roleplay" in accepted_filter_ids:
        roleplay_dset = direct_data_request("https://raw.githubusercontent.com/teknium1/GPTeacher/main/Roleplay/roleplay-simple-deduped-roleplay-instruct.json")
        dset += annotate_source(roleplay_dset, "gpteacher_roleplay")
    return dset


def download_baize_data(accepted_filter_ids):
    dset = []
    if "alpaca_chat_data" in accepted_filter_ids:
        alpaca_chat_dataset = direct_data_request("https://raw.githubusercontent.com/project-baize/baize-chatbot/main/data/alpaca_chat_data.json")
        dset += annotate_source(alpaca_chat_dataset, "alpaca_chat_data")

    if "medical_chat_data" in accepted_filter_ids:
        medical_chat_dataset = direct_data_request("https://raw.githubusercontent.com/project-baize/baize-chatbot/main/data/medical_chat_data.json")
        dset += annotate_source(medical_chat_dataset, "medical_chat_data")

    if "quora_chat_data" in accepted_filter_ids:
        quora_chat_dataset = direct_data_request("https://raw.githubusercontent.com/project-baize/baize-chatbot/main/data/quora_chat_data.json")
        dset += annotate_source(quora_chat_dataset, "quora_chat_data")

    if "stackoverflow_chat_data" in accepted_filter_ids:
        stackoverflow_chat_dataset = direct_data_request("https://raw.githubusercontent.com/project-baize/baize-chatbot/main/data/stackoverflow_chat_data.json")
        dset += annotate_source(stackoverflow_chat_dataset, "stackoverflow_chat_data")
    return dset


def download_openai_summarization(accepted_filter_ids):
    # we don't need any filtering because comparisons>train contains rows only from Reddit TL;DR dataset.
    return huggingface_download("openai/summarize_from_feedback", name="comparisons", split="train")


def download_openai_webgpt(accepted_filter_ids):
    dset = huggingface_download("openai/webgpt_comparisons", split="train")
    # we copy the dataset key from `question::dataset` as a top-level key in each instance
    for ex in dset:
        ex["dataset"] = ex["question"]["dataset"]
    return pool_filter(dset, "dataset", accepted_filter_ids)


def download_alpaca(accepted_filter_ids):
    return huggingface_download('tatsu-lab/alpaca', split='train')

def download_metamathqa(accepted_filter_ids):
    dset = huggingface_download('meta-math/MetaMathQA', split='train')
    return pool_filter(dset, "type", accepted_filter_ids)

def download_pure_dove(accepted_filter_ids):
    return huggingface_download('LDJnr/Pure-Dove', split='train')

def download_evol_instruct(accepted_filter_ids):
    return huggingface_download('WizardLM/evol_instruct_70k', split='train')

def download_llama2_med_tuned_instructions(accepted_filter_ids):
    return huggingface_download('nlpie/Llama2-MedTuned-Instructions', split='train')

def download_sharegpt_vicuna(accepted_filter_ids):
    sharegpt_dir = "anon8231489123/ShareGPT_Vicuna_unfiltered"
    sv_dset_p1 = hf_hub_download(
        repo_id=sharegpt_dir,
        filename="sg_90k_part1_html_cleaned.json",
        subfolder="HTML_cleaned_raw_dataset",
        repo_type="dataset"
    )
    sv_dset_p2 = hf_hub_download(
        repo_id=sharegpt_dir,
        filename="sg_90k_part1_html_cleaned.json",
        subfolder="HTML_cleaned_raw_dataset",
        repo_type="dataset"
    )
    return pd.concat(
        [pd.read_json(sv_dset_p1), pd.read_json(sv_dset_p2)]
    ).to_dict('records')


def download_code_alpaca(accepted_filter_ids):
    return huggingface_download("sahil2801/CodeAlpaca-20k", split="train")


def download_hc3_en(accepted_filter_ids):
    dset_fpath = hf_hub_download(
        repo_id="Hello-SimpleAI/HC3",
        filename="all.jsonl",
        repo_type="dataset"
    )
    dset = pd.read_json(dset_fpath, lines=True).to_dict('records')
    return pool_filter(dset, "source", accepted_filter_ids)


def download_hc3_zh(accepted_filter_ids):
    dset_fpath = hf_hub_download(
        repo_id="Hello-SimpleAI/HC3-Chinese",
        filename="all.jsonl",
        repo_type="dataset"
    )
    dset = pd.read_json(dset_fpath, lines=True).to_dict('records')
    return pool_filter(dset, "source", accepted_filter_ids)


def download_camel_science(accepted_filter_ids):
    dset = []
    if "physics" in accepted_filter_ids:
        physics_zip = hf_hub_download(
            repo_id="camel-ai/physics",
            filename="physics.zip",
            repo_type="dataset"
        )
        physics_dset = process_zipped_file(physics_zip)
        dset += annotate_source(physics_dset, "physics")
    if "chemistry" in accepted_filter_ids:
        chemistry_zip = hf_hub_download(
            repo_id="camel-ai/chemistry",
            filename="chemistry.zip",
            repo_type="dataset"
        )
        chemistry_dset = process_zipped_file(chemistry_zip)
        dset += annotate_source(chemistry_dset, "chemistry")
    if "biology" in accepted_filter_ids:
        biology_zip = hf_hub_download(
            repo_id="camel-ai/biology",
            filename="biology.zip",
            repo_type="dataset"
        )
        biology_dset = process_zipped_file(biology_zip)
        dset += annotate_source(biology_dset, "biology")
    return dset


def download_cot_collection(accepted_filter_ids):
    dset = []
    for lang in accepted_filter_ids:
        if lang == "en":
            raw_dset = huggingface_download('kaist-ai/CoT-Collection', split='train')
            dset.extend(annotate_source(raw_dset, "en"))
        else:
            fpath = hf_hub_download(
                repo_id='kaist-ai/CoT-Collection_multilingual',
                filename=f"CoT_collection_{lang}.json",
                subfolder="data",
                repo_type="dataset",
            )
            raw_dset = [row for _, row in io.read_json(fpath).items()]
            raw_dset = annotate_source(raw_dset, lang)
            dset.extend(raw_dset)
    return dset


def download_gpt4all(accepted_filter_ids):
    dset = huggingface_download('nomic-ai/gpt4all-j-prompt-generations', split='train')
    return pool_filter(dset, "source", accepted_filter_ids)


def download_evol_instruct_v2(accepted_filter_ids):
    return huggingface_download('WizardLM/WizardLM_evol_instruct_V2_196k', split='train')


def download_gpt4_alpaca(accepted_filter_ids):
    return huggingface_download('teknium/GPT4-LLM-Cleaned', split='train')


def download_tasksource_instruct(accepted_filter_ids):
    dset = huggingface_download('tasksource/tasksource-instruct-v0', split='train')
    return pool_filter(dset, "task", accepted_filter_ids)


def download_tasksource_symbol_tuning(accepted_filter_ids):
    dset = huggingface_download('tasksource/icl-symbol-tuning-instruct', split='train')
    return pool_filter(dset, "task", accepted_filter_ids)


def download_stack_exchange_instruction(accepted_filter_ids):
    return huggingface_download('ArmelR/stack-exchange-instruction', split='train')


def download_unnatural_instructions(accepted_filter_ids):
    return huggingface_download('mrm8488/unnatural-instructions', name='core', split='train')


def download_starcoder_self_instruct(accepted_filter_ids):
    return huggingface_download('codeparrot/self-instruct-starcoder', split='curated')

def download_thai_gen_ai_gpteacher(accepted_filter_ids):
    return huggingface_download('Thaweewat/gpteacher-20k-th', split='train')

def download_tiny_stories(accepted_filter_ids):
    return huggingface_download('roneneldan/TinyStoriesInstruct', split='train')


def download_joke_explanation(accepted_filter_ids):
    return huggingface_download('theblackcat102/joke_explaination', split='train')


def download_book_summaries(accepted_filter_ids):
    dset = huggingface_download('emozilla/booksum-summary-analysis_gptneox-8192', split='train')
    return pool_filter(dset, "type", accepted_filter_ids)


def download_ultrachat(accepted_filter_ids):
    return huggingface_download('stingning/ultrachat', split='train')


def download_airoboros(accepted_filter_ids):
    dset_fpath = hf_hub_download(
        repo_id="jondurbin/airoboros-gpt4-1.2",
        filename="as_conversations.json",
        repo_type="dataset"
    )
    dset = convert_to_utf8(dset_fpath)
    return dset


def download_lima(accepted_filter_ids):
    dset = huggingface_download('GAIR/lima', split='train')
    return pool_filter(dset, "source", accepted_filter_ids)


def download_open_orca(accepeted_filter_ids):
    dset = huggingface_download('Open-Orca/OpenOrca', split='train')
    dset = list(map(lambda x: {**x, 'source': x['id'].split('.')[0]}, dset))
    return pool_filter(dset, "source", accepeted_filter_ids)

<<<<<<< HEAD
def download_pmc_llama(accepted_filter_ids):
    dset = huggingface_download("axiong/pmc_llama_instructions", split="train")
    return pool_filter(dset, "source", accepted_filter_ids)
=======
def download_mathinstruct(accepted_filter_ids):
    mathinstruct = load_dataset('TIGER-Lab/MathInstruct', split='train')
    dset = []
    if 'cot_MATH_train' in accepted_filter_ids:
        cot_MATH_train = mathinstruct.filter(lambda row: row['source'] == 'data/CoT/MATH_train.json').to_list()
        dset += annotate_source(cot_MATH_train, 'cot_MATH_train')
    if 'cot_TheoremQA' in accepted_filter_ids:
        cot_TheoremQA = mathinstruct.filter(lambda row: row['source'] == 'data/CoT/TheoremQA.json').to_list()
        dset += annotate_source(cot_TheoremQA, 'cot_TheoremQA')
    if 'cot_aqua_rat' in accepted_filter_ids:
        cot_aqua_rat = mathinstruct.filter(lambda row: row['source'] == 'data/CoT/aqua_rat.json').to_list()
        dset += annotate_source(cot_aqua_rat, 'cot_aqua_rat')
    if 'cot_college_math' in accepted_filter_ids:
        cot_college_math = mathinstruct.filter(lambda row: row['source'] == 'data/CoT/college_math.json').to_list()
        dset += annotate_source(cot_college_math, 'cot_college_math')
    if 'cot_gsm_rft' in accepted_filter_ids:
        cot_gsm_rft = mathinstruct.filter(lambda row: row['source'] == 'data/CoT/gsm_rft.json').to_list()
        dset += annotate_source(cot_gsm_rft, 'cot_gsm_rft')
    if 'cot_gsm_train' in accepted_filter_ids:
        cot_gsm_train = mathinstruct.filter(lambda row: row['source'] == 'data/CoT/gsm_train.json').to_list()
        dset += annotate_source(cot_gsm_train, 'cot_gsm_train')
    if 'cot_math50k_camel' in accepted_filter_ids:
        cot_math50k_camel = mathinstruct.filter(lambda row: row['source'] == 'data/CoT/math50k_camel.json').to_list()
        dset += annotate_source(cot_math50k_camel, 'cot_math50k_camel')
    if 'cot_number_comparison' in accepted_filter_ids:
        cot_number_comparison = mathinstruct.filter(lambda row: row['source'] == 'data/CoT/number_comparison.json').to_list()
        dset += annotate_source(cot_number_comparison, 'cot_number_comparison')
    if 'pot_MATH_train' in accepted_filter_ids:
        pot_MATH_train = mathinstruct.filter(lambda row: row['source'] == 'data/PoT/MATH_train.json').to_list()
        dset += annotate_source(pot_MATH_train, 'pot_MATH_train')
    if 'pot_TheoremQA' in accepted_filter_ids:
        pot_TheoremQA = mathinstruct.filter(lambda row: row['source'] == 'data/PoT/TheoremQA.json').to_list()
        dset += annotate_source(pot_TheoremQA, 'pot_TheoremQA')
    if 'pot_aqua_rat_filtered' in accepted_filter_ids:
        pot_aqua_rat_filtered = mathinstruct.filter(lambda row: row['source'] == 'data/PoT/aqua_rat_filtered.json').to_list()
        dset += annotate_source(pot_aqua_rat_filtered, 'pot_aqua_rat_filtered')
    if 'pot_gsm_gpt4' in accepted_filter_ids:
        pot_gsm_gpt4 = mathinstruct.filter(lambda row: row['source'] == 'data/PoT/gsm_gpt4.json').to_list()
        dset += annotate_source(pot_gsm_gpt4, 'pot_gsm_gpt4')
    if 'pot_mathqa' in accepted_filter_ids:
        pot_mathqa = mathinstruct.filter(lambda row: row['source'] == 'data/PoT/mathqa.json').to_list()
        dset += annotate_source(pot_mathqa, 'pot_mathqa')
    if 'pot_numglue' in accepted_filter_ids:
        pot_numglue = mathinstruct.filter(lambda row: row['source'] == 'data/PoT/numglue.json').to_list()
        dset += annotate_source(pot_numglue, 'pot_numglue')
    return dset   
>>>>>>> fadfd6fc

def split_by_user(pairs):
    '''
    Group (user, value) pairs into lists of pairs with the same user value
    '''

    groups = []
    current_group = []

    for kind, value in pairs:
        if kind == 'user':
            if current_group:
                groups.append(current_group)
            current_group = [(kind, value)]
        else:
            current_group.append((kind, value))

    if current_group:
        groups.append(current_group)

    return groups


def download_tool_llama(accepted_filter_ids):
    '''
    Download Tool-Llama data and parse into (context, instruction, response)
    triples, with system prompts put into the context slots. The return value
    is a huggingface dataset rather than a list of tuples or dicts.
    '''

    # The data is distributed as a Google Drive file in the Github readme,
    # rather than via e.g. Huggingface
    url = "https://docs.google.com/uc"
    params = {
        'export': 'download',
        'id': '1Vis-RxBstXLKC1W1agIQUJNuumPJrrw0',
        'confirm': 'yes'
    }

    response = requests.get(url, params=params, verify=False, stream=True)
    response.raise_for_status()

    # Docs describe a directory hierarchy in this zip file containing all the
    # tasks, and says their training splits are consolidated in this one file
    with zipfile.ZipFile(BytesIO(response.content), 'r') as z:
        with z.open("data/toolllama_G123_dfs_train.json", 'r') as f:
            data = json.load(f)

    # This is possibly multi-turn dialog, though often it's only one turn
    tmp = []
    for line in data:
        line = line['conversations']
        assert line[0]['from'] == 'system'
        assert line[1]['from'] == 'user'

        context = line[0]['value'].strip()

        # we have arbitrary {'from': user, 'value': text} stuff, sometimes with
        # the same user speaking twice in a row, sometimes multi-turn,
        # sometimes single-turn; we want to group it up to turns: lists s.t.
        # the first element is a user statement and all subsequent statements
        # are assistant responses
        groups = it.groupby(line[1:], key=lambda s: s['from'])
        groups = [
            [g[0], '\n'.join(s['value'] for s in g[1])]
            for g in groups
        ]
        groups = split_by_user(groups)

        for group in groups:
            assert group[0][0] == 'user'
            instruction = group[0][1].strip()

            response = '\n'.join(g[1] for g in group[1:]).strip()

            tmp += [{
                'context': context,
                'instruction': instruction,
                'response': response,
            }]

    ret = {}
    for key in tmp[0].keys():
        for ex in tmp:
            ret[key] = ret.get(key, []) + [ex[key]]

    return Dataset.from_dict(ret)


def download_gorilla(accepted_filter_ids):
    '''
    Download Gorilla data from Huggingface, handle string manipulation issues,
    return a Huggingface dataset.
    '''

    # Something went wrong with the formatting in these source files and
    # datasets.load_dataset dies complaining of some obscure error. On
    # inspection it turns out that the problem is inconsistent formatting of
    # the 'code' attribute; we can handle it fine for purposes of getting
    # (instruction, response) pairs with some regex and string manipulation.
    base_url = 'https://huggingface.co/datasets/gorilla-llm/APIBench/resolve/main/'
    files = ['torchhub_train.json', 'tensorflow_train.json', 'huggingface_train.json']

    tmp = []
    for file in files:
        url = base_url + file
        txt = requests.get(url).text

        for line in txt.splitlines():
            line = json.loads(line)
            code = line['code'].strip()
            response = line['api_call']

            if not code.startswith('###'):  # torchhub
                rx = re.compile(r"'Instruction': (.*), 'Output'.*")
                instruction = re.search(rx, code).group(1)
            else:  # tensorflow, huggingface
                instruction = code.splitlines()[0].replace('###Instruction: ', '')
            instruction = instruction.lstrip("'").rstrip("'").strip()

            # this passes but let's not have assertions in production
            # assert len(instruction) > 0

            tmp += [{
                'instruction': instruction,
                'response': response,
            }]

    ret = {}
    for key in tmp[0].keys():
        for ex in tmp:
            ret[key] = ret.get(key, []) + [ex[key]]

    return Dataset.from_dict(ret)


def download_agentinstruct(accepted_filter_ids):
    dset = []
    if 'alfworld' in accepted_filter_ids:
        dset.append(huggingface_download('THUDM/AgentInstruct', split='alfworld'))
    if 'db' in accepted_filter_ids:
        dset.append(huggingface_download('THUDM/AgentInstruct', split='db'))
    if 'os' in accepted_filter_ids:
        dset.append(huggingface_download('THUDM/AgentInstruct', split='os'))
    if 'kg' in accepted_filter_ids:
        dset.append(huggingface_download('THUDM/AgentInstruct', split='kg'))
    if 'webshop' in accepted_filter_ids:
        dset.append(huggingface_download('THUDM/AgentInstruct', split='webshop'))
    if 'mind2web' in accepted_filter_ids:
        dset.append(huggingface_download('THUDM/AgentInstruct', split='mind2web'))

    return dset<|MERGE_RESOLUTION|>--- conflicted
+++ resolved
@@ -508,11 +508,10 @@
     dset = list(map(lambda x: {**x, 'source': x['id'].split('.')[0]}, dset))
     return pool_filter(dset, "source", accepeted_filter_ids)
 
-<<<<<<< HEAD
 def download_pmc_llama(accepted_filter_ids):
     dset = huggingface_download("axiong/pmc_llama_instructions", split="train")
     return pool_filter(dset, "source", accepted_filter_ids)
-=======
+
 def download_mathinstruct(accepted_filter_ids):
     mathinstruct = load_dataset('TIGER-Lab/MathInstruct', split='train')
     dset = []
@@ -559,7 +558,6 @@
         pot_numglue = mathinstruct.filter(lambda row: row['source'] == 'data/PoT/numglue.json').to_list()
         dset += annotate_source(pot_numglue, 'pot_numglue')
     return dset   
->>>>>>> fadfd6fc
 
 def split_by_user(pairs):
     '''

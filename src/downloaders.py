--- conflicted
+++ resolved
@@ -847,7 +847,6 @@
     dset = annotate_source(dset['normal'], mapping['normal'])
     return dset
 
-<<<<<<< HEAD
 def download_aya_dataset(accepted_filter_ids):
     # The language code for both Simplified and Traditional Chinese is currently zho.
     # This function updates Simplified Chinese to zhs, but this is not an official ISO code and I couldn't 
@@ -861,7 +860,7 @@
             .to_list()
 
     return pool_filter(aya_dataset, "language_code", accepted_filter_ids)
-=======
+
 
 def download_megawika(accepted_filter_ids):
 
@@ -889,4 +888,3 @@
 
 def download_expertqa(accepted_filter_ids):
     return huggingface_download("cmalaviya/expertqa", "lfqa_domain", split="train")
->>>>>>> f2f89272

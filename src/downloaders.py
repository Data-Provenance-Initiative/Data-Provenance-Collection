# import os
import re
import json
# import random
import zipfile
import multiprocessing
import itertools as it

from io import BytesIO
from functools import partial
# from collections import Counter

import chardet
import requests
import pandas as pd

from datasets import load_dataset, Dataset  # ,list_datasets

# `HfFileSystem` requires the latest version of `huggingface_hub`
from huggingface_hub import HfFileSystem, hf_hub_url, hf_hub_download  # , login

from helpers import io


# ##########################################################################
# ############## Download Utils
# ##########################################################################


def filter_dataset_on_task_name(ex, task_key, accepted_filter_ids):
    """ Filters a dataset based on the task name.

    Args:
        ex (dict): A single example from the dataset.
        task_key (str): The key in the example dict that contains the task name.
        acceptable_tasks (list): A list of acceptable task names.

    Returns:
        bool: True if the example's task name is in the acceptable tasks list, False otherwise.
    """
    return ex[task_key] in accepted_filter_ids


def pool_filter(candidates, task_key, accepted_filter_ids):
    """ Filters a list of candidates using multiprocessing.

    Args:
        candidates (list): A list of candidates to filter.
        task_key (str): The key in the example dict that contains the task name.
        acceptable_tasks (list): A list of acceptable task names.

    Returns:
        list: A list of candidates that passed the filter.
    """
    with multiprocessing.Pool() as pool:
        return [
            c for c, keep in zip(candidates, pool.map(
                partial(
                    filter_dataset_on_task_name,
                    task_key=task_key,
                    accepted_filter_ids=accepted_filter_ids
                ), candidates)) if keep
        ]


def annotate_source(dset, source):
    updated_dset = []
    for row in dset:
        row["_source"] = source
        updated_dset.append(row)
    return updated_dset


def direct_data_request(url):
    response = requests.get(url)
    # The response content is in bytes, we need to convert it to string
    content = response.content.decode('utf-8')
    # Now we can parse the JSON content into a Python list/dictionary
    return json.loads(content)


def huggingface_download(
        data_address, name=None, data_dir=None, data_files=None, split=None
):
    """Download a dataset from the Hugging Face Hub.

    It supports various options for specifying the dataset to download,
    such as providing a name, a data directory, data files, or a split.

    Args:
        data_address (str): The address or identifier of the dataset
        name (str, optional): Name of the dataset to download. Defaults to None.
        data_dir (str, optional): Path to the directory containing the dataset files. Defaults to None.
        data_files (str or list, optional): Path(s) to specific dataset files. Defaults to None.
        split (str, optional): Name of the split to take (usually "train"). Defaults to None.

    Returns:
        list or Dataset: The downloaded dataset as a list of items,
            or Hugging Face Dataset object (if failed converted to list).
    """
    assert not (data_dir and data_files)

    num_proc = max(multiprocessing.cpu_count() // 2, 1)
    if data_files:
        dset = load_dataset(data_address, data_files=data_files, num_proc=num_proc)
    elif data_dir:
        dset = load_dataset(data_address, data_dir=data_dir, num_proc=num_proc)
    elif name:
        dset = load_dataset(data_address, name)
    else:
        dset = load_dataset(data_address, num_proc=num_proc)

    if split:
        dset = dset[split]

    try:
        dset = dset.to_list()
    except ValueError:
        print("Trouble converting Hugging Face dataset to list...")
        pass
    return dset


def detect_encoding(file_path):
    with open(file_path, 'rb') as f:
        rawdata = f.read()
    result = chardet.detect(rawdata)
    return result['encoding']


def convert_to_utf8(file_path):
    encoding = detect_encoding(file_path)
    with open(file_path, 'r', encoding=encoding) as f:
        content = f.read()
    utf8_content = content.encode('utf-8')
    return json.loads(utf8_content.decode('utf-8'))


def process_zipped_file(zip_file):
    dset = []
    with zipfile.ZipFile(zip_file, 'r') as z:
        for json_file in z.namelist():
            if json_file.endswith(".json"):
                data = json.load(z.open(json_file))
                dset.append(data)
    return dset


# ##########################################################################
# ############## Collection Downloader Functions
# ##########################################################################


def download_flan_collection_sni(accepted_filter_ids):
    dset = huggingface_download("DataProvenanceInitiative/niv2_submix_original", split="train")
    return pool_filter(dset, "task_name", accepted_filter_ids)


def download_flan_collection_cot(accepted_filter_ids):
    dset = huggingface_download("DataProvenanceInitiative/cot_submix_original", split="train")
    return pool_filter(dset, "task_name", accepted_filter_ids)


def download_flan_collection_dialog(accepted_filter_ids):
    dset = huggingface_download("DataProvenanceInitiative/dialog_submix_original", split="train")
    return pool_filter(dset, "task_name", accepted_filter_ids)


def download_flan_collection_flan2021(accepted_filter_ids):
    dset = huggingface_download("DataProvenanceInitiative/flan2021_submix_original", split="train")
    return pool_filter(dset, "task_name", accepted_filter_ids)


def download_flan_collection_p3(accepted_filter_ids):
    dset = huggingface_download("DataProvenanceInitiative/t0_submix_original", split="train")
    return pool_filter(dset, "task_name", accepted_filter_ids)


def download_xp3x(accepted_filter_ids, sample_threshold=100):
    # The more accepted_filter_ids the longer it will take. So if it's too many switch to the sample (likely e.g. when people just choose everything).
    # Meanwhile if people just choose a few ids, maybe just one language or so, then use the big one.
    if len(accepted_filter_ids) > sample_threshold:
        print(f"xP3x: Detected {len(accepted_filter_ids)} filter IDs. Defaulting to xP3x-sample to reduce download size. Increase sample_threshold to download full dataset.")
        return download_xp3x_sample(accepted_filter_ids)

    fs = HfFileSystem()
    fps = [
        (task, fs.resolve_path(fp)) for task in accepted_filter_ids
        for fp in fs.glob(f"datasets/Muennighoff/xP3x/data/{task.split('/')[0]}/*{task.split('/')[1].replace('-', '_')}*")
    ]

    data_files = [
        hf_hub_url(
            resolved_path.repo_id,
            resolved_path.path_in_repo,
            repo_type=resolved_path.repo_type)
        for (task, resolved_path) in fps
    ]

    dset = []
    if data_files:
        dset = huggingface_download("json", data_files=data_files, split="train")
        dset = pd.DataFrame(dset).to_dict('records')
    return dset


def download_xp3x_sample(accepted_filter_ids):
    dset = []
    tasks = set([task.split('/')[1].lower().replace("-", "_") for task in accepted_filter_ids])
    langs = list(set([task.split('/')[0] for task in accepted_filter_ids]))

    for t in tasks:
        raw_dset = huggingface_download('Muennighoff/xP3x-sample', t, split='train')
        raw_dset = pool_filter(raw_dset, "language", langs)
        dset.extend(raw_dset)

    return dset


def download_commitpackft(accepted_filter_ids):
    dset = []
    for lang in accepted_filter_ids:
        raw_dset = huggingface_download('bigcode/commitpackft', lang, split='train')
        dset.extend(raw_dset)
    return dset


def download_dolly_15k(accepted_filter_ids):
    dset = huggingface_download("databricks/databricks-dolly-15k", split="train")
    return pool_filter(dset, "category", accepted_filter_ids)

def download_thai_gen_ai_dolly(accepted_filter_ids):
    dset = huggingface_download("Thaweewat/databricks-dolly-15k-th", split="train")
    return pool_filter(dset, "category", accepted_filter_ids)

def download_laion_oig(accepted_filter_ids):
    dsets = []
    for dset_name in accepted_filter_ids:
        dset = huggingface_download("laion/oig", data_files=f"{dset_name}.jsonl", split="train")
        # annotate each example with source
        dset = annotate_source(dset, dset_name)
        dsets.extend(dset)
    return dsets


def download_self_instruct(accepted_filter_ids):
    return huggingface_download('yizhongw/self_instruct', split='train')


def download_everything_lm(accepted_filter_ids):
    return huggingface_download('totally-not-an-llm/EverythingLM-data-V3', split='train')


def download_anthropic_hh_rlhf(accepted_filter_ids):
    return huggingface_download('anthropic/hh-rlhf', split='train')

def download_thai_gen_ai_alpaca(accepted_filter_ids):
    return huggingface_download('Thaweewat/alpaca-cleaned-52k-th', split='train')

def download_stanford_human_preferences(accepted_filter_ids):
    dset = huggingface_download('stanfordnlp/SHP', split='train')
    return pool_filter(dset, "domain", accepted_filter_ids)


def download_open_assistant(accepted_filter_ids):
    dset = huggingface_download("OpenAssistant/oasst1", split='train')
    return pool_filter(dset, "lang", accepted_filter_ids)


def download_open_assistant_octopack(accepted_filter_ids):
    return huggingface_download("bigcode/oasst-octopack", split='train')


def download_longform(accepted_filter_ids):
    # Intentionally omitting BigBench.
    dset = huggingface_download("akoksal/LongForm", split='train')
    return pool_filter(dset, "source", accepted_filter_ids)


def download_gpteacher(accepted_filter_ids):
    dset = []
    if "gpteacher_instruct" in accepted_filter_ids:
        instruct_dset = huggingface_download("teknium/GPTeacher-General-Instruct", split='train')
        dset += annotate_source(instruct_dset, "gpteacher_instruct")
    if "gpteacher_codegen" in accepted_filter_ids:
        codegen_dset = direct_data_request("https://raw.githubusercontent.com/teknium1/GPTeacher/main/Codegen/codegen-instruct.json")
        dset += annotate_source(codegen_dset, "gpteacher_codegen")
    if "gpteacher_toolformer" in accepted_filter_ids:
        toolformer_dset = direct_data_request("https://raw.githubusercontent.com/teknium1/GPTeacher/main/Toolformer/toolformer-dedupe-only-dataset.json")
        dset += annotate_source(toolformer_dset, "gpteacher_toolformer")
    if "gpteacher_roleplay" in accepted_filter_ids:
        roleplay_dset = direct_data_request("https://raw.githubusercontent.com/teknium1/GPTeacher/main/Roleplay/roleplay-simple-deduped-roleplay-instruct.json")
        dset += annotate_source(roleplay_dset, "gpteacher_roleplay")
    return dset


def download_baize_data(accepted_filter_ids):
    dset = []
    if "alpaca_chat_data" in accepted_filter_ids:
        alpaca_chat_dataset = direct_data_request("https://raw.githubusercontent.com/project-baize/baize-chatbot/main/data/alpaca_chat_data.json")
        dset += annotate_source(alpaca_chat_dataset, "alpaca_chat_data")

    if "medical_chat_data" in accepted_filter_ids:
        medical_chat_dataset = direct_data_request("https://raw.githubusercontent.com/project-baize/baize-chatbot/main/data/medical_chat_data.json")
        dset += annotate_source(medical_chat_dataset, "medical_chat_data")

    if "quora_chat_data" in accepted_filter_ids:
        quora_chat_dataset = direct_data_request("https://raw.githubusercontent.com/project-baize/baize-chatbot/main/data/quora_chat_data.json")
        dset += annotate_source(quora_chat_dataset, "quora_chat_data")

    if "stackoverflow_chat_data" in accepted_filter_ids:
        stackoverflow_chat_dataset = direct_data_request("https://raw.githubusercontent.com/project-baize/baize-chatbot/main/data/stackoverflow_chat_data.json")
        dset += annotate_source(stackoverflow_chat_dataset, "stackoverflow_chat_data")
    return dset


def download_openai_summarization(accepted_filter_ids):
    # we don't need any filtering because comparisons>train contains rows only from Reddit TL;DR dataset.
    return huggingface_download("openai/summarize_from_feedback", name="comparisons", split="train")


def download_openai_webgpt(accepted_filter_ids):
    dset = huggingface_download("openai/webgpt_comparisons", split="train")
    # we copy the dataset key from `question::dataset` as a top-level key in each instance
    for ex in dset:
        ex["dataset"] = ex["question"]["dataset"]
    return pool_filter(dset, "dataset", accepted_filter_ids)


def download_alpaca(accepted_filter_ids):
    return huggingface_download('tatsu-lab/alpaca', split='train')

def download_metamathqa(accepted_filter_ids):
    dset = huggingface_download('meta-math/MetaMathQA', split='train')
    return pool_filter(dset, "type", accepted_filter_ids)

def download_pure_dove(accepted_filter_ids):
    return huggingface_download('LDJnr/Pure-Dove', split='train')

def download_evol_instruct(accepted_filter_ids):
    return huggingface_download('WizardLM/evol_instruct_70k', split='train')

def download_llama2_med_tuned_instructions(accepted_filter_ids):
    return huggingface_download('nlpie/Llama2-MedTuned-Instructions', split='train')

def download_sharegpt_vicuna(accepted_filter_ids):
    sharegpt_dir = "anon8231489123/ShareGPT_Vicuna_unfiltered"
    sv_dset_p1 = hf_hub_download(
        repo_id=sharegpt_dir,
        filename="sg_90k_part1_html_cleaned.json",
        subfolder="HTML_cleaned_raw_dataset",
        repo_type="dataset"
    )
    sv_dset_p2 = hf_hub_download(
        repo_id=sharegpt_dir,
        filename="sg_90k_part1_html_cleaned.json",
        subfolder="HTML_cleaned_raw_dataset",
        repo_type="dataset"
    )
    return pd.concat(
        [pd.read_json(sv_dset_p1), pd.read_json(sv_dset_p2)]
    ).to_dict('records')


def download_code_alpaca(accepted_filter_ids):
    return huggingface_download("sahil2801/CodeAlpaca-20k", split="train")


def download_hc3_en(accepted_filter_ids):
    dset_fpath = hf_hub_download(
        repo_id="Hello-SimpleAI/HC3",
        filename="all.jsonl",
        repo_type="dataset"
    )
    dset = pd.read_json(dset_fpath, lines=True).to_dict('records')
    return pool_filter(dset, "source", accepted_filter_ids)


def download_hc3_zh(accepted_filter_ids):
    dset_fpath = hf_hub_download(
        repo_id="Hello-SimpleAI/HC3-Chinese",
        filename="all.jsonl",
        repo_type="dataset"
    )
    dset = pd.read_json(dset_fpath, lines=True).to_dict('records')
    return pool_filter(dset, "source", accepted_filter_ids)


def download_camel_science(accepted_filter_ids):
    dset = []
    if "physics" in accepted_filter_ids:
        physics_zip = hf_hub_download(
            repo_id="camel-ai/physics",
            filename="physics.zip",
            repo_type="dataset"
        )
        physics_dset = process_zipped_file(physics_zip)
        dset += annotate_source(physics_dset, "physics")
    if "chemistry" in accepted_filter_ids:
        chemistry_zip = hf_hub_download(
            repo_id="camel-ai/chemistry",
            filename="chemistry.zip",
            repo_type="dataset"
        )
        chemistry_dset = process_zipped_file(chemistry_zip)
        dset += annotate_source(chemistry_dset, "chemistry")
    if "biology" in accepted_filter_ids:
        biology_zip = hf_hub_download(
            repo_id="camel-ai/biology",
            filename="biology.zip",
            repo_type="dataset"
        )
        biology_dset = process_zipped_file(biology_zip)
        dset += annotate_source(biology_dset, "biology")
    return dset


def download_cot_collection(accepted_filter_ids):
    dset = []
    for lang in accepted_filter_ids:
        if lang == "en":
            raw_dset = huggingface_download('kaist-ai/CoT-Collection', split='train')
            dset.extend(annotate_source(raw_dset, "en"))
        else:
            fpath = hf_hub_download(
                repo_id='kaist-ai/CoT-Collection_multilingual',
                filename=f"CoT_collection_{lang}.json",
                subfolder="data",
                repo_type="dataset",
            )
            raw_dset = [row for _, row in io.read_json(fpath).items()]
            raw_dset = annotate_source(raw_dset, lang)
            dset.extend(raw_dset)
    return dset


def download_gpt4all(accepted_filter_ids):
    dset = huggingface_download('nomic-ai/gpt4all-j-prompt-generations', split='train')
    return pool_filter(dset, "source", accepted_filter_ids)


def download_evol_instruct_v2(accepted_filter_ids):
    return huggingface_download('WizardLM/WizardLM_evol_instruct_V2_196k', split='train')


def download_gpt4_alpaca(accepted_filter_ids):
    return huggingface_download('teknium/GPT4-LLM-Cleaned', split='train')


def download_tasksource_instruct(accepted_filter_ids):
    dset = huggingface_download('tasksource/tasksource-instruct-v0', split='train')
    return pool_filter(dset, "task", accepted_filter_ids)


def download_tasksource_symbol_tuning(accepted_filter_ids):
    dset = huggingface_download('tasksource/icl-symbol-tuning-instruct', split='train')
    return pool_filter(dset, "task", accepted_filter_ids)


def download_stack_exchange_instruction(accepted_filter_ids):
    return huggingface_download('ArmelR/stack-exchange-instruction', split='train')


def download_unnatural_instructions(accepted_filter_ids):
    return huggingface_download('mrm8488/unnatural-instructions', name='core', split='train')


def download_starcoder_self_instruct(accepted_filter_ids):
    return huggingface_download('codeparrot/self-instruct-starcoder', split='curated')

def download_thai_gen_ai_gpteacher(accepted_filter_ids):
    return huggingface_download('Thaweewat/gpteacher-20k-th', split='train')

def download_tiny_stories(accepted_filter_ids):
    return huggingface_download('roneneldan/TinyStoriesInstruct', split='train')


def download_joke_explanation(accepted_filter_ids):
    return huggingface_download('theblackcat102/joke_explaination', split='train')


def download_book_summaries(accepted_filter_ids):
    dset = huggingface_download('emozilla/booksum-summary-analysis_gptneox-8192', split='train')
    return pool_filter(dset, "type", accepted_filter_ids)


def download_ultrachat(accepted_filter_ids):
    return huggingface_download('stingning/ultrachat', split='train')


def download_airoboros(accepted_filter_ids):
    dset_fpath = hf_hub_download(
        repo_id="jondurbin/airoboros-gpt4-1.2",
        filename="as_conversations.json",
        repo_type="dataset"
    )
    dset = convert_to_utf8(dset_fpath)
    return dset


def download_lima(accepted_filter_ids):
    dset = huggingface_download('GAIR/lima', split='train')
    return pool_filter(dset, "source", accepted_filter_ids)


def download_open_orca(accepeted_filter_ids):
    dset = huggingface_download('Open-Orca/OpenOrca', split='train')
    dset = list(map(lambda x: {**x, 'source': x['id'].split('.')[0]}, dset))
    return pool_filter(dset, "source", accepeted_filter_ids)

<<<<<<< HEAD
def download_pmc_llama(accepted_filter_ids):
    dset = huggingface_download("axiong/pmc_llama_instructions", split="train")
    return pool_filter(dset, "source", accepted_filter_ids)
=======
  
def download_medical_meadow(accepted_filter_ids):
    dset = []
    if "medical-meadow-med-flashcards" in accepted_filter_ids:
        med_flashcards = huggingface_download("medalpaca/medical_meadow_medical_flashcards", split='train')
        dset += annotate_source(med_flashcards, "medical-meadow-med-flashcards")
    if "medical-meadow-wikidoc-living-textbook" in accepted_filter_ids:
        wikidoc_living_textbook = huggingface_download("medalpaca/medical_meadow_wikidoc", split='train')
        dset += annotate_source(wikidoc_living_textbook, "medical-meadow-wikidoc-living-textbook")
    if "medical-meadow-wikidoc-patient-information" in accepted_filter_ids:
        wikidoc_patient_information = huggingface_download("medalpaca/medical_meadow_wikidoc_patient_information", split='train')
        dset += annotate_source(wikidoc_patient_information, "medical-meadow-wikidoc-patient-information")
    if "medical-meadow-cord19" in accepted_filter_ids:
        cord19 = huggingface_download("medalpaca/medical_meadow_cord19", split='train')
        dset += annotate_source(cord19, "medical-meadow-cord19")
    if "medical-meadow-health-advice" in accepted_filter_ids:
        health_advice = huggingface_download("medalpaca/medical_meadow_health_advice", split='train')
        dset += annotate_source(health_advice, "medical-meadow-health-advice")
    if "medical-meadow-pubmed-causal" in accepted_filter_ids:
        pubmed_causal = huggingface_download("medalpaca/medical_meadow_pubmed_causal", split='train')
        dset += annotate_source(pubmed_causal, "medical-meadow-pubmed-causal")
    if "medical-meadow-mmlu" in accepted_filter_ids:
        mmlu = huggingface_download("medalpaca/medical_meadow_mmmlu", split='train')
        dset += annotate_source(mmlu, "medical-meadow-mmlu")
    if "medical-meadow-medqa" in accepted_filter_ids:
        medqa = huggingface_download("medalpaca/medical_meadow_medqa", split='train')
        dset += annotate_source(medqa, "medical-meadow-medqa")
    if "medical-meadow-mediqa" in accepted_filter_ids:
        mediqa = huggingface_download("medalpaca/medical_meadow_mediqa", split='train')
        dset += annotate_source(mediqa, "medical-meadow-mediqa")
    return dset

  
def download_medinstruct(accepted_filter_ids):
    return direct_data_request("https://raw.githubusercontent.com/XZhang97666/AlpaCare/master/data/MedInstruct-52k.json")
>>>>>>> d2f9def7

def download_mathinstruct(accepted_filter_ids):
    mathinstruct = load_dataset('TIGER-Lab/MathInstruct', split='train')
    dset = []
    if 'cot_MATH_train' in accepted_filter_ids:
        cot_MATH_train = mathinstruct.filter(lambda row: row['source'] == 'data/CoT/MATH_train.json').to_list()
        dset += annotate_source(cot_MATH_train, 'cot_MATH_train')
    if 'cot_TheoremQA' in accepted_filter_ids:
        cot_TheoremQA = mathinstruct.filter(lambda row: row['source'] == 'data/CoT/TheoremQA.json').to_list()
        dset += annotate_source(cot_TheoremQA, 'cot_TheoremQA')
    if 'cot_aqua_rat' in accepted_filter_ids:
        cot_aqua_rat = mathinstruct.filter(lambda row: row['source'] == 'data/CoT/aqua_rat.json').to_list()
        dset += annotate_source(cot_aqua_rat, 'cot_aqua_rat')
    if 'cot_college_math' in accepted_filter_ids:
        cot_college_math = mathinstruct.filter(lambda row: row['source'] == 'data/CoT/college_math.json').to_list()
        dset += annotate_source(cot_college_math, 'cot_college_math')
    if 'cot_gsm_rft' in accepted_filter_ids:
        cot_gsm_rft = mathinstruct.filter(lambda row: row['source'] == 'data/CoT/gsm_rft.json').to_list()
        dset += annotate_source(cot_gsm_rft, 'cot_gsm_rft')
    if 'cot_gsm_train' in accepted_filter_ids:
        cot_gsm_train = mathinstruct.filter(lambda row: row['source'] == 'data/CoT/gsm_train.json').to_list()
        dset += annotate_source(cot_gsm_train, 'cot_gsm_train')
    if 'cot_math50k_camel' in accepted_filter_ids:
        cot_math50k_camel = mathinstruct.filter(lambda row: row['source'] == 'data/CoT/math50k_camel.json').to_list()
        dset += annotate_source(cot_math50k_camel, 'cot_math50k_camel')
    if 'cot_number_comparison' in accepted_filter_ids:
        cot_number_comparison = mathinstruct.filter(lambda row: row['source'] == 'data/CoT/number_comparison.json').to_list()
        dset += annotate_source(cot_number_comparison, 'cot_number_comparison')
    if 'pot_MATH_train' in accepted_filter_ids:
        pot_MATH_train = mathinstruct.filter(lambda row: row['source'] == 'data/PoT/MATH_train.json').to_list()
        dset += annotate_source(pot_MATH_train, 'pot_MATH_train')
    if 'pot_TheoremQA' in accepted_filter_ids:
        pot_TheoremQA = mathinstruct.filter(lambda row: row['source'] == 'data/PoT/TheoremQA.json').to_list()
        dset += annotate_source(pot_TheoremQA, 'pot_TheoremQA')
    if 'pot_aqua_rat_filtered' in accepted_filter_ids:
        pot_aqua_rat_filtered = mathinstruct.filter(lambda row: row['source'] == 'data/PoT/aqua_rat_filtered.json').to_list()
        dset += annotate_source(pot_aqua_rat_filtered, 'pot_aqua_rat_filtered')
    if 'pot_gsm_gpt4' in accepted_filter_ids:
        pot_gsm_gpt4 = mathinstruct.filter(lambda row: row['source'] == 'data/PoT/gsm_gpt4.json').to_list()
        dset += annotate_source(pot_gsm_gpt4, 'pot_gsm_gpt4')
    if 'pot_mathqa' in accepted_filter_ids:
        pot_mathqa = mathinstruct.filter(lambda row: row['source'] == 'data/PoT/mathqa.json').to_list()
        dset += annotate_source(pot_mathqa, 'pot_mathqa')
    if 'pot_numglue' in accepted_filter_ids:
        pot_numglue = mathinstruct.filter(lambda row: row['source'] == 'data/PoT/numglue.json').to_list()
        dset += annotate_source(pot_numglue, 'pot_numglue')
    return dset   

def split_by_user(pairs):
    '''
    Group (user, value) pairs into lists of pairs with the same user value
    '''

    groups = []
    current_group = []

    for kind, value in pairs:
        if kind == 'user':
            if current_group:
                groups.append(current_group)
            current_group = [(kind, value)]
        else:
            current_group.append((kind, value))

    if current_group:
        groups.append(current_group)

    return groups


def download_tool_llama(accepted_filter_ids):
    '''
    Download Tool-Llama data and parse into (context, instruction, response)
    triples, with system prompts put into the context slots. The return value
    is a huggingface dataset rather than a list of tuples or dicts.
    '''

    # The data is distributed as a Google Drive file in the Github readme,
    # rather than via e.g. Huggingface
    url = "https://docs.google.com/uc"
    params = {
        'export': 'download',
        'id': '1Vis-RxBstXLKC1W1agIQUJNuumPJrrw0',
        'confirm': 'yes'
    }

    response = requests.get(url, params=params, verify=False, stream=True)
    response.raise_for_status()

    # Docs describe a directory hierarchy in this zip file containing all the
    # tasks, and says their training splits are consolidated in this one file
    with zipfile.ZipFile(BytesIO(response.content), 'r') as z:
        with z.open("data/toolllama_G123_dfs_train.json", 'r') as f:
            data = json.load(f)

    # This is possibly multi-turn dialog, though often it's only one turn
    tmp = []
    for line in data:
        line = line['conversations']
        assert line[0]['from'] == 'system'
        assert line[1]['from'] == 'user'

        context = line[0]['value'].strip()

        # we have arbitrary {'from': user, 'value': text} stuff, sometimes with
        # the same user speaking twice in a row, sometimes multi-turn,
        # sometimes single-turn; we want to group it up to turns: lists s.t.
        # the first element is a user statement and all subsequent statements
        # are assistant responses
        groups = it.groupby(line[1:], key=lambda s: s['from'])
        groups = [
            [g[0], '\n'.join(s['value'] for s in g[1])]
            for g in groups
        ]
        groups = split_by_user(groups)

        for group in groups:
            assert group[0][0] == 'user'
            instruction = group[0][1].strip()

            response = '\n'.join(g[1] for g in group[1:]).strip()

            tmp += [{
                'context': context,
                'instruction': instruction,
                'response': response,
            }]

    ret = {}
    for key in tmp[0].keys():
        for ex in tmp:
            ret[key] = ret.get(key, []) + [ex[key]]

    return Dataset.from_dict(ret)


def download_gorilla(accepted_filter_ids):
    '''
    Download Gorilla data from Huggingface, handle string manipulation issues,
    return a Huggingface dataset.
    '''

    # Something went wrong with the formatting in these source files and
    # datasets.load_dataset dies complaining of some obscure error. On
    # inspection it turns out that the problem is inconsistent formatting of
    # the 'code' attribute; we can handle it fine for purposes of getting
    # (instruction, response) pairs with some regex and string manipulation.
    base_url = 'https://huggingface.co/datasets/gorilla-llm/APIBench/resolve/main/'
    files = ['torchhub_train.json', 'tensorflow_train.json', 'huggingface_train.json']

    tmp = []
    for file in files:
        url = base_url + file
        txt = requests.get(url).text

        for line in txt.splitlines():
            line = json.loads(line)
            code = line['code'].strip()
            response = line['api_call']

            if not code.startswith('###'):  # torchhub
                rx = re.compile(r"'Instruction': (.*), 'Output'.*")
                instruction = re.search(rx, code).group(1)
            else:  # tensorflow, huggingface
                instruction = code.splitlines()[0].replace('###Instruction: ', '')
            instruction = instruction.lstrip("'").rstrip("'").strip()

            # this passes but let's not have assertions in production
            # assert len(instruction) > 0

            tmp += [{
                'instruction': instruction,
                'response': response,
            }]

    ret = {}
    for key in tmp[0].keys():
        for ex in tmp:
            ret[key] = ret.get(key, []) + [ex[key]]

    return Dataset.from_dict(ret)

def download_chatdoctor(accepted_filter_ids):
    dset = []
    if "chatdoctor-healthcaremagic-100k" in accepted_filter_ids:
        healthcaremagic_dset = huggingface_download("lavita/ChatDoctor-HealthCareMagic-100k", split='train')
        dset += annotate_source(healthcaremagic_dset, "chatdoctor-healthcaremagic-100k")
    if "chatdoctor-icliniq-10k" in accepted_filter_ids:
        icliniq_dset = load_dataset("lavita/ChatDoctor-iCliniq", split='train')
        icliniq_dset = icliniq_dset.rename_column("answer_icliniq", "output")
        icliniq_dset = icliniq_dset.to_list()
        dset += annotate_source(icliniq_dset, "chatdoctor-icliniq-10k")
    if "chatdoctor-genmedgpt-5k" in accepted_filter_ids:
        genmedgpt_dset = huggingface_download("wangrongsheng/GenMedGPT-5k-en", split='train')
        dset += annotate_source(genmedgpt_dset, "chatdoctor-genmedgpt-5k")
    return dset

def download_agentinstruct(accepted_filter_ids):
    dset = []
    if 'alfworld' in accepted_filter_ids:
        dset.append(huggingface_download('THUDM/AgentInstruct', split='alfworld'))
    if 'db' in accepted_filter_ids:
        dset.append(huggingface_download('THUDM/AgentInstruct', split='db'))
    if 'os' in accepted_filter_ids:
        dset.append(huggingface_download('THUDM/AgentInstruct', split='os'))
    if 'kg' in accepted_filter_ids:
        dset.append(huggingface_download('THUDM/AgentInstruct', split='kg'))
    if 'webshop' in accepted_filter_ids:
        dset.append(huggingface_download('THUDM/AgentInstruct', split='webshop'))
    if 'mind2web' in accepted_filter_ids:
        dset.append(huggingface_download('THUDM/AgentInstruct', split='mind2web'))

    return dset<|MERGE_RESOLUTION|>--- conflicted
+++ resolved
@@ -508,11 +508,11 @@
     dset = list(map(lambda x: {**x, 'source': x['id'].split('.')[0]}, dset))
     return pool_filter(dset, "source", accepeted_filter_ids)
 
-<<<<<<< HEAD
+
 def download_pmc_llama(accepted_filter_ids):
     dset = huggingface_download("axiong/pmc_llama_instructions", split="train")
     return pool_filter(dset, "source", accepted_filter_ids)
-=======
+  
   
 def download_medical_meadow(accepted_filter_ids):
     dset = []
@@ -548,7 +548,7 @@
   
 def download_medinstruct(accepted_filter_ids):
     return direct_data_request("https://raw.githubusercontent.com/XZhang97666/AlpaCare/master/data/MedInstruct-52k.json")
->>>>>>> d2f9def7
+
 
 def download_mathinstruct(accepted_filter_ids):
     mathinstruct = load_dataset('TIGER-Lab/MathInstruct', split='train')

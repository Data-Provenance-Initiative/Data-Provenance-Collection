{
    "VidProM": {
        "Unique Dataset Identifier": "VidProM",
        "Collection": "VidProM",
        "Collection URL": "",
        "Dataset Name": "VidProM",
        "Paper Title": "VidProM: A Million-scale Real Prompt-Gallery Dataset for Text-to-Video Diffusion Models",
        "Paper URL": "https://arxiv.org/abs/2403.06098",
        "GitHub URL": "https://github.com/WangWenhao0716/VidProM",
        "Hugging Face URL": "https://huggingface.co/datasets/WenhaoWang/VidProM",
        "Papers with Code URL": "https://paperswithcode.com/paper/vidprom-a-million-scale-real-prompt-gallery",
        "ArXiv URL": "https://arxiv.org/abs/2403.06098",
        "Semantic Scholar Corpus ID": 269293420,
        "Year Released": 2024,
        "Text Sources": [
            "human"
        ],
        "Licenses": [
            {
                "License": "CC-BY-NC 4.0",
                "License URL": "https://huggingface.co/datasets/WenhaoWang/VidProM#license"
            }
        ],
        "Creators": [
            "Zhejiang University",
<<<<<<< HEAD
            "University of Technology Sydney"
=======
            "University of Sydney"
>>>>>>> 01e18f8e
        ],
        "Countries": [
            "Australia",
            "China"        
        ],
        "License Verified By": "Campbell Lund",
        "Video Hours": 239688.16,
        "Taken Down": "False",
        "Video Sources": [
            "Models"
        ],
        "Task Categories": [
            "Text-to-Video",
            "Text-to-Image"
        ],
        "Inferred Metadata": {
            "GitHub License": "https://github.com/WangWenhao0716/VidProM?tab=readme-ov-file#license",
            "GitHub Stars (June 2024)": 101,
            "GitHub Topics": [
                "prompt",
                "sora",
                "text-to-video",
                "text-to-video-generation"
            ],
            "Github Date": "",
            "HF Config": "",
            "HF Config License": "",
            "HF Dataset": "",
            "HF Date": "",
            "HF Downloads (June 2024)": 141,
            "HF Likes (June 2024)": 55,
            "HF Yaml License": "",
            "PwC Date": "",
            "PwC Description": "",
            "PwC License Name": "",
            "PwC License URL": "",
            "S2 Citation Count (June 2024)": "",
            "S2 Date": ""
        },
        "Bibtex": "@article{wang2024vidprom, title={VidProM: A Million-scale Real Prompt-Gallery Dataset for Text-to-Video Diffusion Models}, author={Wang, Wenhao and Yang, Yi}, booktitle={Thirty-eighth Conference on Neural Information Processing Systems}, year={2024}, url={https://openreview.net/forum?id=pYNl76onJL}}"
    }
}<|MERGE_RESOLUTION|>--- conflicted
+++ resolved
@@ -23,11 +23,7 @@
         ],
         "Creators": [
             "Zhejiang University",
-<<<<<<< HEAD
             "University of Technology Sydney"
-=======
-            "University of Sydney"
->>>>>>> 01e18f8e
         ],
         "Countries": [
             "Australia",
